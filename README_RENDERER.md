--- conflicted
+++ resolved
@@ -35,8 +35,5 @@
 ```
 
 ## Notes
-<<<<<<< HEAD
-=======
 - ND-safe: calm contrast, no motion, optional palette override.
->>>>>>> ab5b537b
 - Works completely offline; open `index.html` directly.