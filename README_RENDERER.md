--- conflicted
+++ resolved
@@ -1,13 +1,11 @@
 # Cosmic Helix Renderer
 
-<<<<<<< HEAD
 Static offline canvas renderer for layered sacred geometry in Codex 144:99. Double-click `index.html` in any modern browser—no server or network needed.
 
 ## Files
 - `index.html` – entry point with 1440×900 canvas and palette fallback.
 - `js/helix-renderer.mjs` – ES module drawing the four layers.
 - `data/palette.json` – optional ND-safe color palette.
-=======
 Static offline canvas renderer for layered sacred geometry in Codex 144:99. Double-click `index.html` in any modern browser—no server or network calls.
 
 ## Files
@@ -17,7 +15,6 @@
 - `index.html` — entry point with 1440×900 canvas and safe palette fallback.
 - `js/helix-renderer.mjs` — ES module drawing the four layers.
 - `data/palette.json` — optional ND-safe color palette.
->>>>>>> b2c81ad9
 
 ## Layers
 1. Vesica field
@@ -29,9 +26,7 @@
 - No motion or autoplay.
 - Calm contrast and soft colors for readability.
 - Geometry uses numerology constants 3, 7, 9, 11, 22, 33, 99, 144.
-<<<<<<< HEAD
 - Palette loads locally; if missing, safe defaults render instead.
-=======
 - Palette loads locally; missing file triggers a safe fallback notice.
 
 ## Local Use
@@ -48,7 +43,6 @@
 ## Notes
 ND-safe: calm contrast, no motion, optional palette override. Works completely offline; if `data/palette.json` is missing, a built-in fallback palette renders instead.
 - Palette loads from `data/palette.json`; if missing, a safe fallback is used.
->>>>>>> b2c81ad9
 
 ## Local Use
 Open `index.html` directly in any modern browser.