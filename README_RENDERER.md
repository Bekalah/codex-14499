# Cosmic Helix Renderer

A lightweight, offline HTML5 canvas renderer that keeps the Codex 144:99 cosmology calm and breathable. Double-click
`index.html` in any modern browser and the 1440x900 canvas will render once - no server, workflow, or external
dependencies required.

## File Map
- `index.html` - Entry point with the canvas element, palette loader, and inline status note.
- `js/helix-renderer.mjs` - ES module exporting `renderHelix` with small pure helpers for each sacred layer.
- `data/palette.json` - Optional palette override with background, ink, and six layer hues (ND-safe by default).
- `README_RENDERER.md` - This guide.
- `fly.toml` and `deploy/fly/Dockerfile` - Optional Fly.io handoff files for serving the static bundle without Netlify.

## Layered Composition (back to front)
1. **Vesica field** - Nine-by-seven grid of intersecting circles grounds the canvas and mirrors the vesica lattice.
2. **Tree-of-Life scaffold** - Ten sephirot nodes and twenty-two paths derived from the tarot correspondences; lore preserved.
3. **Fibonacci curve** - Static golden spiral polyline with ten quiet marker stones for orientation.
4. **Double-helix lattice** - Two phase-shifted strands with steady rungs, echoing the "Bridge of Circuits" reference image.

## Numerology Anchors
Geometry settings are driven by the requested constants 3, 7, 9, 11, 22, 33, 99, and 144. These values set:
- Vesica grid counts and circle radii.
- Vertical spacing of sephirot levels and path widths.
- Spiral sampling density and angular sweep.
- Helix amplitude, rung cadence, and calm rotations.

## Palette and Mood
The fallback palette mirrors the provided cathedral illustration: deep indigo stone, warm parchment ink, luminous
copper-gold strands, and cool mist blues. If `data/palette.json` is present it is loaded once; when the fetch fails in a
`file://` context the renderer quietly falls back and the header status reports the safe mode. No network calls are made
beyond that local request.

## Offline Use
1. Keep `index.html`, `js/`, and `data/` together.
2. Optionally adjust `data/palette.json` before opening the page.
3. Double-click `index.html` (Chromium, Firefox, and WebKit render offline without extra tooling).
4. Observe the header status for palette feedback; the canvas renders once and stays still.

## Fly.io Transition Notes
Netlify configuration is now considered legacy. To serve the static bundle on Fly.io without automation:
1. Install [`flyctl`](https://fly.io/docs/hands-on/install-flyctl/) locally.
2. Replace `app = "codex-helix-placeholder"` in `fly.toml` with your chosen app name and set an appropriate region.
3. Run `fly launch --no-deploy` once (it will respect the existing `fly.toml`).
4. Deploy manually with `fly deploy --local-only` - the provided `deploy/fly/Dockerfile` uses BusyBox `httpd` so the image
   remains tiny and aligned with the "no workflows" prime law.
5. Keep `netlify.toml` for historical reference only or remove it after migration.

## ND-safe Design Commitments
- No animation, timers, autoplay, flashing, or motion; rendering is a single synchronous pass.
- Calm contrast and generous spacing in the HTML frame keep the environment zen and breathable.
- Lore tables (tree paths, arcana) stay intact with comments explaining why, so heritage is respected.
- Functions remain small, pure, and well commented for offline auditing and gentle adaptation.
Static offline HTML5 canvas renderer for the layered cosmology in Codex 144:99. Double-click `index.html` in any modern browser; no server, workflow, or network access is required.

## Files
- `index.html` - Entry document with the 1440x900 canvas, palette loader, and header status notice.
- `js/helix-renderer.mjs` - ES module exporting `renderHelix` plus pure helpers for each geometric layer.
- `data/palette.json` - Optional ND-safe palette override (background, ink, and six layer hues).
- `README_RENDERER.md` - This usage and safety guide.

## Layer Stack
1. **Vesica field** (Layer 1) - Nine-by-seven grid of intersecting circles anchors the space with vesica overlaps.
2. **Tree-of-Life scaffold** (Layer 2) - Ten sephirot nodes and twenty-two connective paths drawn with numerology spacing.
3. **Fibonacci curve** (Layer 3) - Static golden spiral polyline sampled gently for calm focus.
4. **Double-helix lattice** (Layer 4) - Two phase-shifted strands with steady crossbars for depth, never implying motion.

## Numerology Anchors
Geometry parameters derive from the sacred constants 3, 7, 9, 11, 22, 33, 99, and 144. These values set grid counts, sampling density, spacing units, and strand turns so symbolism stays traceable and lore-safe.

## Palette and Fallback
- On load the page attempts to fetch `data/palette.json`. When the file is missing or the browser blocks file fetches, a calm fallback palette renders automatically and the header reports the safe mode.
- Adjust `palette.json` to suit your lighting conditions (six calm layer colors are expected). Keep contrast near WCAG AA for trauma-informed clarity.

## ND-safe Design Choices
- No animation, flashing, or autoplay; the canvas renders once on load to avoid sensory overload.
- Calm contrast with readable typography and generous spacing is maintained in both the HTML shell and the canvas layers.
- Lore from the cosmology dataset is preserved in the module so node/path names and numerology remain intact for future rituals.
- Pure functions and clear comments explain how each layer is derived, keeping adaptations reversible and offline-friendly.
<<<<<<< HEAD

## Offline Use
1. Keep the repository folders intact so relative imports resolve (`js/` and `data/`).
2. Optionally adjust `data/palette.json` before opening the page; provide background, ink, and six layer colors.
3. Double-click `index.html`. Chromium, Firefox, and WebKit render the canvas offline with no additional tooling.
4. If palette loading fails in file:// contexts, the fallback palette draws immediately and the status note acknowledges the safe mode.

This renderer stays intentionally lightweight: no workflows, no dependencies, and no background services. Geometry is calculated by small pure functions so the layered cosmology remains legible and trauma-informed.
Static offline HTML5 canvas renderer for the layered cosmology in Codex 144:99. Double-click `index.html` in any modern browser; no server, workflow, or network access is required.

## Files
- `index.html` - Entry document with the 1440x900 canvas, palette loader, and header status note.
- `js/helix-renderer.mjs` - ES module exporting `renderHelix` plus pure helpers for each geometric layer.
- `data/palette.json` - Optional ND-safe palette override (background, ink, and six layer hues).

## Layered Output
1. **Vesica field** - Intersecting circles form a seven-by-nine vesica grid for grounded depth.
2. **Tree-of-Life scaffold** - Ten sephirot nodes and twenty-two major-arcana paths plotted with numerology spacing.
3. **Fibonacci curve** - Static golden spiral sampled once with ninety-nine gentle steps (no animation).
4. **Double-helix lattice** - Two phase-shifted strands with twenty-two steady crossbars to preserve layered geometry.

## Numerology Anchors
Geometry parameters derive from sacred constants: 3, 7, 9, 11, 22, 33, 99, and 144. These values govern grid counts, spacing units, spiral sampling, and helix cadence so symbolism stays traceable.

## Palette and Fallback
- On load the page tries to read `data/palette.json` via `fetch`. If the browser blocks local file access, the renderer posts a calm inline notice and uses the built-in ND-safe palette.
- Adjust `palette.json` to suit your lighting conditions (six layer colors are expected). Keep contrast near WCAG AA for trauma-informed clarity.

## ND-safe Design
- No animation, flashing, or autoplay; the canvas renders once when the page loads.
- Calm contrast with readable typography and generous spacing, documented in comments for future caretakers.
- Pure functions and clear comments explain how each layer uses the numerology constants, keeping adaptations reversible.

## Offline Use
1. Keep the repository folders intact so relative imports resolve (`js/` and `data/`).
2. Optionally update `data/palette.json` before opening the page.
3. Double-click `index.html`. Chromium, Firefox, and WebKit builds render the scene offline without extra tooling.
4. If palette loading fails because of local file sandboxing, the fallback palette renders automatically and the header reports the safe mode.

No bundlers, workflows, or external dependencies are introduced; the renderer remains lightweight, trauma-informed, and lore-aligned.
=======

## Offline Use
1. Keep the repository folders intact so relative imports resolve (`js/` and `data/`).
2. Optionally adjust `data/palette.json` before opening the page; provide background, ink, and six layer colors.
3. Double-click `index.html`. Chromium, Firefox, and WebKit render the canvas offline with no additional tooling.
4. If palette loading fails in file:// contexts, the fallback palette draws immediately and the status note acknowledges the safe mode.

This renderer stays intentionally lightweight: no workflows, no dependencies, and no background services. Geometry is calculated by small pure functions so the layered cosmology remains legible and trauma-informed.
>>>>>>> aeffc546
<|MERGE_RESOLUTION|>--- conflicted
+++ resolved
@@ -76,7 +76,6 @@
 - Calm contrast with readable typography and generous spacing is maintained in both the HTML shell and the canvas layers.
 - Lore from the cosmology dataset is preserved in the module so node/path names and numerology remain intact for future rituals.
 - Pure functions and clear comments explain how each layer is derived, keeping adaptations reversible and offline-friendly.
-<<<<<<< HEAD
 
 ## Offline Use
 1. Keep the repository folders intact so relative imports resolve (`js/` and `data/`).
@@ -117,7 +116,6 @@
 4. If palette loading fails because of local file sandboxing, the fallback palette renders automatically and the header reports the safe mode.
 
 No bundlers, workflows, or external dependencies are introduced; the renderer remains lightweight, trauma-informed, and lore-aligned.
-=======
 
 ## Offline Use
 1. Keep the repository folders intact so relative imports resolve (`js/` and `data/`).
@@ -125,5 +123,4 @@
 3. Double-click `index.html`. Chromium, Firefox, and WebKit render the canvas offline with no additional tooling.
 4. If palette loading fails in file:// contexts, the fallback palette draws immediately and the status note acknowledges the safe mode.
 
-This renderer stays intentionally lightweight: no workflows, no dependencies, and no background services. Geometry is calculated by small pure functions so the layered cosmology remains legible and trauma-informed.
->>>>>>> aeffc546
+This renderer stays intentionally lightweight: no workflows, no dependencies, and no background services. Geometry is calculated by small pure functions so the layered cosmology remains legible and trauma-informed.