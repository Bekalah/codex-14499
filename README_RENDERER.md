<<<<<<< HEAD
Per Texturas Numerorum, Spira Loquitur.
Per Texturas Numerorum, Spira Loquitur. //

Per Texturas Numerorum, Spira Loquitur. //
# Cosmic Helix Renderer

Static offline canvas renderer for layered sacred geometry in Codex 144:99. Double-click `index.html` in any modern browser—no server or network calls.
# Cosmic Helix Renderer

Static offline canvas renderer for layered sacred geometry in Codex 144:99.
Double-click `index.html` in any modern browser—no server or network calls.
=======
# Cosmic Helix Renderer

Static offline canvas renderer for layered sacred geometry in Codex 144:99. Double-click `index.html` in any modern browser—no server or network needed.
>>>>>>> f952779b

## Files
- `index.html` – 1440×900 canvas with palette fallback.
- `js/helix-renderer.mjs` – pure ES module drawing functions.
- `index.html` – entry point with a 1440×900 canvas and palette fallback.
- `js/helix-renderer.mjs` – ES module with pure drawing functions.
- `data/palette.json` – optional ND-safe color palette.

## Layers
1. Vesica field
2. Tree-of-Life scaffold
3. Fibonacci curve
4. Static double-helix lattice

## ND-safe Design
- No motion or autoplay; static canvas only.
- Calming contrast and soft colors for readability.
<<<<<<< HEAD
- Geometry uses constants 3, 7, 9, 11, 22, 33, 99, 144.
- If `data/palette.json` is missing, a built-in palette is used.
=======
- Geometry uses numerology constants 3, 7, 9, 11, 22, 33, 99, 144.
- Palette and constants load locally; if missing, safe defaults render instead.
>>>>>>> f952779b

## Local Use
Open `index.html` directly in any modern browser.

## Tests
Run local checks:

```
<<<<<<< HEAD

## Notes
- Works completely offline.
- ND-safe: calm contrast, no motion, optional palette override.
- Works completely offline; open `index.html` directly.
- Works completely offline; no external requests.

- ND-safe: calm contrast, no motion.
- If `data/palette.json` is missing, a built-in fallback palette renders instead.
=======
npm test
```
>>>>>>> f952779b
<|MERGE_RESOLUTION|>--- conflicted
+++ resolved
@@ -1,4 +1,3 @@
-<<<<<<< HEAD
 Per Texturas Numerorum, Spira Loquitur.
 Per Texturas Numerorum, Spira Loquitur. //
 
@@ -10,11 +9,9 @@
 
 Static offline canvas renderer for layered sacred geometry in Codex 144:99.
 Double-click `index.html` in any modern browser—no server or network calls.
-=======
 # Cosmic Helix Renderer
 
 Static offline canvas renderer for layered sacred geometry in Codex 144:99. Double-click `index.html` in any modern browser—no server or network needed.
->>>>>>> f952779b
 
 ## Files
 - `index.html` – 1440×900 canvas with palette fallback.
@@ -32,13 +29,10 @@
 ## ND-safe Design
 - No motion or autoplay; static canvas only.
 - Calming contrast and soft colors for readability.
-<<<<<<< HEAD
 - Geometry uses constants 3, 7, 9, 11, 22, 33, 99, 144.
 - If `data/palette.json` is missing, a built-in palette is used.
-=======
 - Geometry uses numerology constants 3, 7, 9, 11, 22, 33, 99, 144.
 - Palette and constants load locally; if missing, safe defaults render instead.
->>>>>>> f952779b
 
 ## Local Use
 Open `index.html` directly in any modern browser.
@@ -47,7 +41,8 @@
 Run local checks:
 
 ```
-<<<<<<< HEAD
+npm test
+```
 
 ## Notes
 - Works completely offline.
@@ -56,8 +51,4 @@
 - Works completely offline; no external requests.
 
 - ND-safe: calm contrast, no motion.
-- If `data/palette.json` is missing, a built-in fallback palette renders instead.
-=======
-npm test
-```
->>>>>>> f952779b
+- If `data/palette.json` is missing, a built-in fallback palette renders instead.