<!-- Per Texturas Numerorum, Spira Loquitur.  // -->
Per Texturas Numerorum, Spira Loquitur.  //

# Cosmic Helix Renderer

Static offline canvas renderer for layered sacred geometry in Codex 144:99.  
Double-click `index.html` in any modern browser—no server or network calls.

## Files
- `index.html` – entry point with 1440×900 canvas and palette fallback.
Per Texturas Numerorum, Spira Loquitur.
Per Texturas Numerorum, Spira Loquitur. //

Per Texturas Numerorum, Spira Loquitur. //
# Cosmic Helix Renderer

<<<<<<< HEAD
=======
Static offline canvas renderer for layered sacred geometry in Codex 144:99. Double-click `index.html` in any modern browser—no server or network calls.
# Cosmic Helix Renderer

Static offline canvas renderer for layered sacred geometry in Codex 144:99.
Double-click `index.html` in any modern browser—no server or network calls.
# Cosmic Helix Renderer

Static offline canvas renderer for layered sacred geometry in Codex 144:99. Double-click `index.html` in any modern browser—no server or network needed.
>>>>>>> 31031fab
Static offline canvas renderer for layered sacred geometry in Codex 144:99.
Double-click `index.html` in any modern browser—no server or network calls.

## Files
- `index.html` – 1440×900 canvas with palette fallback.
- `js/helix-renderer.mjs` – pure ES module drawing functions.
- `index.html` – entry point with a 1440×900 canvas and palette fallback.
- `js/helix-renderer.mjs` – ES module with pure drawing functions.
- `data/palette.json` – optional ND-safe color palette.

## Layers
1. Vesica field
2. Tree-of-Life scaffold
3. Fibonacci curve
4. Static double-helix lattice

## ND-safe Design
- No motion or autoplay; static canvas only.
- Calming contrast and soft colors for readability.
<<<<<<< HEAD
- Geometry uses numerology constants 3,7,9,11,22,33,99,144.
- Palette and constants load from local JSON; if missing, safe defaults are used.
=======
- Geometry uses constants 3, 7, 9, 11, 22, 33, 99, 144.
- Palette loads from `data/palette.json`; safe defaults if missing.

## Numerology as Spiral Grammar
The project's numbers form a Fibonacci-coded scaffold rather than decorative wallpaper:

- **21 pillars** — Fibonacci step (8 + 13) aligned with Tarot majors and the 21 Taras; pillars spiral upward as thresholds.
- **33 spine** — vertebral initiations; not Fibonacci itself but a harmonic 3 × 11 ladder.
- **72 Shem angels/demons** — 8 × 9 lunar decans, a sacred 12-multiple tracing lunar phases.
- **78 archetypes** — Tarot complete (22 + 56), weaving majors and minors into one continuum.
- **99 gates** — triplicity (3 × 33) expanding the spine into recursive gateways.
- **144 lattice** — 12², the eighth Fibonacci number forming the Codex's base grid.
- **243 completion** — 3⁵, quintuple power of the triad sealing the Cathedral.
>>>>>>> 31031fab

## Customization
- Edit `data/palette.json` to change colors.
- Optionally add `data/constants.json` with numerology values to tweak proportions.
- If `data/palette.json` is missing, a built-in palette is used.
- Geometry uses numerology constants 3, 7, 9, 11, 22, 33, 99, 144.
- Palette and constants load locally; if missing, safe defaults render instead.
- Palette loads from local JSON; if missing, safe defaults are used.

## Customization
- Edit `data/palette.json` to change colors.

## Local Use
Open `index.html` directly in any modern browser.

## Tests
Run local checks:

```
npm test
```

## Notes
ND-safe: calm contrast, no motion, optional palette override. Works completely offline; if `data/palette.json` is missing, a built-in fallback palette renders instead.
- Works completely offline.
- ND-safe: calm contrast, no motion, optional palette override.
- Works completely offline; open `index.html` directly.
<<<<<<< HEAD
=======
- Works completely offline; no external requests.

- ND-safe: calm contrast, no motion.
- If `data/palette.json` is missing, a built-in fallback palette renders instead.
>>>>>>> 31031fab
<|MERGE_RESOLUTION|>--- conflicted
+++ resolved
@@ -14,8 +14,6 @@
 Per Texturas Numerorum, Spira Loquitur. //
 # Cosmic Helix Renderer
 
-<<<<<<< HEAD
-=======
 Static offline canvas renderer for layered sacred geometry in Codex 144:99. Double-click `index.html` in any modern browser—no server or network calls.
 # Cosmic Helix Renderer
 
@@ -24,7 +22,6 @@
 # Cosmic Helix Renderer
 
 Static offline canvas renderer for layered sacred geometry in Codex 144:99. Double-click `index.html` in any modern browser—no server or network needed.
->>>>>>> 31031fab
 Static offline canvas renderer for layered sacred geometry in Codex 144:99.
 Double-click `index.html` in any modern browser—no server or network calls.
 
@@ -44,10 +41,8 @@
 ## ND-safe Design
 - No motion or autoplay; static canvas only.
 - Calming contrast and soft colors for readability.
-<<<<<<< HEAD
 - Geometry uses numerology constants 3,7,9,11,22,33,99,144.
 - Palette and constants load from local JSON; if missing, safe defaults are used.
-=======
 - Geometry uses constants 3, 7, 9, 11, 22, 33, 99, 144.
 - Palette loads from `data/palette.json`; safe defaults if missing.
 
@@ -61,7 +56,6 @@
 - **99 gates** — triplicity (3 × 33) expanding the spine into recursive gateways.
 - **144 lattice** — 12², the eighth Fibonacci number forming the Codex's base grid.
 - **243 completion** — 3⁵, quintuple power of the triad sealing the Cathedral.
->>>>>>> 31031fab
 
 ## Customization
 - Edit `data/palette.json` to change colors.
@@ -89,10 +83,8 @@
 - Works completely offline.
 - ND-safe: calm contrast, no motion, optional palette override.
 - Works completely offline; open `index.html` directly.
-<<<<<<< HEAD
-=======
+
 - Works completely offline; no external requests.
 
 - ND-safe: calm contrast, no motion.
-- If `data/palette.json` is missing, a built-in fallback palette renders instead.
->>>>>>> 31031fab
+- If `data/palette.json` is missing, a built-in fallback palette renders instead.