Per Texturas Numerorum, Spira Loquitur.  //
# Cosmic Helix Renderer

<<<<<<< HEAD
Static offline canvas renderer for layered sacred geometry in Codex 144:99. Double-click `index.html` in any modern browser—no server or network calls.
=======
Static offline canvas renderer for layered sacred geometry in Codex 144:99.
Double-click `index.html` in any modern browser—no server or network calls.
>>>>>>> 8aa7d6f0

## Files
- `index.html` – entry point with a 1440×900 canvas and palette fallback.
- `js/helix-renderer.mjs` – ES module with pure drawing functions.
- `data/palette.json` – optional ND-safe color palette.
Static offline canvas renderer for layered sacred geometry in Codex 144:99.

## Files
- `index.html` — entry point with 1440×900 canvas and safe palette fallback.
- `js/helix-renderer.mjs` — ES module drawing the four layers.
- `data/palette.json` — optional ND-safe color palette.

## Layers
1. Vesica field
2. Tree-of-Life scaffold
3. Fibonacci curve
4. Static double-helix lattice

## ND-safe Design
<<<<<<< HEAD
- No motion or autoplay.
- Calm contrast and soft colors for readability.
- Geometry uses numerology constants 3, 7, 9, 11, 22, 33, 99, 144.
- Palette loaded locally; missing file triggers a safe fallback notice.

## Local Use
Open `index.html` directly in any modern browser.
Open `index.html` directly in a modern browser. No server or network needed.
=======
- No motion or autoplay; static canvas only.
- Calming contrast and soft colors for readability.
- Geometry uses constants 3, 7, 9, 11, 22, 33, 99, 144.
- Palette loads from local JSON; if missing, safe defaults are used.

## Customization
- Edit `data/palette.json` to change colors.

## Local Use
Open `index.html` directly in any modern browser.
>>>>>>> 8aa7d6f0

## Tests
Run local checks:

```sh
npm test
```

## Notes
<<<<<<< HEAD
- ND-safe: calm contrast, no motion, optional palette override.
- Works completely offline; open `index.html` directly.
=======
- ND-safe: calm contrast, no motion.
- If `data/palette.json` is missing, a built-in fallback palette renders instead.
>>>>>>> 8aa7d6f0
<|MERGE_RESOLUTION|>--- conflicted
+++ resolved
@@ -1,12 +1,9 @@
 Per Texturas Numerorum, Spira Loquitur.  //
 # Cosmic Helix Renderer
 
-<<<<<<< HEAD
 Static offline canvas renderer for layered sacred geometry in Codex 144:99. Double-click `index.html` in any modern browser—no server or network calls.
-=======
 Static offline canvas renderer for layered sacred geometry in Codex 144:99.
 Double-click `index.html` in any modern browser—no server or network calls.
->>>>>>> 8aa7d6f0
 
 ## Files
 - `index.html` – entry point with a 1440×900 canvas and palette fallback.
@@ -26,7 +23,6 @@
 4. Static double-helix lattice
 
 ## ND-safe Design
-<<<<<<< HEAD
 - No motion or autoplay.
 - Calm contrast and soft colors for readability.
 - Geometry uses numerology constants 3, 7, 9, 11, 22, 33, 99, 144.
@@ -35,7 +31,6 @@
 ## Local Use
 Open `index.html` directly in any modern browser.
 Open `index.html` directly in a modern browser. No server or network needed.
-=======
 - No motion or autoplay; static canvas only.
 - Calming contrast and soft colors for readability.
 - Geometry uses constants 3, 7, 9, 11, 22, 33, 99, 144.
@@ -46,7 +41,6 @@
 
 ## Local Use
 Open `index.html` directly in any modern browser.
->>>>>>> 8aa7d6f0
 
 ## Tests
 Run local checks:
@@ -56,10 +50,8 @@
 ```
 
 ## Notes
-<<<<<<< HEAD
 - ND-safe: calm contrast, no motion, optional palette override.
 - Works completely offline; open `index.html` directly.
-=======
+
 - ND-safe: calm contrast, no motion.
-- If `data/palette.json` is missing, a built-in fallback palette renders instead.
->>>>>>> 8aa7d6f0
+- If `data/palette.json` is missing, a built-in fallback palette renders instead.