# Cosmic Helix Renderer

Static offline HTML5 canvas renderer for the layered cosmology in Codex 144:99. Double-click `index.html` in any modern browser; no server, workflow, or network call is required.

## Files
<<<<<<< HEAD
- `index.html` - Entry document with a 1440x900 canvas, palette loader, and fallback status note.
- `js/helix-renderer.mjs` - ES module exposing `renderHelix` plus pure helpers for each layer.
- `data/palette.json` - Optional ND-safe palette override (background, ink, and six layer hues).

## Rendered Layers
1. **Vesica field** - Nine-by-seven vesica grid grounds the scene.
2. **Tree-of-Life scaffold** - Ten sephirot and twenty-two paths mapped with numerology spacing.
3. **Fibonacci curve** - Static golden spiral drawn with steady sampling (no animation).
4. **Double-helix lattice** - Two phase-shifted strands with calm crossbars to maintain depth.

## ND-safe Design
- No motion, autoplay, or flashing effects; each layer renders once for sensory calm.
- Palette loads from `data/palette.json`; when unavailable the fallback palette renders and a notice appears in the header.
- Colors and spacing reference numerology constants 3, 7, 9, 11, 22, 33, 99, and 144 to keep symbolism traceable.
- Pure drawing helpers keep the geometry transparent so adaptations do not disturb existing lore.

## Local Use
1. Keep the repository folders intact so relative imports resolve (`js/` and `data/`).
2. Optionally adjust `data/palette.json` to fit lineage palettes while honoring WCAG AA contrast.
3. Open `index.html` directly (double-click). Modern Chromium, Firefox, and WebKit builds render the scene offline.
4. If the browser blocks file fetches, the fallback palette ensures the canvas still renders safely and the status note reports the mode.

This renderer stays intentionally lightweight: no workflows, no dependencies, and no background services. Geometry is calculated on demand by small pure functions so the layered cosmology remains legible and trauma-informed.
=======
- `index.html` - Entry document with a 1440x900 canvas, palette loader, and fallback notice.
- `js/helix-renderer.mjs` - ES module exposing `renderHelix` plus pure helpers for each geometric layer.
- `data/palette.json` - Optional ND-safe palette override (background, ink, and six layer hues).
- `README_RENDERER.md` - This usage and safety guide.

## Layered Output
1. **Vesica field** - Intersecting circles establish the grounding grid.
2. **Tree-of-Life scaffold** - Ten sephirot and twenty-two paths mapped with numerology spacing.
3. **Fibonacci curve** - Static golden spiral drawn with calm sampling (no animation).
4. **Double-helix lattice** - Two phase-shifted strands plus steady rungs to preserve depth.

## ND-safe Design Notes
- No motion, autoplay, or flashing effects; geometry renders once when the page loads.
- Palette loads locally; if `data/palette.json` is missing or blocked, a built-in fallback palette renders and the header displays the notice.
- Colors follow a calm contrast hierarchy and comments explain why layer order stays trauma-informed.
- Geometry parameters derive from numerology constants 3, 7, 9, 11, 22, 33, 99, and 144 to honor the cosmology.

## Local Use
1. Keep the repository folders intact so relative imports resolve (`js/` and `data/`).
2. Optionally adjust `data/palette.json` with six gentle hues that meet your contrast needs.
3. Open `index.html` directly (double-click). Chromium, Firefox, and WebKit render it offline without extra steps.
4. If palette loading fails because of local file sandbox rules, the fallback palette still renders safely and the header confirms the mode.

All geometry code is intentionally lightweight: no dependencies, no workflows, and no background services. Pure functions keep the layered cosmology legible for future adaptations.
>>>>>>> ec9f31ab
<|MERGE_RESOLUTION|>--- conflicted
+++ resolved
@@ -3,7 +3,6 @@
 Static offline HTML5 canvas renderer for the layered cosmology in Codex 144:99. Double-click `index.html` in any modern browser; no server, workflow, or network call is required.
 
 ## Files
-<<<<<<< HEAD
 - `index.html` - Entry document with a 1440x900 canvas, palette loader, and fallback status note.
 - `js/helix-renderer.mjs` - ES module exposing `renderHelix` plus pure helpers for each layer.
 - `data/palette.json` - Optional ND-safe palette override (background, ink, and six layer hues).
@@ -27,7 +26,6 @@
 4. If the browser blocks file fetches, the fallback palette ensures the canvas still renders safely and the status note reports the mode.
 
 This renderer stays intentionally lightweight: no workflows, no dependencies, and no background services. Geometry is calculated on demand by small pure functions so the layered cosmology remains legible and trauma-informed.
-=======
 - `index.html` - Entry document with a 1440x900 canvas, palette loader, and fallback notice.
 - `js/helix-renderer.mjs` - ES module exposing `renderHelix` plus pure helpers for each geometric layer.
 - `data/palette.json` - Optional ND-safe palette override (background, ink, and six layer hues).
@@ -51,5 +49,4 @@
 3. Open `index.html` directly (double-click). Chromium, Firefox, and WebKit render it offline without extra steps.
 4. If palette loading fails because of local file sandbox rules, the fallback palette still renders safely and the header confirms the mode.
 
-All geometry code is intentionally lightweight: no dependencies, no workflows, and no background services. Pure functions keep the layered cosmology legible for future adaptations.
->>>>>>> ec9f31ab
+All geometry code is intentionally lightweight: no dependencies, no workflows, and no background services. Pure functions keep the layered cosmology legible for future adaptations.