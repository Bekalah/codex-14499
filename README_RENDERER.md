Per Texturas Numerorum, Spira Loquitur.
<!-- Per Texturas Numerorum, Spira Loquitur.  // -->
Per Texturas Numerorum, Spira Loquitur.  //

# Cosmic Helix Renderer

Static offline canvas renderer for layered sacred geometry in Codex 144:99.  
Double-click `index.html` in any modern browser—no server or network calls.

## Files
- `index.html` – entry point with 1440×900 canvas and palette fallback.
Per Texturas Numerorum, Spira Loquitur.
Per Texturas Numerorum, Spira Loquitur. //

Per Texturas Numerorum, Spira Loquitur. //
# Cosmic Helix Renderer

Static offline canvas renderer for layered sacred geometry in Codex 144:99. Double-click `index.html` in any modern browser—no server or network calls.
# Cosmic Helix Renderer

Static offline canvas renderer for layered sacred geometry in Codex 144:99.
Double-click `index.html` in any modern browser—no server or network calls.
# Cosmic Helix Renderer

Static offline canvas renderer for layered sacred geometry in Codex 144:99. Double-click `index.html` in any modern browser—no server or network needed.
Static offline canvas renderer for layered sacred geometry in Codex 144:99.
Double-click `index.html` in any modern browser—no server or network calls.

## Files
- `index.html` – 1440×900 canvas with palette fallback.
- `js/helix-renderer.mjs` – pure ES module drawing functions.
- `index.html` – entry point with a 1440×900 canvas and palette fallback.
- `js/helix-renderer.mjs` – ES module with pure drawing functions.
- `data/palette.json` – optional ND-safe color palette.
Static offline canvas renderer for layered sacred geometry in Codex 144:99.

## Files
- `index.html` — entry point with 1440×900 canvas and safe palette fallback.
- `js/helix-renderer.mjs` — ES module drawing the four layers.
- `data/palette.json` — optional ND-safe color palette.

## Layers
1. Vesica field
2. Tree-of-Life scaffold
3. Fibonacci curve
4. Static double-helix lattice

## ND-safe Design
- No motion or autoplay.
- Calm contrast and soft colors for readability.
- Geometry uses numerology constants 3, 7, 9, 11, 22, 33, 99, 144.
- Palette loaded locally; missing file triggers a safe fallback notice.

## Local Use
Open `index.html` directly in any modern browser.
Open `index.html` directly in a modern browser. No server or network needed.
- No motion or autoplay; static canvas only.
- Calming contrast and soft colors for readability.
<<<<<<< HEAD
- Geometry uses constants 3, 7, 9, 11, 22, 33, 99, 144.
- Palette loads from local JSON; if missing, safe defaults are used.
=======
- Geometry uses numerology constants 3,7,9,11,22,33,99,144.
- Palette and constants load from local JSON; if missing, safe defaults are used.
- Geometry uses constants 3, 7, 9, 11, 22, 33, 99, 144.
- Palette loads from local JSON; if missing, safe defaults are used.

## Customization
- Edit `data/palette.json` to change colors.
- Palette loads from `data/palette.json`; safe defaults if missing.

## Numerology as Spiral Grammar
The project's numbers form a Fibonacci-coded scaffold rather than decorative wallpaper:

- **21 pillars** — Fibonacci step (8 + 13) aligned with Tarot majors and the 21 Taras; pillars spiral upward as thresholds.
- **33 spine** — vertebral initiations; not Fibonacci itself but a harmonic 3 × 11 ladder.
- **72 Shem angels/demons** — 8 × 9 lunar decans, a sacred 12-multiple tracing lunar phases.
- **78 archetypes** — Tarot complete (22 + 56), weaving majors and minors into one continuum.
- **99 gates** — triplicity (3 × 33) expanding the spine into recursive gateways.
- **144 lattice** — 12², the eighth Fibonacci number forming the Codex's base grid.
- **243 completion** — 3⁵, quintuple power of the triad sealing the Cathedral.

## Customization
- Edit `data/palette.json` to change colors.
- Optionally add `data/constants.json` with numerology values to tweak proportions.
- If `data/palette.json` is missing, a built-in palette is used.
- Geometry uses numerology constants 3, 7, 9, 11, 22, 33, 99, 144.
- Palette and constants load locally; if missing, safe defaults render instead.
- Palette loads from local JSON; if missing, safe defaults are used.

## Customization
- Edit `data/palette.json` to change colors.
>>>>>>> c0e71440

## Local Use
Open `index.html` directly in any modern browser.

## Tests
Run local checks:

```
npm test
npm run contrast
```

## Notes
- ND-safe: calm contrast, no motion, optional palette override.
- Works completely offline; open `index.html` directly.

ND-safe: calm contrast, no motion, optional palette override. Works completely offline; if `data/palette.json` is missing, a built-in fallback palette renders instead.
- Works completely offline.
- ND-safe: calm contrast, no motion, optional palette override.
- If `data/palette.json` is missing, a built-in fallback palette renders instead.
- Works completely offline.
- Works completely offline; open `index.html` directly.

- Works completely offline; no external requests.

- ND-safe: calm contrast, no motion.
- If `data/palette.json` is missing, a built-in fallback palette renders instead.<|MERGE_RESOLUTION|>--- conflicted
+++ resolved
@@ -56,10 +56,8 @@
 Open `index.html` directly in a modern browser. No server or network needed.
 - No motion or autoplay; static canvas only.
 - Calming contrast and soft colors for readability.
-<<<<<<< HEAD
 - Geometry uses constants 3, 7, 9, 11, 22, 33, 99, 144.
 - Palette loads from local JSON; if missing, safe defaults are used.
-=======
 - Geometry uses numerology constants 3,7,9,11,22,33,99,144.
 - Palette and constants load from local JSON; if missing, safe defaults are used.
 - Geometry uses constants 3, 7, 9, 11, 22, 33, 99, 144.
@@ -90,7 +88,6 @@
 
 ## Customization
 - Edit `data/palette.json` to change colors.
->>>>>>> c0e71440
 
 ## Local Use
 Open `index.html` directly in any modern browser.
