Per Texturas Numerorum, Spira Loquitur.
Per Texturas Numerorum, Spira Loquitur. //

Per Texturas Numerorum, Spira Loquitur. //
# Cosmic Helix Renderer

Static offline canvas renderer for layered sacred geometry in Codex 144:99. Double-click `index.html` in any modern browser—no server or network calls.
# Cosmic Helix Renderer

Static offline canvas renderer for layered sacred geometry in Codex 144:99.
Double-click `index.html` in any modern browser—no server or network calls.

## Files
<<<<<<< HEAD
- `index.html` – 1440×900 canvas with palette fallback.
- `js/helix-renderer.mjs` – pure ES module drawing functions.
=======
- `index.html` – entry point with a 1440×900 canvas and palette fallback.
- `js/helix-renderer.mjs` – ES module with pure drawing functions.
>>>>>>> af8bef27
- `data/palette.json` – optional ND-safe color palette.

## Layers
1. Vesica field
2. Tree-of-Life scaffold
3. Fibonacci curve
4. Static double-helix lattice

## ND-safe Design
- No motion or autoplay; static canvas only.
- Calming contrast and soft colors for readability.
- Geometry uses constants 3, 7, 9, 11, 22, 33, 99, 144.
<<<<<<< HEAD
- If `data/palette.json` is missing, a built-in palette is used.
=======
- Palette load is local; if missing, a built-in fallback renders instead.

## Local Use
Open `index.html` directly in any modern browser.
- No motion, autoplay, or external requests.
- Works completely offline.
- Palette loads from local JSON; if missing, safe defaults render.

## Local Use
Open `index.html` directly in any modern browser. The renderer works fully offline.
- Palette loads from local JSON; if missing, built-in defaults render instead.
- Palette and constants load from local JSON; if missing, safe defaults are used.
- Palette loads from local JSON; missing file triggers safe fallback.

## Customization
- Edit `data/palette.json` to change colors.
- Optionally add `data/constants.json` with numerology values.

## Local Use
Open `index.html` directly in any modern browser.
- Palette loads from local JSON; if missing, safe defaults render.

## Local Use
Open `index.html` directly in any modern browser. The renderer works fully offline.
- Palette loads from local JSON; if missing, safe defaults render instead.

## Customization
- Edit `data/palette.json` to change colors.
- Palette loads locally; if missing, safe defaults render.

## Customization
- Edit `data/palette.json` to change colors.
- Palette loads from local JSON; if missing, safe defaults are used.

## Customization
- Edit `data/palette.json` to change colors.
- Palette loads locally; if missing, safe defaults render.
- Palette loads from local JSON; if missing, safe defaults are used.

## Customization
- Edit `data/palette.json` to change colors.
>>>>>>> af8bef27

## Local Use
Open `index.html` directly in any modern browser.

## Tests
Run local checks:

```sh
npm test
<<<<<<< HEAD
```
=======
```

## Notes
- Works completely offline.
- ND-safe: calm contrast, no motion, optional palette override.
- Works completely offline; open `index.html` directly.
- Works completely offline; no external requests.
>>>>>>> af8bef27
<|MERGE_RESOLUTION|>--- conflicted
+++ resolved
@@ -11,13 +11,10 @@
 Double-click `index.html` in any modern browser—no server or network calls.
 
 ## Files
-<<<<<<< HEAD
 - `index.html` – 1440×900 canvas with palette fallback.
 - `js/helix-renderer.mjs` – pure ES module drawing functions.
-=======
 - `index.html` – entry point with a 1440×900 canvas and palette fallback.
 - `js/helix-renderer.mjs` – ES module with pure drawing functions.
->>>>>>> af8bef27
 - `data/palette.json` – optional ND-safe color palette.
 
 ## Layers
@@ -30,9 +27,7 @@
 - No motion or autoplay; static canvas only.
 - Calming contrast and soft colors for readability.
 - Geometry uses constants 3, 7, 9, 11, 22, 33, 99, 144.
-<<<<<<< HEAD
 - If `data/palette.json` is missing, a built-in palette is used.
-=======
 - Palette load is local; if missing, a built-in fallback renders instead.
 
 ## Local Use
@@ -74,7 +69,6 @@
 
 ## Customization
 - Edit `data/palette.json` to change colors.
->>>>>>> af8bef27
 
 ## Local Use
 Open `index.html` directly in any modern browser.
@@ -84,9 +78,6 @@
 
 ```sh
 npm test
-<<<<<<< HEAD
-```
-=======
 ```
 
 ## Notes
@@ -94,4 +85,3 @@
 - ND-safe: calm contrast, no motion, optional palette override.
 - Works completely offline; open `index.html` directly.
 - Works completely offline; no external requests.
->>>>>>> af8bef27
