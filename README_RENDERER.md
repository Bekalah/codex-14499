# Cosmic Helix Renderer

<<<<<<< HEAD
Static offline canvas renderer for layered sacred geometry in Codex 144:99. Double-click `index.html` in any modern browser; no server or network calls.

## Files
- `index.html` — entry point with 1440×900 canvas and palette fallback.
=======
Static offline canvas renderer for layered sacred geometry in Codex 144:99. Double-click `index.html` in any modern browser—no server or network calls.

## Files
- `index.html` – 1440×900 canvas with palette fallback.
- `js/helix-renderer.mjs` – pure ES module drawing functions.
- `data/palette.json` – optional ND-safe color palette.
- `index.html` — entry point with 1440×900 canvas and safe palette fallback.
>>>>>>> b2c81ad9
- `js/helix-renderer.mjs` — ES module drawing the four layers.
- `data/palette.json` — optional ND-safe color palette.

## Layers
1. Vesica field
2. Tree-of-Life scaffold
3. Fibonacci curve
4. Static double-helix lattice

## ND-safe Design
- No motion or autoplay.
- Calm contrast and soft colors for readability.
- Geometry uses numerology constants 3, 7, 9, 11, 22, 33, 99, 144.
- Palette loads locally; missing file triggers a safe fallback notice.

## Local Use
Open `index.html` directly in any modern browser.

## Tests
Run local checks:

```
npm test
npm run contrast
<<<<<<< HEAD
```
=======
```

## Notes
ND-safe: calm contrast, no motion, optional palette override. Works completely offline; if `data/palette.json` is missing, a built-in fallback palette renders instead.
- Palette loads from `data/palette.json`; if missing, a safe fallback is used.

## Local Use
Open `index.html` directly in any modern browser.
>>>>>>> b2c81ad9
<|MERGE_RESOLUTION|>--- conflicted
+++ resolved
@@ -1,11 +1,9 @@
 # Cosmic Helix Renderer
 
-<<<<<<< HEAD
 Static offline canvas renderer for layered sacred geometry in Codex 144:99. Double-click `index.html` in any modern browser; no server or network calls.
 
 ## Files
 - `index.html` — entry point with 1440×900 canvas and palette fallback.
-=======
 Static offline canvas renderer for layered sacred geometry in Codex 144:99. Double-click `index.html` in any modern browser—no server or network calls.
 
 ## Files
@@ -13,7 +11,6 @@
 - `js/helix-renderer.mjs` – pure ES module drawing functions.
 - `data/palette.json` – optional ND-safe color palette.
 - `index.html` — entry point with 1440×900 canvas and safe palette fallback.
->>>>>>> b2c81ad9
 - `js/helix-renderer.mjs` — ES module drawing the four layers.
 - `data/palette.json` — optional ND-safe color palette.
 
@@ -38,9 +35,6 @@
 ```
 npm test
 npm run contrast
-<<<<<<< HEAD
-```
-=======
 ```
 
 ## Notes
@@ -48,5 +42,4 @@
 - Palette loads from `data/palette.json`; if missing, a safe fallback is used.
 
 ## Local Use
-Open `index.html` directly in any modern browser.
->>>>>>> b2c81ad9
+Open `index.html` directly in any modern browser.