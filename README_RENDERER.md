--- conflicted
+++ resolved
@@ -1,6 +1,5 @@
 # Cosmic Helix Renderer
 
-<<<<<<< HEAD
 Static offline HTML5 canvas renderer for the layered cosmology encoded in Codex 144:99. Double-click `index.html` to render the vesica field, Tree-of-Life scaffold, Fibonacci curve, and double-helix lattice once: no workflows, no dependencies, and no background services.
 
 ## Files
@@ -9,14 +8,12 @@
 - `data/palette.json` &mdash; Optional ND-safe palette override (background, ink, and six layer hues).
 - `dist/codex.min.json` &mdash; Minified data export consumed by sibling codex viewers.
 - `README_RENDERER.md` &mdash; This usage and safety guide.
-=======
 Static offline HTML5 canvas renderer for the layered cosmology encoded in Codex 144:99. Double-click `index.html` to render the vesica field, Tree-of-Life scaffold, Fibonacci curve, and double-helix lattice once - no workflows, no dependencies, and no background services.
 
 ## Files
 - `index.html` - ND-safe shell with the 1440x900 canvas, palette loader, and status notice.
 - `js/helix-renderer.mjs` - ES module exporting `renderHelix` plus pure helpers for each sacred layer.
 - `data/palette.json` - Optional ND-safe palette override (background, ink, and six layer hues).
->>>>>>> b3570824
 
 ## Layer Stack
 1. **Vesica field** &mdash; Intersecting circles form a nine-by-seven vesica lattice that grounds the canvas.
@@ -28,7 +25,6 @@
 Geometry settings honor the sacred constants 3, 7, 9, 11, 22, 33, 99, and 144. These values drive circle counts, path totals, spiral sampling density, helix frequency, and lattice spacing so numerological intent stays legible.
 
 ## Palette and Fallback
-<<<<<<< HEAD
 The renderer attempts to read `data/palette.json`. When browsers block local `file://` fetches, the calm fallback palette (background, ink, and six layer colors) activates automatically. Keep hues near WCAG AA contrast for trauma-informed clarity; update the JSON before opening `index.html` to tailor lighting.
 
 ## ND-safe Design Choices
@@ -36,14 +32,12 @@
 - Calm contrast, generous whitespace, and layer comments document sensory intent.
 - Pure functions keep geometry math auditable and reversible for caretakers.
 - Trauma-informed pacing: any optional motion work elsewhere in the codex keeps a 14 s minimum sweep to respect consent.
-=======
 The renderer attempts to read `data/palette.json`. When browsers block local `file://` fetches, the calm fallback palette - background, ink, and six layer colors - activates automatically. Keep hues near WCAG AA contrast for trauma-informed clarity; update the JSON before opening `index.html` to tailor lighting.
 
 ## ND-safe Design Choices
 - No animation, flashing, or autoplay; the canvas renders once on load.
 - Gentle contrast, generous whitespace, and inline comments document sensory intent.
 - Pure geometry helpers keep numerology math auditable and reversible for caretakers.
->>>>>>> b3570824
 
 ## Offline Use
 1. Keep `index.html`, `js/`, and `data/` together so relative imports resolve.
