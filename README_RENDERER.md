<<<<<<< HEAD
=======
Per Texturas Numerorum, Spira Loquitur.
>>>>>>> c90d13ea
# Cosmic Helix Renderer

Static offline canvas renderer for layered sacred geometry in Codex 144:99. Double-click `index.html` in any modern browser—no server or network calls.

## Files
- `index.html` – entry point with 1440×900 canvas and safe palette fallback.
- `js/helix-renderer.mjs` – ES module with pure drawing functions.
- `data/palette.json` – optional ND-safe color palette.

## Layers
1. Vesica field
2. Tree-of-Life scaffold
3. Fibonacci curve
4. Static double-helix lattice

## ND-safe Design
- No motion or autoplay; static canvas only.
- Calming contrast and soft colors for readability.
- Geometry uses constants 3, 7, 9, 11, 22, 33, 99, 144.
<<<<<<< HEAD
- Palette loads from local JSON; if missing, built-in defaults render instead.
=======
- Palette and constants load from local JSON; if missing, safe defaults are used.

## Customization
- Edit `data/palette.json` to change colors.
>>>>>>> c90d13ea

## Local Use
Open `index.html` directly in any modern browser.

## Tests
Run local checks:

```sh
npm test
```<|MERGE_RESOLUTION|>--- conflicted
+++ resolved
@@ -1,7 +1,4 @@
-<<<<<<< HEAD
-=======
 Per Texturas Numerorum, Spira Loquitur.
->>>>>>> c90d13ea
 # Cosmic Helix Renderer
 
 Static offline canvas renderer for layered sacred geometry in Codex 144:99. Double-click `index.html` in any modern browser—no server or network calls.
@@ -21,14 +18,11 @@
 - No motion or autoplay; static canvas only.
 - Calming contrast and soft colors for readability.
 - Geometry uses constants 3, 7, 9, 11, 22, 33, 99, 144.
-<<<<<<< HEAD
 - Palette loads from local JSON; if missing, built-in defaults render instead.
-=======
 - Palette and constants load from local JSON; if missing, safe defaults are used.
 
 ## Customization
 - Edit `data/palette.json` to change colors.
->>>>>>> c90d13ea
 
 ## Local Use
 Open `index.html` directly in any modern browser.
