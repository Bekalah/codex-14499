--- conflicted
+++ resolved
@@ -1,6 +1,5 @@
 # Cosmic Helix Renderer
 
-<<<<<<< HEAD
 A lightweight, offline HTML5 canvas renderer that keeps the Codex 144:99 cosmology calm and breathable. Double-click
 `index.html` in any modern browser and the 1440x900 canvas will render once - no server, workflow, or external
 dependencies required.
@@ -51,7 +50,6 @@
 - Calm contrast and generous spacing in the HTML frame keep the environment zen and breathable.
 - Lore tables (tree paths, arcana) stay intact with comments explaining why, so heritage is respected.
 - Functions remain small, pure, and well commented for offline auditing and gentle adaptation.
-=======
 Static offline HTML5 canvas renderer for the layered cosmology in Codex 144:99. Double-click `index.html` in any modern browser; no server, workflow, or network access is required.
 
 ## Files
@@ -85,5 +83,4 @@
 3. Double-click `index.html`. Chromium, Firefox, and WebKit render the canvas offline with no additional tooling.
 4. If palette loading fails in file:// contexts, the fallback palette draws immediately and the status note acknowledges the safe mode.
 
-This renderer stays intentionally lightweight: no workflows, no dependencies, and no background services. Geometry is calculated by small pure functions so the layered cosmology remains legible and trauma-informed.
->>>>>>> 40ad35ab
+This renderer stays intentionally lightweight: no workflows, no dependencies, and no background services. Geometry is calculated by small pure functions so the layered cosmology remains legible and trauma-informed.