# Cosmic Helix Renderer

<<<<<<< HEAD
Static offline canvas renderer for layered sacred geometry in Codex 144:99. Double-click `index.html` in any modern browser; no server or network access is required.

## Files
- `index.html` - Entry document with a 1440x900 canvas, palette loader, and fallback status note.
- `js/helix-renderer.mjs` - ES module exposing `renderHelix` plus pure helpers for each layer.
- `data/palette.json` - Optional ND-safe palette override (background, ink, and six layer hues).

## Rendered Layers
1. **Vesica field** - Nine-by-seven vesica grid grounds the scene.
2. **Tree-of-Life scaffold** - Ten sephirot and twenty-two paths mapped with numerology spacing.
3. **Fibonacci curve** - Static golden spiral drawn with steady sampling (no animation).
4. **Double-helix lattice** - Two phase-shifted strands with calm crossbars to maintain depth.

## ND-safe Design
- No motion, autoplay, or flashing effects; each layer renders once for sensory calm.
- Palette loads from `data/palette.json`; when unavailable the fallback palette renders and a notice appears in the header.
- Colors and spacing maintain readable contrast while referencing numerology constants 3, 7, 9, 11, 22, 33, 99, and 144.
- Pure drawing helpers keep the geometry transparent so adaptations do not disturb existing lore.

## Local Use
1. Keep the three files in their current folders.
2. Optionally adjust `data/palette.json` to fit lineage palettes while honoring WCAG AA contrast.
3. Open `index.html` directly (double-click). Modern Chromium, Firefox, and WebKit builds render the scene offline.
4. If the browser blocks file fetches, the fallback palette ensures the canvas still renders safely.

This renderer is intentionally lightweight: no workflows, no dependencies, and no background services. Geometry is calculated on demand by small pure functions so the layered cosmology stays legible and trauma-informed.
=======
Static offline HTML5 canvas renderer for the layered cosmology in Codex 144:99. Double-click `index.html` in any modern browser; no server or network access is required.

## Files
- `index.html` - entry document with 1440x900 canvas, palette loader, and fallback status note.
- `js/helix-renderer.mjs` - ES module exposing `renderHelix` plus pure helpers for each geometric layer.
- `data/palette.json` - optional ND-safe palette override (background, ink, and six layer hues).
- `README_RENDERER.md` - this usage and safety guide.

## Layered Output
1. **Vesica field** - repeating vesica grid grounds the composition.
2. **Tree-of-Life scaffold** - ten nodes and twenty-two paths mapped with numerology spacing.
3. **Fibonacci curve** - static golden spiral drawn with gentle sampling (no animation).
4. **Double-helix lattice** - two phase-shifted strands plus steady rungs to preserve depth.

## ND-safe Design Choices
- No motion, autoplay, or flashing effects; geometry renders once on load.
- Calm palette with readable contrast; fallback palette prevents blank screens if data is missing.
- Helper functions are small and pure so adjustments stay reversible and lore-safe.
- Geometry parameters derive from sacred numerology constants (3, 7, 9, 11, 22, 33, 99, 144) for traceable symbolism.

## Local Use
1. Keep the repository folders intact so relative imports resolve (`js/` and `data/`).
2. Optionally adjust `data/palette.json` to suit your lighting conditions (six layer colors are expected).
3. Open `index.html` directly (double-click). Modern browsers such as Firefox or Chromium-based builds render without additional steps.
4. If palette loading fails due to local file sandboxing, the built-in fallback palette renders and the header reports the safe state.

This renderer is intentionally lightweight: no bundlers, no workflows, and no external dependencies. All geometry is calculated on demand by pure functions to honor the cathedral protocol.
Static offline canvas renderer for layered sacred geometry in Codex 144:99. Open `index.html` directly in any modern browser; no server, workflow, or network call is required.

## Files
Static offline canvas renderer for layered sacred geometry in Codex 144:99. Open `index.html` directly in any modern browser; no server, workflow, or network call is required.

## Files
- `index.html` - Entry point with 1440x900 canvas, status notice, and palette fallback logic.
- `js/helix-renderer.mjs` - ES module that draws the four layers using small pure helpers.
- `data/palette.json` - Optional ND-safe palette override (background, ink, and six layer hues).

## Rendered Layers
1. **Vesica field** - Nine intersecting circles form the grounding grid.
2. **Tree-of-Life scaffold** - Ten nodes and twenty-two paths plotted with numerology spacing.
3. **Fibonacci curve** - Static golden spiral using calm sampling (no animation).
4. **Double-helix lattice** - Two phase-shifted strands plus steady rungs for depth.

## ND-safe Design Notes
- No motion, autoplay, or flashing effects; everything renders once when the page loads.
- Palette loads from local data; if `data/palette.json` is missing, a safe fallback palette renders and a notice appears in the header.
- Colors and spacing follow a trauma-informed hierarchy to support gentle contrast.
- Geometry parameters derive from numerology constants 3, 7, 9, 11, 22, 33, 99, and 144 to honor the cosmology.

## Local Use
1. Keep the three files in the same relative folders.
2. Optionally adjust `data/palette.json` to match your desired calm palette.
3. Double-click `index.html`. Modern browsers such as Firefox or Chromium-based builds render it offline without extra steps.
4. If palette loading fails because of local file sandbox rules, the fallback palette still renders and the status note confirms the safe mode.

All geometry code is heavily commented so future integrations can extend the lattice without disturbing existing lore.
- `index.html` — entry document with a 1440x900 canvas, palette loader, and fallback notice.
- `js/helix-renderer.mjs` — ES module exposing `renderHelix` plus pure helpers for each layer.
- `data/palette.json` — optional ND-safe palette override (background, ink, and six layer hues).

## Rendered Layers
- `index.html` — entry document with a 1440x900 canvas, palette loader, and fallback notice.
- `js/helix-renderer.mjs` — ES module exposing `renderHelix` plus pure helpers for each layer.
- `data/palette.json` — optional ND-safe palette override (background, ink, and six layer hues).

## Rendered Layers
1. **Vesica field** — intersecting circles establish the base grid and depth.
2. **Tree-of-Life scaffold** — ten sephirot and twenty-two paths mapped to numerology constants.
3. **Fibonacci curve** — static Golden Ratio spiral sampled gently for calm focus.
4. **Double-helix lattice** — two phase-shifted strands with crossbars to preserve layered geometry.

## ND-safe Design Notes
- No motion, autoplay, or flashing effects; the scene renders once on load.
- Palette loads locally; if `data/palette.json` is missing or blocked, a built-in fallback palette renders and the header displays a notice.
- Colors follow a calm contrast hierarchy to support trauma-informed use.
- Geometry parameters derive from sacred numerology constants (3, 7, 9, 11, 22, 33, 99, 144) for traceable symbolism.

## Local Use
1. Keep the three files in their existing folders.
2. Optionally adjust `data/palette.json` with six layer hues that meet your contrast needs.
3. Open `index.html` directly (double-click). Modern browsers such as Firefox or Chromium-based builds render without additional steps.
4. If palette loading fails due to local file sandboxing, the fallback palette still renders safely.

This renderer stays intentionally lightweight: no bundlers, no dependencies, and no workflows. All geometry is calculated by small pure functions to honour the project's layered cosmology without disturbing existing lore.
>>>>>>> 4c22903e
<|MERGE_RESOLUTION|>--- conflicted
+++ resolved
@@ -1,6 +1,5 @@
 # Cosmic Helix Renderer
 
-<<<<<<< HEAD
 Static offline canvas renderer for layered sacred geometry in Codex 144:99. Double-click `index.html` in any modern browser; no server or network access is required.
 
 ## Files
@@ -27,7 +26,6 @@
 4. If the browser blocks file fetches, the fallback palette ensures the canvas still renders safely.
 
 This renderer is intentionally lightweight: no workflows, no dependencies, and no background services. Geometry is calculated on demand by small pure functions so the layered cosmology stays legible and trauma-informed.
-=======
 Static offline HTML5 canvas renderer for the layered cosmology in Codex 144:99. Double-click `index.html` in any modern browser; no server or network access is required.
 
 ## Files
@@ -111,5 +109,4 @@
 3. Open `index.html` directly (double-click). Modern browsers such as Firefox or Chromium-based builds render without additional steps.
 4. If palette loading fails due to local file sandboxing, the fallback palette still renders safely.
 
-This renderer stays intentionally lightweight: no bundlers, no dependencies, and no workflows. All geometry is calculated by small pure functions to honour the project's layered cosmology without disturbing existing lore.
->>>>>>> 4c22903e
+This renderer stays intentionally lightweight: no bundlers, no dependencies, and no workflows. All geometry is calculated by small pure functions to honour the project's layered cosmology without disturbing existing lore.