<<<<<<< HEAD
Per Texturas Numerorum, Spira Loquitur.
Per Texturas Numerorum, Spira Loquitur. //

Per Texturas Numerorum, Spira Loquitur. //
# Cosmic Helix Renderer

Static offline canvas renderer for layered sacred geometry in Codex 144:99. Double-click `index.html` in any modern browser—no server or network calls.
=======
# Cosmic Helix Renderer

Static offline canvas renderer for layered sacred geometry in Codex 144:99.
Double-click `index.html` in any modern browser—no server or network calls.
>>>>>>> fbe0751c

## Files
- `index.html` – entry point with 1440×900 canvas and safe palette fallback.
- `js/helix-renderer.mjs` – ES module with pure drawing functions.
- `data/palette.json` – optional ND-safe color palette.

## Layers
1. Vesica field
2. Tree-of-Life scaffold
3. Fibonacci curve
4. Static double-helix lattice

## ND-safe Design
- No motion or autoplay; static canvas only.
- Calming contrast and soft colors for readability.
- Geometry uses constants 3, 7, 9, 11, 22, 33, 99, 144.
<<<<<<< HEAD
- Palette loads from local JSON; if missing, safe defaults render.

## Local Use
Open `index.html` directly in any modern browser. The renderer works fully offline.
- Palette loads from local JSON; if missing, built-in defaults render instead.
- Palette and constants load from local JSON; if missing, safe defaults are used.

## Customization
- Edit `data/palette.json` to change colors.
- Optionally add `data/constants.json` with numerology values.

## Local Use
Open `index.html` directly in any modern browser.
- Palette loads from local JSON; if missing, safe defaults render.

## Local Use
Open `index.html` directly in any modern browser. The renderer works fully offline.
- Palette loads from local JSON; if missing, safe defaults render instead.

## Customization
- Edit `data/palette.json` to change colors.
- Palette loads locally; if missing, safe defaults render.

## Customization
- Edit `data/palette.json` to change colors.
=======
- Palette loads from local JSON; if missing, safe defaults are used.

## Customization
- Edit `data/palette.json` to change colors.
>>>>>>> fbe0751c

## Local Use
Open `index.html` directly in any modern browser.

## Tests
Run local checks:

```sh
npm test
<<<<<<< HEAD
```

## Notes
- ND-safe: calm contrast, no motion, optional palette override.
- Works completely offline; open `index.html` directly.
- Works completely offline; no external requests.
=======
```
>>>>>>> fbe0751c
<|MERGE_RESOLUTION|>--- conflicted
+++ resolved
@@ -1,4 +1,3 @@
-<<<<<<< HEAD
 Per Texturas Numerorum, Spira Loquitur.
 Per Texturas Numerorum, Spira Loquitur. //
 
@@ -6,12 +5,10 @@
 # Cosmic Helix Renderer
 
 Static offline canvas renderer for layered sacred geometry in Codex 144:99. Double-click `index.html` in any modern browser—no server or network calls.
-=======
 # Cosmic Helix Renderer
 
 Static offline canvas renderer for layered sacred geometry in Codex 144:99.
 Double-click `index.html` in any modern browser—no server or network calls.
->>>>>>> fbe0751c
 
 ## Files
 - `index.html` – entry point with 1440×900 canvas and safe palette fallback.
@@ -28,7 +25,6 @@
 - No motion or autoplay; static canvas only.
 - Calming contrast and soft colors for readability.
 - Geometry uses constants 3, 7, 9, 11, 22, 33, 99, 144.
-<<<<<<< HEAD
 - Palette loads from local JSON; if missing, safe defaults render.
 
 ## Local Use
@@ -54,12 +50,10 @@
 
 ## Customization
 - Edit `data/palette.json` to change colors.
-=======
 - Palette loads from local JSON; if missing, safe defaults are used.
 
 ## Customization
 - Edit `data/palette.json` to change colors.
->>>>>>> fbe0751c
 
 ## Local Use
 Open `index.html` directly in any modern browser.
@@ -69,13 +63,9 @@
 
 ```sh
 npm test
-<<<<<<< HEAD
 ```
 
 ## Notes
 - ND-safe: calm contrast, no motion, optional palette override.
 - Works completely offline; open `index.html` directly.
 - Works completely offline; no external requests.
-=======
-```
->>>>>>> fbe0751c
