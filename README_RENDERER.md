Per Texturas Numerorum, Spira Loquitur.  //
# Cosmic Helix Renderer

<<<<<<< HEAD
Static offline canvas renderer for layered sacred geometry in Codex 144:99. Double-click `index.html` in any modern browser—no server or network calls.

## Files
- `index.html` – entry point with a 1440×900 canvas and palette fallback.
- `js/helix-renderer.mjs` – ES module with pure drawing functions.
- `data/palette.json` – optional ND-safe color palette.
=======
Static offline canvas renderer for layered sacred geometry in Codex 144:99.

## Files
- `index.html` — entry point with 1440×900 canvas and safe palette fallback.
- `js/helix-renderer.mjs` — ES module drawing the four layers.
- `data/palette.json` — optional ND-safe color palette.
>>>>>>> eaa2989d

## Layers
1. Vesica field
2. Tree-of-Life scaffold
3. Fibonacci curve
4. Static double-helix lattice

## ND-safe Design
- No motion or autoplay.
- Calm contrast and soft colors for readability.
- Geometry uses numerology constants 3, 7, 9, 11, 22, 33, 99, 144.
- Palette loaded locally; missing file triggers a safe fallback notice.

## Local Use
<<<<<<< HEAD
Open `index.html` directly in any modern browser.
=======
Open `index.html` directly in a modern browser. No server or network needed.
>>>>>>> eaa2989d

## Tests
Run local checks:

```sh
npm test
<<<<<<< HEAD
```

## Notes
- ND-safe: calm contrast, no motion, optional palette override.
- Works completely offline; open `index.html` directly.
=======
```
>>>>>>> eaa2989d
<|MERGE_RESOLUTION|>--- conflicted
+++ resolved
@@ -1,21 +1,18 @@
 Per Texturas Numerorum, Spira Loquitur.  //
 # Cosmic Helix Renderer
 
-<<<<<<< HEAD
 Static offline canvas renderer for layered sacred geometry in Codex 144:99. Double-click `index.html` in any modern browser—no server or network calls.
 
 ## Files
 - `index.html` – entry point with a 1440×900 canvas and palette fallback.
 - `js/helix-renderer.mjs` – ES module with pure drawing functions.
 - `data/palette.json` – optional ND-safe color palette.
-=======
 Static offline canvas renderer for layered sacred geometry in Codex 144:99.
 
 ## Files
 - `index.html` — entry point with 1440×900 canvas and safe palette fallback.
 - `js/helix-renderer.mjs` — ES module drawing the four layers.
 - `data/palette.json` — optional ND-safe color palette.
->>>>>>> eaa2989d
 
 ## Layers
 1. Vesica field
@@ -30,23 +27,16 @@
 - Palette loaded locally; missing file triggers a safe fallback notice.
 
 ## Local Use
-<<<<<<< HEAD
 Open `index.html` directly in any modern browser.
-=======
 Open `index.html` directly in a modern browser. No server or network needed.
->>>>>>> eaa2989d
 
 ## Tests
 Run local checks:
 
 ```sh
 npm test
-<<<<<<< HEAD
 ```
 
 ## Notes
 - ND-safe: calm contrast, no motion, optional palette override.
 - Works completely offline; open `index.html` directly.
-=======
-```
->>>>>>> eaa2989d
