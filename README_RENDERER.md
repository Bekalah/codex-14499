Per Texturas Numerorum, Spira Loquitur.
Per Texturas Numerorum, Spira Loquitur. //

Per Texturas Numerorum, Spira Loquitur. //
# Cosmic Helix Renderer

Static offline canvas renderer for layered sacred geometry in Codex 144:99. Double-click `index.html` in any modern browser—no server or network calls.
# Cosmic Helix Renderer

Static offline canvas renderer for layered sacred geometry in Codex 144:99.
Double-click `index.html` in any modern browser—no server or network calls.

## Files
- `index.html` – entry point with a 1440×900 canvas and palette fallback.
- `js/helix-renderer.mjs` – ES module with pure drawing functions.
- `data/palette.json` – optional ND-safe color palette.

## Layers
1. Vesica field
2. Tree-of-Life scaffold
3. Fibonacci curve
4. Static double-helix lattice

## ND-safe Design
- No motion or autoplay; static canvas only.
- Calming contrast and soft colors for readability.
- Geometry uses constants 3, 7, 9, 11, 22, 33, 99, 144.
- Palette load is local; if missing, a built-in fallback renders instead.

## Local Use
Open `index.html` directly in any modern browser.
- No motion, autoplay, or external requests.
- Works completely offline.
- Palette loads from local JSON; if missing, safe defaults render.

## Local Use
Open `index.html` directly in any modern browser. The renderer works fully offline.
- Palette loads from local JSON; if missing, built-in defaults render instead.
- Palette and constants load from local JSON; if missing, safe defaults are used.
- Palette loads from local JSON; missing file triggers safe fallback.

## Customization
- Edit `data/palette.json` to change colors.
- Optionally add `data/constants.json` with numerology values.

## Local Use
Open `index.html` directly in any modern browser.
- Palette loads from local JSON; if missing, safe defaults render.

## Local Use
Open `index.html` directly in any modern browser. The renderer works fully offline.
- Palette loads from local JSON; if missing, safe defaults render instead.

## Customization
- Edit `data/palette.json` to change colors.
- Palette loads locally; if missing, safe defaults render.

## Customization
- Edit `data/palette.json` to change colors.
- Palette loads from local JSON; if missing, safe defaults are used.

## Customization
- Edit `data/palette.json` to change colors.
- Palette loads locally; if missing, safe defaults render.
- Palette loads from local JSON; if missing, safe defaults are used.

## Customization
- Edit `data/palette.json` to change colors.

## Local Use
<<<<<<< HEAD
Open `index.html` directly in any modern browser. No server, no network.
=======
Open `index.html` directly in any modern browser.
>>>>>>> af8bef27

## Tests
Run local checks:

```sh
npm test
<<<<<<< HEAD
```
=======
```

## Notes
- Works completely offline.
- ND-safe: calm contrast, no motion, optional palette override.
- Works completely offline; open `index.html` directly.
- Works completely offline; no external requests.
>>>>>>> af8bef27
<|MERGE_RESOLUTION|>--- conflicted
+++ resolved
@@ -68,20 +68,14 @@
 - Edit `data/palette.json` to change colors.
 
 ## Local Use
-<<<<<<< HEAD
 Open `index.html` directly in any modern browser. No server, no network.
-=======
 Open `index.html` directly in any modern browser.
->>>>>>> af8bef27
 
 ## Tests
 Run local checks:
 
 ```sh
 npm test
-<<<<<<< HEAD
-```
-=======
 ```
 
 ## Notes
@@ -89,4 +83,3 @@
 - ND-safe: calm contrast, no motion, optional palette override.
 - Works completely offline; open `index.html` directly.
 - Works completely offline; no external requests.
->>>>>>> af8bef27
