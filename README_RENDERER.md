--- conflicted
+++ resolved
@@ -81,7 +81,4 @@
 - Works completely offline.
 - ND-safe: calm contrast, no motion, optional palette override.
 - Works completely offline; open `index.html` directly.
-<<<<<<< HEAD
 - Works completely offline; no external requests.
-=======
->>>>>>> 38a3a8a4
