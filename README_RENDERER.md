# Cosmic Helix Renderer

Static offline HTML5 canvas renderer for the layered cosmology in Codex 144:99. Double-click `index.html` in any modern browser; no server or network access is required.

## Files
<<<<<<< HEAD
- `index.html` - entry document with 1440x900 canvas, palette loader, and fallback status note.
- `js/helix-renderer.mjs` - ES module exposing `renderHelix` plus pure helpers for each geometric layer.
- `data/palette.json` - optional ND-safe palette override (background, ink, and six layer hues).
- `README_RENDERER.md` - this usage and safety guide.

## Layered Output
1. **Vesica field** - repeating vesica grid grounds the composition.
2. **Tree-of-Life scaffold** - ten nodes and twenty-two paths mapped with numerology spacing.
3. **Fibonacci curve** - static golden spiral drawn with gentle sampling (no animation).
4. **Double-helix lattice** - two phase-shifted strands plus steady rungs to preserve depth.

## ND-safe Design Choices
- No motion, autoplay, or flashing effects; geometry renders once on load.
- Calm palette with readable contrast; fallback palette prevents blank screens if data is missing.
- Helper functions are small and pure so adjustments stay reversible and lore-safe.
- Geometry parameters derive from sacred numerology constants (3, 7, 9, 11, 22, 33, 99, 144) for traceable symbolism.

## Local Use
1. Keep the repository folders intact so relative imports resolve (`js/` and `data/`).
2. Optionally adjust `data/palette.json` to suit your lighting conditions (six layer colors are expected).
3. Open `index.html` directly (double-click). Modern browsers such as Firefox or Chromium-based builds render without additional steps.
4. If palette loading fails due to local file sandboxing, the built-in fallback palette renders and the header reports the safe state.

This renderer is intentionally lightweight: no bundlers, no workflows, and no external dependencies. All geometry is calculated on demand by pure functions to honor the cathedral protocol.
Static offline canvas renderer for layered sacred geometry in Codex 144:99. Open `index.html` directly in any modern browser; no server, workflow, or network call is required.

## Files
Static offline canvas renderer for layered sacred geometry in Codex 144:99. Open `index.html` directly in any modern browser; no server, workflow, or network call is required.

## Files
- `index.html` - Entry point with 1440x900 canvas, status notice, and palette fallback logic.
- `js/helix-renderer.mjs` - ES module that draws the four layers using small pure helpers.
- `data/palette.json` - Optional ND-safe palette override (background, ink, and six layer hues).

## Rendered Layers
1. **Vesica field** - Nine intersecting circles form the grounding grid.
2. **Tree-of-Life scaffold** - Ten nodes and twenty-two paths plotted with numerology spacing.
3. **Fibonacci curve** - Static golden spiral using calm sampling (no animation).
4. **Double-helix lattice** - Two phase-shifted strands plus steady rungs for depth.

## ND-safe Design Notes
- No motion, autoplay, or flashing effects; everything renders once when the page loads.
- Palette loads from local data; if `data/palette.json` is missing, a safe fallback palette renders and a notice appears in the header.
- Colors and spacing follow a trauma-informed hierarchy to support gentle contrast.
- Geometry parameters derive from numerology constants 3, 7, 9, 11, 22, 33, 99, and 144 to honor the cosmology.

## Local Use
1. Keep the three files in the same relative folders.
2. Optionally adjust `data/palette.json` to match your desired calm palette.
3. Double-click `index.html`. Modern browsers such as Firefox or Chromium-based builds render it offline without extra steps.
4. If palette loading fails because of local file sandbox rules, the fallback palette still renders and the status note confirms the safe mode.

All geometry code is heavily commented so future integrations can extend the lattice without disturbing existing lore.
- `index.html` — entry document with a 1440x900 canvas, palette loader, and fallback notice.
- `js/helix-renderer.mjs` — ES module exposing `renderHelix` plus pure helpers for each layer.
- `data/palette.json` — optional ND-safe palette override (background, ink, and six layer hues).

## Rendered Layers
=======
- `index.html` — entry document with a 1440x900 canvas, palette loader, and fallback notice.
- `js/helix-renderer.mjs` — ES module exposing `renderHelix` plus pure helpers for each layer.
- `data/palette.json` — optional ND-safe palette override (background, ink, and six layer hues).

## Rendered Layers
>>>>>>> cae0b4af
1. **Vesica field** — intersecting circles establish the base grid and depth.
2. **Tree-of-Life scaffold** — ten sephirot and twenty-two paths mapped to numerology constants.
3. **Fibonacci curve** — static Golden Ratio spiral sampled gently for calm focus.
4. **Double-helix lattice** — two phase-shifted strands with crossbars to preserve layered geometry.

## ND-safe Design Notes
- No motion, autoplay, or flashing effects; the scene renders once on load.
- Palette loads locally; if `data/palette.json` is missing or blocked, a built-in fallback palette renders and the header displays a notice.
- Colors follow a calm contrast hierarchy to support trauma-informed use.
- Geometry parameters derive from sacred numerology constants (3, 7, 9, 11, 22, 33, 99, 144) for traceable symbolism.

## Local Use
1. Keep the three files in their existing folders.
2. Optionally adjust `data/palette.json` with six layer hues that meet your contrast needs.
3. Open `index.html` directly (double-click). Modern browsers such as Firefox or Chromium-based builds render without additional steps.
4. If palette loading fails due to local file sandboxing, the fallback palette still renders safely.

This renderer stays intentionally lightweight: no bundlers, no dependencies, and no workflows. All geometry is calculated by small pure functions to honour the project's layered cosmology without disturbing existing lore.<|MERGE_RESOLUTION|>--- conflicted
+++ resolved
@@ -3,7 +3,6 @@
 Static offline HTML5 canvas renderer for the layered cosmology in Codex 144:99. Double-click `index.html` in any modern browser; no server or network access is required.
 
 ## Files
-<<<<<<< HEAD
 - `index.html` - entry document with 1440x900 canvas, palette loader, and fallback status note.
 - `js/helix-renderer.mjs` - ES module exposing `renderHelix` plus pure helpers for each geometric layer.
 - `data/palette.json` - optional ND-safe palette override (background, ink, and six layer hues).
@@ -62,13 +61,11 @@
 - `data/palette.json` — optional ND-safe palette override (background, ink, and six layer hues).
 
 ## Rendered Layers
-=======
 - `index.html` — entry document with a 1440x900 canvas, palette loader, and fallback notice.
 - `js/helix-renderer.mjs` — ES module exposing `renderHelix` plus pure helpers for each layer.
 - `data/palette.json` — optional ND-safe palette override (background, ink, and six layer hues).
 
 ## Rendered Layers
->>>>>>> cae0b4af
 1. **Vesica field** — intersecting circles establish the base grid and depth.
 2. **Tree-of-Life scaffold** — ten sephirot and twenty-two paths mapped to numerology constants.
 3. **Fibonacci curve** — static Golden Ratio spiral sampled gently for calm focus.
