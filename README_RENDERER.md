--- conflicted
+++ resolved
@@ -3,15 +3,12 @@
 Static offline canvas renderer for layered sacred geometry in Codex 144:99. Double-click `index.html` in any modern browser—no server or network calls.
 
 ## Files
-<<<<<<< HEAD
 - `index.html` – 1440×900 canvas with palette fallback.
 - `js/helix-renderer.mjs` – pure ES module drawing functions.
 - `data/palette.json` – optional ND-safe color palette.
-=======
 - `index.html` — entry point with 1440×900 canvas and safe palette fallback.
 - `js/helix-renderer.mjs` — ES module drawing the four layers.
 - `data/palette.json` — optional ND-safe color palette.
->>>>>>> b12b0f25
 
 ## Layers
 1. Vesica field
@@ -23,7 +20,6 @@
 - No motion or autoplay.
 - Calm contrast and soft colors for readability.
 - Geometry uses numerology constants 3, 7, 9, 11, 22, 33, 99, 144.
-<<<<<<< HEAD
 - Palette loads locally; missing file triggers a safe fallback notice.
 
 ## Local Use
@@ -39,9 +35,7 @@
 
 ## Notes
 ND-safe: calm contrast, no motion, optional palette override. Works completely offline; if `data/palette.json` is missing, a built-in fallback palette renders instead.
-=======
 - Palette loads from `data/palette.json`; if missing, a safe fallback is used.
 
 ## Local Use
-Open `index.html` directly in any modern browser.
->>>>>>> b12b0f25
+Open `index.html` directly in any modern browser.