--- conflicted
+++ resolved
@@ -1,6 +1,4 @@
-<<<<<<< HEAD
 <!-- Per Texturas Numerorum, Spira Loquitur.  // -->
-=======
 Per Texturas Numerorum, Spira Loquitur.  //
 
 # Cosmic Helix Renderer
@@ -14,7 +12,6 @@
 Per Texturas Numerorum, Spira Loquitur. //
 
 Per Texturas Numerorum, Spira Loquitur. //
->>>>>>> 7ab4ce2f
 # Cosmic Helix Renderer
 
 Static offline canvas renderer for layered sacred geometry in Codex 144:99. Double-click `index.html` in any modern browser—no server or network calls.
@@ -49,8 +46,6 @@
 
 ## Customization
 - Edit `data/palette.json` to change colors.
-<<<<<<< HEAD
-=======
 - Optionally add `data/constants.json` with numerology values to tweak proportions.
 - If `data/palette.json` is missing, a built-in palette is used.
 - Geometry uses numerology constants 3, 7, 9, 11, 22, 33, 99, 144.
@@ -59,7 +54,6 @@
 
 ## Customization
 - Edit `data/palette.json` to change colors.
->>>>>>> 7ab4ce2f
 
 ## Local Use
 Open `index.html` directly in any modern browser.
@@ -72,14 +66,11 @@
 ```
 
 ## Notes
-<<<<<<< HEAD
 ND-safe: calm contrast, no motion, optional palette override. Works completely offline; if `data/palette.json` is missing, a built-in fallback palette renders instead.
-=======
 - Works completely offline.
 - ND-safe: calm contrast, no motion, optional palette override.
 - Works completely offline; open `index.html` directly.
 - Works completely offline; no external requests.
 
 - ND-safe: calm contrast, no motion.
-- If `data/palette.json` is missing, a built-in fallback palette renders instead.
->>>>>>> 7ab4ce2f
+- If `data/palette.json` is missing, a built-in fallback palette renders instead.