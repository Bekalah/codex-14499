Per Texturas Numerorum, Spira Loquitur.
# Cosmic Helix Renderer

Static offline canvas renderer for layered sacred geometry in Codex 144:99. Double-click `index.html` in any modern browser—no server or network calls.

## Files
- `index.html` – entry point with 1440×900 canvas and safe palette fallback.
- `js/helix-renderer.mjs` – ES module with pure drawing functions.
- `data/palette.json` – optional ND-safe color palette.

## Layers
1. Vesica field
2. Tree-of-Life scaffold
3. Fibonacci curve
4. Static double-helix lattice

## ND-safe Design
- No motion or autoplay; static canvas only.
- Calming contrast and soft colors for readability.
- Geometry uses constants 3, 7, 9, 11, 22, 33, 99, 144.
<<<<<<< HEAD
- Palette loads from local JSON; if missing, safe defaults render.

## Local Use
Open `index.html` directly in any modern browser. The renderer works fully offline.
=======
- Palette and constants load from local JSON; if missing, safe defaults are used.

## Customization
- Edit `data/palette.json` to change colors.

## Local Use
Open `index.html` directly in any modern browser.
>>>>>>> a71fae7e

## Tests
Run local checks:

```sh
npm test
```<|MERGE_RESOLUTION|>--- conflicted
+++ resolved
@@ -18,12 +18,10 @@
 - No motion or autoplay; static canvas only.
 - Calming contrast and soft colors for readability.
 - Geometry uses constants 3, 7, 9, 11, 22, 33, 99, 144.
-<<<<<<< HEAD
 - Palette loads from local JSON; if missing, safe defaults render.
 
 ## Local Use
 Open `index.html` directly in any modern browser. The renderer works fully offline.
-=======
 - Palette and constants load from local JSON; if missing, safe defaults are used.
 
 ## Customization
@@ -31,7 +29,6 @@
 
 ## Local Use
 Open `index.html` directly in any modern browser.
->>>>>>> a71fae7e
 
 ## Tests
 Run local checks:
