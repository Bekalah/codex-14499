<<<<<<< HEAD
Per Texturas Numerorum, Spira Loquitur.
=======
Per Texturas Numerorum, Spira Loquitur. //

>>>>>>> 176aa9f4
# Cosmic Helix Renderer

Static offline canvas renderer for layered sacred geometry in Codex 144:99. Double-click `index.html` in any modern browser—no server or network calls.

## Files
- `index.html` – entry point with 1440×900 canvas and safe palette fallback.
- `js/helix-renderer.mjs` – ES module with pure drawing functions.
- `data/palette.json` – optional ND-safe color palette.

## Layers
1. Vesica field
2. Tree-of-Life scaffold
3. Fibonacci curve
4. Static double-helix lattice

## ND-safe Design
- No motion or autoplay; static canvas only.
- Calming contrast and soft colors for readability.
- Geometry uses constants 3, 7, 9, 11, 22, 33, 99, 144.
- Palette and constants load from local JSON; if missing, safe defaults are used.

## Customization
- Edit `data/palette.json` to change colors.
- Optionally add `data/constants.json` with numerology values.

## Local Use
Open `index.html` directly in any modern browser.

## Tests
Run local checks:

```sh
npm test
```

## Notes
<<<<<<< HEAD
- ND-safe: calm contrast, no motion, optional palette override.
- Works completely offline; open `index.html` directly.
=======
- Works completely offline; no external requests.
>>>>>>> 176aa9f4
<|MERGE_RESOLUTION|>--- conflicted
+++ resolved
@@ -1,9 +1,6 @@
-<<<<<<< HEAD
 Per Texturas Numerorum, Spira Loquitur.
-=======
 Per Texturas Numerorum, Spira Loquitur. //
 
->>>>>>> 176aa9f4
 # Cosmic Helix Renderer
 
 Static offline canvas renderer for layered sacred geometry in Codex 144:99. Double-click `index.html` in any modern browser—no server or network calls.
@@ -40,9 +37,6 @@
 ```
 
 ## Notes
-<<<<<<< HEAD
 - ND-safe: calm contrast, no motion, optional palette override.
 - Works completely offline; open `index.html` directly.
-=======
 - Works completely offline; no external requests.
->>>>>>> 176aa9f4
