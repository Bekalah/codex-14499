--- conflicted
+++ resolved
@@ -13,7 +13,6 @@
 Per Texturas Numerorum, Spira Loquitur. //
 # Cosmic Helix Renderer
 
-<<<<<<< HEAD
 Static offline canvas renderer for layered sacred geometry in Codex 144:99. Double-click `index.html` in any modern browser—no server or network calls.
 # Cosmic Helix Renderer
 
@@ -22,10 +21,8 @@
 # Cosmic Helix Renderer
 
 Static offline canvas renderer for layered sacred geometry in Codex 144:99. Double-click `index.html` in any modern browser—no server or network needed.
-=======
 Static offline canvas renderer for layered sacred geometry in Codex 144:99.
 Double-click `index.html` in any modern browser—no server or network calls.
->>>>>>> 210c78b8
 
 ## Files
 - `index.html` – 1440×900 canvas with palette fallback.
@@ -44,7 +41,6 @@
 - No motion or autoplay; static canvas only.
 - Calming contrast and soft colors for readability.
 - Geometry uses constants 3, 7, 9, 11, 22, 33, 99, 144.
-<<<<<<< HEAD
 - Palette loads from `data/palette.json`; safe defaults if missing.
 
 ## Customization
@@ -53,12 +49,10 @@
 - If `data/palette.json` is missing, a built-in palette is used.
 - Geometry uses numerology constants 3, 7, 9, 11, 22, 33, 99, 144.
 - Palette and constants load locally; if missing, safe defaults render instead.
-=======
 - Palette loads from local JSON; if missing, safe defaults are used.
 
 ## Customization
 - Edit `data/palette.json` to change colors.
->>>>>>> 210c78b8
 
 ## Local Use
 Open `index.html` directly in any modern browser.
@@ -71,13 +65,10 @@
 ```
 
 ## Notes
-<<<<<<< HEAD
 - Works completely offline.
 - ND-safe: calm contrast, no motion, optional palette override.
 - Works completely offline; open `index.html` directly.
 - Works completely offline; no external requests.
 
-=======
->>>>>>> 210c78b8
 - ND-safe: calm contrast, no motion.
 - If `data/palette.json` is missing, a built-in fallback palette renders instead.