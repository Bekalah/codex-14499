Per Texturas Numerorum, Spira Loquitur.  //
# Cosmic Helix Renderer

<<<<<<< HEAD
Static offline canvas renderer for layered sacred geometry in Codex 144:99. Double-click `index.html` in any modern browser—no server or network calls.
=======
Static offline canvas renderer for layered sacred geometry in Codex 144:99.
Double-click `index.html` in any modern browser—no server or network calls.
>>>>>>> b24cc065

## Files
- `index.html` – entry point with a 1440×900 canvas and palette fallback.
- `js/helix-renderer.mjs` – ES module with pure drawing functions.
- `data/palette.json` – optional ND-safe color palette.

## Layers
1. Vesica field
2. Tree-of-Life scaffold
3. Fibonacci curve
4. Static double-helix lattice

## ND-safe Design
- No motion or autoplay; static canvas only.
- Calming contrast and soft colors for readability.
- Geometry uses constants 3, 7, 9, 11, 22, 33, 99, 144.
- Palette loads from local JSON; if missing, safe defaults are used.

## Customization
- Edit `data/palette.json` to change colors.

## Local Use
Open `index.html` directly in any modern browser.

## Tests
Run local checks:

```sh
npm test
```

## Notes
<<<<<<< HEAD
- ND-safe: calm contrast, no motion, optional palette override.
- Works completely offline; open `index.html` directly.
=======
- ND-safe: calm contrast, no motion.
- If `data/palette.json` is missing, a built-in fallback palette renders instead.
>>>>>>> b24cc065
<|MERGE_RESOLUTION|>--- conflicted
+++ resolved
@@ -1,12 +1,9 @@
 Per Texturas Numerorum, Spira Loquitur.  //
 # Cosmic Helix Renderer
 
-<<<<<<< HEAD
 Static offline canvas renderer for layered sacred geometry in Codex 144:99. Double-click `index.html` in any modern browser—no server or network calls.
-=======
 Static offline canvas renderer for layered sacred geometry in Codex 144:99.
 Double-click `index.html` in any modern browser—no server or network calls.
->>>>>>> b24cc065
 
 ## Files
 - `index.html` – entry point with a 1440×900 canvas and palette fallback.
@@ -39,10 +36,8 @@
 ```
 
 ## Notes
-<<<<<<< HEAD
 - ND-safe: calm contrast, no motion, optional palette override.
 - Works completely offline; open `index.html` directly.
-=======
+
 - ND-safe: calm contrast, no motion.
-- If `data/palette.json` is missing, a built-in fallback palette renders instead.
->>>>>>> b24cc065
+- If `data/palette.json` is missing, a built-in fallback palette renders instead.