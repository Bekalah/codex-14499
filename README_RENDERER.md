--- conflicted
+++ resolved
@@ -1,6 +1,5 @@
 # Cosmic Helix Renderer
 
-<<<<<<< HEAD
 Static offline HTML5 canvas renderer for the layered cosmology in Codex 144:99. Double-click `index.html` in any modern browser; no server, workflow, or network call is required.
 
 ## Files
@@ -51,7 +50,6 @@
 4. If palette loading fails because of local file sandbox rules, the fallback palette still renders safely and the header confirms the mode.
 
 All geometry code is intentionally lightweight: no dependencies, no workflows, and no background services. Pure functions keep the layered cosmology legible for future adaptations.
-=======
 Static offline canvas renderer for the layered cosmology in Codex 144:99. Double-click `index.html` in any modern browser; no server, workflow, or network access is required.
 
 ## Files
@@ -77,5 +75,4 @@
 3. Open `index.html` directly (double-click). Chromium, Firefox, and WebKit builds render offline without extra steps.
 4. If palette loading fails because of local file sandbox rules, the fallback palette still renders and the status note confirms the safe mode.
 
-This renderer stays intentionally lightweight: no workflows, no dependencies, and no background services. Geometry is calculated by small pure functions so the layered cosmology remains legible and ND-safe.
->>>>>>> 9c83cde8
+This renderer stays intentionally lightweight: no workflows, no dependencies, and no background services. Geometry is calculated by small pure functions so the layered cosmology remains legible and ND-safe.