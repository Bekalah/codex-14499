--- conflicted
+++ resolved
@@ -21,7 +21,6 @@
     #stage { display:block; margin:16px auto; box-shadow:0 0 0 1px #1d1d2a; }
     .note { max-width:900px; margin:0 auto 16px; color:var(--muted); }
     code { background:#11111a; padding:2px 4px; border-radius:3px; }
-<<<<<<< HEAD
     /* ND-safe: calm contrast, no motion, layered hierarchy */
     :root {
       --bg: #0b0b12;
@@ -61,8 +60,6 @@
     #stage { display:block; margin:16px auto; box-shadow:0 0 0 1px #1d1d2a; }
     .note { max-width:900px; margin:0 auto 16px; color:var(--muted); }
     code { background:#11111a; padding:2px 4px; border-radius:3px; }
-=======
->>>>>>> 62f3d5e3
   </style>
 </head>
 <body>
@@ -72,7 +69,6 @@
   </header>
 
   <canvas id="stage" width="1440" height="900" aria-label="Layered sacred geometry canvas"></canvas>
-<<<<<<< HEAD
   <p class="note">This static renderer encodes the Vesica field, Tree-of-Life scaffold, Fibonacci curve, and a static double-helix lattice. No animation, no autoplay, and no external libraries. Open this file directly.</p>
   <p class="note">This static renderer encodes Vesica, Tree-of-Life, Fibonacci, and a static double-helix lattice. No animation, no autoplay, no external libraries. Open this file directly.</p>
   <p class="note">This static renderer encodes the Vesica field, Tree-of-Life scaffold, Fibonacci curve, and a static double-helix lattice for Codex 144:99. No animation, no autoplay, no external libraries. Open this file directly.</p>
@@ -83,9 +79,7 @@
   <canvas id="stage" width="1440" height="900" aria-label="Layered sacred geometry canvas"></canvas>
   <p class="note">Static renderer for Vesica field, Tree-of-Life scaffold, Fibonacci curve, and double-helix lattice. No animation, no autoplay, no external libraries. Open this file directly.</p>
   <p class="note">This static renderer encodes the Vesica field, Tree-of-Life scaffold, Fibonacci curve, and a static double-helix lattice. No animation, no autoplay, no external libraries. Open this file directly.</p>
-=======
   <p class="note">This static renderer encodes the Vesica grid, Tree-of-Life scaffold, Fibonacci curve, and a static double-helix lattice. No animation, no autoplay, no external libraries. Open this file directly.</p>
->>>>>>> 62f3d5e3
 
   <script type="module">
     import { renderHelix } from "./js/helix-renderer.mjs";
@@ -100,7 +94,6 @@
         if (!res || !res.ok) return null;
         return await res.json();
       } catch (err) {
-<<<<<<< HEAD
         // Offline-first ND-safe design: browsers may block file:// fetch, so fall back calmly.
         const response = await fetch(path, { cache: "no-store" });
         if (!response.ok) throw new Error(String(response.status));
@@ -110,10 +103,8 @@
         // Offline-first ND-safety: browsers may block file:// fetch. Returning null triggers the fallback palette.
         // Offline-first: browsers may deny file:// fetches. Returning null triggers the safe palette fallback.
         // Offline-first ND safety: browsers may block file:// fetch. Returning null uses the fallback palette.
-=======
         // Offline-first ND safety: browsers often block file:// fetch.
         // Returning null triggers the calm fallback palette instead of failing noisily.
->>>>>>> 62f3d5e3
         return null;
       }
     }
@@ -151,7 +142,6 @@
     };
 
     const palette = await loadJSON("./data/palette.json");
-<<<<<<< HEAD
     const activePalette = palette ?? FALLBACK.palette;
     statusEl.textContent = palette ? "Palette loaded." : "Palette missing; using safe fallback palette.";
 
@@ -184,7 +174,6 @@
     } else {
       statusEl.textContent = "Canvas unavailable; geometry not rendered.";
     }
-=======
     const activePalette = palette || defaults.palette;
     statusEl.textContent = palette ? "Palette loaded." : "Palette missing; using safe fallback.";
 
@@ -193,7 +182,6 @@
 
     // ND-safe rationale: single synchronous render, calm palette, consistent layer order.
     renderHelix(ctx, { width:canvas.width, height:canvas.height, palette:activePalette, NUM });
->>>>>>> 62f3d5e3
   </script>
 </body>
 </html>