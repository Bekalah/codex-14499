<!doctype html>
<html lang="en">
<head>
  <meta charset="utf-8">
  <title>Cosmic Helix Renderer (ND-safe, Offline)</title>
  <meta name="viewport" content="width=device-width,initial-scale=1,viewport-fit=cover">
  <meta name="color-scheme" content="light dark">
  <style>
<<<<<<< HEAD
    /* ND-safe: calm contrast, no motion, generous spacing for sensory ease. */
=======
    /* ND-safe styling: calm contrast, no motion, generous spacing for sensory ease. */
>>>>>>> 40ad35ab
    :root {
      --bg: #081225;
      --ink: #f1e8c7;
      --muted: #95a4c7;
      --frame: #132241;
    }
    html,
    body {
      margin: 0;
      padding: 0;
      background: var(--bg);
      color: var(--ink);
      font: 15px/1.5 "Segoe UI", system-ui, -apple-system, Roboto, sans-serif;
    }
    header {
      padding: 16px 20px;
      border-bottom: 1px solid var(--frame);
      background: #0a1530;
      background: color-mix(in srgb, var(--bg) 90%, #0a1530 10%);
    }
    .status {
      margin-top: 4px;
      color: var(--muted);
      font-size: 12px;
      letter-spacing: 0.03em;
    }
    #stage {
      display: block;
      margin: 24px auto 12px;
      box-shadow: 0 0 0 1px var(--frame), 0 22px 45px rgba(7, 12, 24, 0.45);
      background: var(--bg);
    }
    .note {
      max-width: 960px;
      margin: 0 auto 28px;
      padding: 0 20px;
      color: var(--muted);
    }
    .note strong {
      color: var(--ink);
    }
    code {
      background: rgba(19, 34, 65, 0.65);
      color: var(--ink);
      padding: 2px 5px;
      border-radius: 4px;
    }
  </style>
</head>
<body>
  <header>
<<<<<<< HEAD
    <div><strong>Cosmic Helix Renderer</strong> - layered sacred geometry for a quiet, breathing space.</div>
    <div class="status" id="status">Initializing palette...</div>
  </header>

  <canvas id="stage" width="1440" height="900" aria-label="Layered sacred geometry canvas"></canvas>
  <p class="note">
    <strong>Offline-first:</strong> This static canvas encodes the vesica field, Tree-of-Life scaffold, Fibonacci curve, and
    a resting double-helix lattice. Open <code>index.html</code> directly to render the four calm layers with no
    animation, no autoplay, and no external libraries.
  </p>
=======
    <div><strong>Cosmic Helix Renderer</strong> &mdash; layered sacred geometry (offline, ND-safe)</div>
    <div class="status" id="status">Loading palette...</div>
  </header>

  <canvas id="stage" width="1440" height="900" aria-label="Layered sacred geometry canvas"></canvas>
  <p class="note">Static Vesica grid, Tree-of-Life scaffold, Fibonacci curve, and double-helix lattice &mdash; one calm render, no animation, no external libraries.</p>
>>>>>>> 40ad35ab

  <script type="module">
    import { renderHelix } from "./js/helix-renderer.mjs";

    const statusEl = document.getElementById("status");
    const updateStatus = (message) => {
      if (statusEl) {
        statusEl.textContent = message;
      }
    };
    const canvas = document.getElementById("stage");
    const ctx = canvas ? canvas.getContext("2d") : null;

<<<<<<< HEAD
    const DEFAULTS = Object.freeze({
=======
    // Helper keeps status updates safe when the element is absent.
    function setStatus(text) {
      if (statusEl) {
        statusEl.textContent = text;
      }
    }

    async function loadJSON(path) {
      try {
        const response = await fetch(path, { cache: "no-store" });
        if (!response || !response.ok) return null;
        return await response.json();
      } catch (error) {
        /* Offline-first ND safety: browsers may block file:// fetch; return null so the fallback activates quietly. */
        return null;
      }
    }

    // Calm fallback palette keeps the scene readable when palette.json is missing or blocked.
    const FALLBACK = {
>>>>>>> 40ad35ab
      palette: {
        bg: "#081225",
        ink: "#f1e8c7",
        layers: ["#2b4b7c", "#3f6aa6", "#8ba9d6", "#e7c46f", "#d9984a", "#c7d7f5"]
      }
<<<<<<< HEAD
    });
=======
    };

    const paletteData = await loadJSON("./data/palette.json");
    const activePalette = paletteData ?? FALLBACK.palette;
    const statusMessage = paletteData ? "Palette loaded." : "Palette missing; using safe fallback.";

    const rootStyle = document.documentElement.style;
    // ND-safe shell: sync CSS custom properties with the active palette for consistent contrast.
    rootStyle.setProperty("--bg", activePalette.bg);
    rootStyle.setProperty("--ink", activePalette.ink);
    rootStyle.setProperty("--muted", "#a6a6c1");
>>>>>>> 40ad35ab

    const NUM = Object.freeze({
      THREE: 3,
      SEVEN: 7,
      NINE: 9,
      ELEVEN: 11,
      TWENTYTWO: 22,
      THIRTYTHREE: 33,
      NINETYNINE: 99,
      ONEFORTYFOUR: 144
    });

<<<<<<< HEAD
    async function loadPalette(path) {
      if (typeof fetch !== "function") {
        return null;
      }

      try {
        const response = await fetch(path, { cache: "no-store" });
        if (!response.ok) {
          return null;
        }
        return await response.json();
      } catch (error) {
        /* Offline-first ND safety: browsers often block file:// fetch calls, so we fall back quietly. */
        return null;
      }
    }

    async function init() {
      if (!ctx) {
        updateStatus("Canvas unavailable; rendering skipped.");
        return;
      }

      const palette = await loadPalette("./data/palette.json");
      const activePalette = palette ?? DEFAULTS.palette;
      updateStatus(
        palette ? "Palette loaded." : "Palette missing or blocked; using safe fallback."
      );

      document.documentElement.style.setProperty("--bg", activePalette.bg);
      document.documentElement.style.setProperty("--ink", activePalette.ink);
      const mutedAccent = activePalette.layers[2] || activePalette.ink;
      document.documentElement.style.setProperty("--muted", mutedAccent);

=======
    if (!ctx) {
      setStatus(`${statusMessage} Canvas context unavailable; rendering skipped.`);
    } else {
      setStatus(statusMessage);
      // ND-safe rationale: one synchronous render with calm tones and clear layer order.
>>>>>>> 40ad35ab
      renderHelix(ctx, {
        width: canvas.width,
        height: canvas.height,
        palette: activePalette,
        NUM
      });
    }
<<<<<<< HEAD

    init().catch((error) => {
      updateStatus("Render aborted; see console for details.");
      console.error("Cosmic Helix Renderer init failed", error);
    });
=======
>>>>>>> 40ad35ab
  </script>
</body>
</html><|MERGE_RESOLUTION|>--- conflicted
+++ resolved
@@ -6,11 +6,8 @@
   <meta name="viewport" content="width=device-width,initial-scale=1,viewport-fit=cover">
   <meta name="color-scheme" content="light dark">
   <style>
-<<<<<<< HEAD
     /* ND-safe: calm contrast, no motion, generous spacing for sensory ease. */
-=======
     /* ND-safe styling: calm contrast, no motion, generous spacing for sensory ease. */
->>>>>>> 40ad35ab
     :root {
       --bg: #081225;
       --ink: #f1e8c7;
@@ -62,7 +59,6 @@
 </head>
 <body>
   <header>
-<<<<<<< HEAD
     <div><strong>Cosmic Helix Renderer</strong> - layered sacred geometry for a quiet, breathing space.</div>
     <div class="status" id="status">Initializing palette...</div>
   </header>
@@ -73,14 +69,12 @@
     a resting double-helix lattice. Open <code>index.html</code> directly to render the four calm layers with no
     animation, no autoplay, and no external libraries.
   </p>
-=======
     <div><strong>Cosmic Helix Renderer</strong> &mdash; layered sacred geometry (offline, ND-safe)</div>
     <div class="status" id="status">Loading palette...</div>
   </header>
 
   <canvas id="stage" width="1440" height="900" aria-label="Layered sacred geometry canvas"></canvas>
   <p class="note">Static Vesica grid, Tree-of-Life scaffold, Fibonacci curve, and double-helix lattice &mdash; one calm render, no animation, no external libraries.</p>
->>>>>>> 40ad35ab
 
   <script type="module">
     import { renderHelix } from "./js/helix-renderer.mjs";
@@ -94,9 +88,7 @@
     const canvas = document.getElementById("stage");
     const ctx = canvas ? canvas.getContext("2d") : null;
 
-<<<<<<< HEAD
     const DEFAULTS = Object.freeze({
-=======
     // Helper keeps status updates safe when the element is absent.
     function setStatus(text) {
       if (statusEl) {
@@ -117,15 +109,12 @@
 
     // Calm fallback palette keeps the scene readable when palette.json is missing or blocked.
     const FALLBACK = {
->>>>>>> 40ad35ab
       palette: {
         bg: "#081225",
         ink: "#f1e8c7",
         layers: ["#2b4b7c", "#3f6aa6", "#8ba9d6", "#e7c46f", "#d9984a", "#c7d7f5"]
       }
-<<<<<<< HEAD
     });
-=======
     };
 
     const paletteData = await loadJSON("./data/palette.json");
@@ -137,7 +126,6 @@
     rootStyle.setProperty("--bg", activePalette.bg);
     rootStyle.setProperty("--ink", activePalette.ink);
     rootStyle.setProperty("--muted", "#a6a6c1");
->>>>>>> 40ad35ab
 
     const NUM = Object.freeze({
       THREE: 3,
@@ -150,7 +138,6 @@
       ONEFORTYFOUR: 144
     });
 
-<<<<<<< HEAD
     async function loadPalette(path) {
       if (typeof fetch !== "function") {
         return null;
@@ -185,13 +172,11 @@
       const mutedAccent = activePalette.layers[2] || activePalette.ink;
       document.documentElement.style.setProperty("--muted", mutedAccent);
 
-=======
     if (!ctx) {
       setStatus(`${statusMessage} Canvas context unavailable; rendering skipped.`);
     } else {
       setStatus(statusMessage);
       // ND-safe rationale: one synchronous render with calm tones and clear layer order.
->>>>>>> 40ad35ab
       renderHelix(ctx, {
         width: canvas.width,
         height: canvas.height,
@@ -199,14 +184,11 @@
         NUM
       });
     }
-<<<<<<< HEAD
 
     init().catch((error) => {
       updateStatus("Render aborted; see console for details.");
       console.error("Cosmic Helix Renderer init failed", error);
     });
-=======
->>>>>>> 40ad35ab
   </script>
 </body>
 </html>