--- conflicted
+++ resolved
@@ -37,16 +37,13 @@
       try {
         const res = await fetch(path, { cache: "no-store" });
         if (!res.ok) throw new Error(String(res.status));
-<<<<<<< HEAD
         return await res.json();
-=======
         const text = await res.text();
         const cleaned = text
           .split("\n")
           .filter(line => !line.trim().startsWith("//"))
           .join("\n");
         return JSON.parse(cleaned);
->>>>>>> ab5b537b
       } catch (err) {
         return null;
       }
