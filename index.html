<!doctype html>
<html lang="en">
<head>
  <meta charset="utf-8">
  <title>Cosmic Helix Renderer (ND-safe, Offline)</title>
  <meta name="viewport" content="width=device-width,initial-scale=1,viewport-fit=cover">
  <meta name="color-scheme" content="light dark">
  <style>
    /* ND-safe: calm contrast, no motion, generous spacing */
    :root { --bg: #0b0b12; --ink: #e8e8f0; --muted: #a6a6c1; }
    html, body { margin: 0; padding: 0; background: var(--bg); color: var(--ink); font: 14px/1.4 system-ui, -apple-system, Segoe UI, Roboto, sans-serif; }
    header { padding: 12px 16px; border-bottom: 1px solid #1d1d2a; }
    .status { color: var(--muted); font-size: 12px; }
    #stage { display: block; margin: 16px auto; box-shadow: 0 0 0 1px #1d1d2a; }
    .note { max-width: 900px; margin: 0 auto 16px; color: var(--muted); }
    code { background: #11111a; padding: 2px 4px; border-radius: 3px; }
  </style>
</head>
<body>
  <header>
    <div><strong>Cosmic Helix Renderer</strong> &mdash; layered sacred geometry (offline, ND-safe)</div>
    <div class="status" id="status">Loading palette...</div>
  </header>

  <canvas id="stage" width="1440" height="900" aria-label="Layered sacred geometry canvas"></canvas>
<<<<<<< HEAD
  <p class="note">This static renderer encodes the Vesica field, Tree-of-Life scaffold, Fibonacci curve, and a static double-helix lattice. No animation, no autoplay, no external libraries. Open this file directly.</p>
=======
  <p class="note">This static renderer encodes Vesica, Tree-of-Life, Fibonacci, and a static double-helix lattice for Codex 144:99. No animation, no autoplay, no external libs. Open this file directly.</p>
>>>>>>> 4c22903e

  <script type="module">
    import { renderHelix } from "./js/helix-renderer.mjs";

    const statusEl = document.getElementById("status");
    const canvas = document.getElementById("stage");
    const ctx = canvas.getContext("2d");

    async function loadJSON(path) {
      try {
        const res = await fetch(path, { cache: "no-store" });
        if (!res.ok) throw new Error(String(res.status));
        return await res.json();
      } catch (err) {
<<<<<<< HEAD
        // Local fetch can fail under the file protocol; returning null enables the
        // fallback palette so offline double-click stays calm and predictable.
=======
        // Offline-first ND-safety: browsers may block file:// fetch. Returning null triggers the fallback palette.
>>>>>>> 4c22903e
        return null;
      }
    }

    const defaults = {
      palette: {
        bg: "#0b0b12",
        ink: "#e8e8f0",
        layers: ["#b1c7ff", "#89f7fe", "#a0ffa1", "#ffd27f", "#f5a3ff", "#d0d0e6"]
      }
    };

    const palette = await loadJSON("./data/palette.json");
<<<<<<< HEAD
    const active = palette || defaults.palette;
    statusEl.textContent = palette ? "Palette loaded." : "Palette missing; using safe fallback.";

    // Numerology constants anchor each geometry routine in the renderer.
    const NUM = { THREE: 3, SEVEN: 7, NINE: 9, ELEVEN: 11, TWENTYTWO: 22, THIRTYTHREE: 33, NINETYNINE: 99, ONEFORTYFOUR: 144 };

    // ND-safe rationale: no motion, high readability, calm palette, steady layer order.
    renderHelix(ctx, { width: canvas.width, height: canvas.height, palette: active, NUM });
=======
    const activePalette = palette || defaults.palette;
    statusEl.textContent = palette ? "Palette loaded." : "Palette missing; using safe fallback.";

    // Numerology constants used by geometry routines.
    const NUM = { THREE:3, SEVEN:7, NINE:9, ELEVEN:11, TWENTYTWO:22, THIRTYTHREE:33, NINETYNINE:99, ONEFORTYFOUR:144 };

    // ND-safe rationale: one synchronous render, calm tones, layered order preserved.
    renderHelix(ctx, { width:canvas.width, height:canvas.height, palette:activePalette, NUM });
>>>>>>> 4c22903e
  </script>
</body>
</html><|MERGE_RESOLUTION|>--- conflicted
+++ resolved
@@ -23,11 +23,8 @@
   </header>
 
   <canvas id="stage" width="1440" height="900" aria-label="Layered sacred geometry canvas"></canvas>
-<<<<<<< HEAD
   <p class="note">This static renderer encodes the Vesica field, Tree-of-Life scaffold, Fibonacci curve, and a static double-helix lattice. No animation, no autoplay, no external libraries. Open this file directly.</p>
-=======
   <p class="note">This static renderer encodes Vesica, Tree-of-Life, Fibonacci, and a static double-helix lattice for Codex 144:99. No animation, no autoplay, no external libs. Open this file directly.</p>
->>>>>>> 4c22903e
 
   <script type="module">
     import { renderHelix } from "./js/helix-renderer.mjs";
@@ -42,12 +39,9 @@
         if (!res.ok) throw new Error(String(res.status));
         return await res.json();
       } catch (err) {
-<<<<<<< HEAD
         // Local fetch can fail under the file protocol; returning null enables the
         // fallback palette so offline double-click stays calm and predictable.
-=======
         // Offline-first ND-safety: browsers may block file:// fetch. Returning null triggers the fallback palette.
->>>>>>> 4c22903e
         return null;
       }
     }
@@ -61,7 +55,6 @@
     };
 
     const palette = await loadJSON("./data/palette.json");
-<<<<<<< HEAD
     const active = palette || defaults.palette;
     statusEl.textContent = palette ? "Palette loaded." : "Palette missing; using safe fallback.";
 
@@ -70,7 +63,6 @@
 
     // ND-safe rationale: no motion, high readability, calm palette, steady layer order.
     renderHelix(ctx, { width: canvas.width, height: canvas.height, palette: active, NUM });
-=======
     const activePalette = palette || defaults.palette;
     statusEl.textContent = palette ? "Palette loaded." : "Palette missing; using safe fallback.";
 
@@ -79,7 +71,6 @@
 
     // ND-safe rationale: one synchronous render, calm tones, layered order preserved.
     renderHelix(ctx, { width:canvas.width, height:canvas.height, palette:activePalette, NUM });
->>>>>>> 4c22903e
   </script>
 </body>
 </html>