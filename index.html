--- conflicted
+++ resolved
@@ -35,7 +35,6 @@
 
     async function loadPalette() {
       try {
-<<<<<<< HEAD
         const res = await fetch(path, { cache: "no-store" });
         if (!res.ok) throw new Error(String(res.status));
         return await res.json();
@@ -46,11 +45,9 @@
           .join("\n");
         return JSON.parse(cleaned);
       } catch (err) {
-=======
         const mod = await import("./data/palette.json", { assert: { type: "json" }});
         return mod.default;
       } catch (_) {
->>>>>>> a71fae7e
         return null;
       }
     }
