<!doctype html>
<html lang="en">
<head>
  <meta charset="utf-8">
  <title>Cosmic Helix Renderer (ND-safe, Offline)</title>
  <meta name="viewport" content="width=device-width,initial-scale=1,viewport-fit=cover">
  <meta name="color-scheme" content="light dark">
  <style>
    /* ND-safe: calm contrast, no motion, gentle spacing */
    :root { --bg:#0b0b12; --ink:#e8e8f0; --muted:#a6a6c1; }
    html,body { margin:0; padding:0; background:var(--bg); color:var(--ink); font:14px/1.4 system-ui,-apple-system,"Segoe UI",Roboto,sans-serif; }
    header { padding:12px 16px; border-bottom:1px solid #1d1d2a; }
    .status { color:var(--muted); font-size:12px; }
    #stage { display:block; margin:16px auto; box-shadow:0 0 0 1px #1d1d2a; background:var(--bg); }
    /* ND-safe: calm contrast, no motion, generous spacing */
    :root { --bg:#0b0b12; --ink:#e8e8f0; --muted:#a6a6c1; }
    html,body { margin:0; padding:0; background:var(--bg); color:var(--ink); font:14px/1.4 system-ui,-apple-system,Segoe UI,Roboto,sans-serif; }
    header { padding:12px 16px; border-bottom:1px solid #1d1d2a; }
    .status { color:var(--muted); font-size:12px; }
    #stage { display:block; margin:16px auto; box-shadow:0 0 0 1px #1d1d2a; }
    .note { max-width:900px; margin:0 auto 16px; color:var(--muted); }
    code { background:#11111a; padding:2px 4px; border-radius:3px; }
  </style>
</head>
<body>
  <header>
    <div><strong>Cosmic Helix Renderer</strong> - layered sacred geometry (offline, ND-safe)</div>
    <div class="status" id="status">Loading palette...</div>
  </header>

  <canvas id="stage" width="1440" height="900" aria-label="Layered sacred geometry canvas"></canvas>
<<<<<<< HEAD
  <p class="note">This static renderer encodes the Vesica field, Tree-of-Life scaffold, Fibonacci curve, and a static double-helix lattice. No animation, no autoplay, and no external libraries. Open this file directly.</p>
  <p class="note">This static renderer encodes Vesica, Tree-of-Life, Fibonacci, and a static double-helix lattice. No animation, no autoplay, no external libraries. Open this file directly.</p>
=======
  <p class="note">This static renderer encodes the Vesica field, Tree-of-Life scaffold, Fibonacci curve, and a static double-helix lattice for Codex 144:99. No animation, no autoplay, no external libraries. Open this file directly.</p>
>>>>>>> 9c83cde8

  <script type="module">
    import { renderHelix } from "./js/helix-renderer.mjs";

    const elStatus = document.getElementById("status");
    const canvas = document.getElementById("stage");
    const ctx = canvas.getContext("2d");

    async function loadPalette(path) {
      try {
        const res = await fetch(path, { cache: "no-store" });
        if (!res.ok) throw new Error(String(res.status));
        return await res.json();
      } catch (err) {
<<<<<<< HEAD
        // Offline-first ND-safe design: browsers may block file:// fetch, so fall back calmly.
        const response = await fetch(path, { cache: "no-store" });
        if (!response.ok) throw new Error(String(response.status));
        return await response.json();
      } catch (error) {
        // Offline-first: browsers may block file:// fetch. Returning null triggers the fallback palette.
=======
        // Offline-first ND-safety: browsers may block file:// fetch. Returning null triggers the fallback palette.
>>>>>>> 9c83cde8
        return null;
      }
    }

    const fallbackPalette = {
      bg: "#0b0b12",
      ink: "#e8e8f0",
      layers: ["#b1c7ff", "#89f7fe", "#a0ffa1", "#ffd27f", "#f5a3ff", "#d0d0e6"]
    };

    const palette = await loadJSON("./data/palette.json");
    const activePalette = palette || defaults.palette;
    elStatus.textContent = palette ? "Palette loaded." : "Palette missing; using safe fallback.";
<<<<<<< HEAD

    // Numerology constants: every layer references these sacred values.
    const NUM = { THREE:3, SEVEN:7, NINE:9, ELEVEN:11, TWENTYTWO:22, THIRTYTHREE:33, NINETYNINE:99, ONEFORTYFOUR:144 };

    // Single synchronous render keeps the scene stable and ND-safe.
    const palette = await loadPalette("./data/palette.json");
    const activePalette = palette || fallbackPalette;
    statusEl.textContent = palette ? "Palette loaded." : "Palette missing; using safe fallback.";

    // Numerology constants keep every layer aligned to the cosmology.
=======

    // Numerology constants used by geometry routines to respect the layered cosmology.
>>>>>>> 9c83cde8
    const NUM = { THREE:3, SEVEN:7, NINE:9, ELEVEN:11, TWENTYTWO:22, THIRTYTHREE:33, NINETYNINE:99, ONEFORTYFOUR:144 };

    // ND-safe rationale: one synchronous render, calm tones, layered depth preserved.
    renderHelix(ctx, { width: canvas.width, height: canvas.height, palette: activePalette, NUM });
  </script>
</body>
</html><|MERGE_RESOLUTION|>--- conflicted
+++ resolved
@@ -29,12 +29,9 @@
   </header>
 
   <canvas id="stage" width="1440" height="900" aria-label="Layered sacred geometry canvas"></canvas>
-<<<<<<< HEAD
   <p class="note">This static renderer encodes the Vesica field, Tree-of-Life scaffold, Fibonacci curve, and a static double-helix lattice. No animation, no autoplay, and no external libraries. Open this file directly.</p>
   <p class="note">This static renderer encodes Vesica, Tree-of-Life, Fibonacci, and a static double-helix lattice. No animation, no autoplay, no external libraries. Open this file directly.</p>
-=======
   <p class="note">This static renderer encodes the Vesica field, Tree-of-Life scaffold, Fibonacci curve, and a static double-helix lattice for Codex 144:99. No animation, no autoplay, no external libraries. Open this file directly.</p>
->>>>>>> 9c83cde8
 
   <script type="module">
     import { renderHelix } from "./js/helix-renderer.mjs";
@@ -49,16 +46,13 @@
         if (!res.ok) throw new Error(String(res.status));
         return await res.json();
       } catch (err) {
-<<<<<<< HEAD
         // Offline-first ND-safe design: browsers may block file:// fetch, so fall back calmly.
         const response = await fetch(path, { cache: "no-store" });
         if (!response.ok) throw new Error(String(response.status));
         return await response.json();
       } catch (error) {
         // Offline-first: browsers may block file:// fetch. Returning null triggers the fallback palette.
-=======
         // Offline-first ND-safety: browsers may block file:// fetch. Returning null triggers the fallback palette.
->>>>>>> 9c83cde8
         return null;
       }
     }
@@ -72,7 +66,6 @@
     const palette = await loadJSON("./data/palette.json");
     const activePalette = palette || defaults.palette;
     elStatus.textContent = palette ? "Palette loaded." : "Palette missing; using safe fallback.";
-<<<<<<< HEAD
 
     // Numerology constants: every layer references these sacred values.
     const NUM = { THREE:3, SEVEN:7, NINE:9, ELEVEN:11, TWENTYTWO:22, THIRTYTHREE:33, NINETYNINE:99, ONEFORTYFOUR:144 };
@@ -83,10 +76,8 @@
     statusEl.textContent = palette ? "Palette loaded." : "Palette missing; using safe fallback.";
 
     // Numerology constants keep every layer aligned to the cosmology.
-=======
 
     // Numerology constants used by geometry routines to respect the layered cosmology.
->>>>>>> 9c83cde8
     const NUM = { THREE:3, SEVEN:7, NINE:9, ELEVEN:11, TWENTYTWO:22, THIRTYTHREE:33, NINETYNINE:99, ONEFORTYFOUR:144 };
 
     // ND-safe rationale: one synchronous render, calm tones, layered depth preserved.
