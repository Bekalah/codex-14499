<!doctype html>
<html lang="en">
<head>
  <meta charset="utf-8">
  <title>Cosmic Helix Renderer (ND-safe, Offline)</title>
  <meta name="viewport" content="width=device-width,initial-scale=1,viewport-fit=cover">
  <meta name="color-scheme" content="light dark">
  <style>
<<<<<<< HEAD
    /* ND-safe: calm contrast, no motion, gentle spacing */
    :root { --bg:#0b0b12; --ink:#e8e8f0; --muted:#a6a6c1; }
    html,body { margin:0; padding:0; background:var(--bg); color:var(--ink); font:14px/1.4 system-ui,-apple-system,"Segoe UI",Roboto,sans-serif; }
    header { padding:12px 16px; border-bottom:1px solid #1d1d2a; }
    .status { color:var(--muted); font-size:12px; }
    #stage { display:block; margin:16px auto; box-shadow:0 0 0 1px #1d1d2a; background:var(--bg); }
=======
    /* ND-safe: calm contrast, no motion, generous spacing */
    :root { --bg:#0b0b12; --ink:#e8e8f0; --muted:#a6a6c1; }
    html,body { margin:0; padding:0; background:var(--bg); color:var(--ink); font:14px/1.4 system-ui,-apple-system,Segoe UI,Roboto,sans-serif; }
    header { padding:12px 16px; border-bottom:1px solid #1d1d2a; }
    .status { color:var(--muted); font-size:12px; }
    #stage { display:block; margin:16px auto; box-shadow:0 0 0 1px #1d1d2a; }
>>>>>>> ec9f31ab
    .note { max-width:900px; margin:0 auto 16px; color:var(--muted); }
    code { background:#11111a; padding:2px 4px; border-radius:3px; }
  </style>
</head>
<body>
  <header>
    <div><strong>Cosmic Helix Renderer</strong> - layered sacred geometry (offline, ND-safe)</div>
    <div class="status" id="status">Loading palette...</div>
  </header>

  <canvas id="stage" width="1440" height="900" aria-label="Layered sacred geometry canvas"></canvas>
<<<<<<< HEAD
  <p class="note">This static renderer encodes the Vesica field, Tree-of-Life scaffold, Fibonacci curve, and a static double-helix lattice. No animation, no autoplay, and no external libraries. Open this file directly.</p>
=======
  <p class="note">This static renderer encodes Vesica, Tree-of-Life, Fibonacci, and a static double-helix lattice. No animation, no autoplay, no external libraries. Open this file directly.</p>
>>>>>>> ec9f31ab

  <script type="module">
    import { renderHelix } from "./js/helix-renderer.mjs";

    const elStatus = document.getElementById("status");
    const canvas = document.getElementById("stage");
    const ctx = canvas.getContext("2d");

    async function loadPalette(path) {
      try {
<<<<<<< HEAD
        const res = await fetch(path, { cache: "no-store" });
        if (!res.ok) throw new Error(String(res.status));
        return await res.json();
      } catch (err) {
        // Offline-first ND-safe design: browsers may block file:// fetch, so fall back calmly.
=======
        const response = await fetch(path, { cache: "no-store" });
        if (!response.ok) throw new Error(String(response.status));
        return await response.json();
      } catch (error) {
        // Offline-first: browsers may block file:// fetch. Returning null triggers the fallback palette.
>>>>>>> ec9f31ab
        return null;
      }
    }

    const fallbackPalette = {
      bg: "#0b0b12",
      ink: "#e8e8f0",
      layers: ["#b1c7ff", "#89f7fe", "#a0ffa1", "#ffd27f", "#f5a3ff", "#d0d0e6"]
    };

<<<<<<< HEAD
    const palette = await loadJSON("./data/palette.json");
    const activePalette = palette || defaults.palette;
    elStatus.textContent = palette ? "Palette loaded." : "Palette missing; using safe fallback.";

    // Numerology constants: every layer references these sacred values.
    const NUM = { THREE:3, SEVEN:7, NINE:9, ELEVEN:11, TWENTYTWO:22, THIRTYTHREE:33, NINETYNINE:99, ONEFORTYFOUR:144 };

    // Single synchronous render keeps the scene stable and ND-safe.
=======
    const palette = await loadPalette("./data/palette.json");
    const activePalette = palette || fallbackPalette;
    statusEl.textContent = palette ? "Palette loaded." : "Palette missing; using safe fallback.";

    // Numerology constants keep every layer aligned to the cosmology.
    const NUM = { THREE:3, SEVEN:7, NINE:9, ELEVEN:11, TWENTYTWO:22, THIRTYTHREE:33, NINETYNINE:99, ONEFORTYFOUR:144 };

    // ND-safe rationale: one synchronous render, calm tones, layered depth preserved.
>>>>>>> ec9f31ab
    renderHelix(ctx, { width: canvas.width, height: canvas.height, palette: activePalette, NUM });
  </script>
</body>
</html><|MERGE_RESOLUTION|>--- conflicted
+++ resolved
@@ -6,21 +6,18 @@
   <meta name="viewport" content="width=device-width,initial-scale=1,viewport-fit=cover">
   <meta name="color-scheme" content="light dark">
   <style>
-<<<<<<< HEAD
     /* ND-safe: calm contrast, no motion, gentle spacing */
     :root { --bg:#0b0b12; --ink:#e8e8f0; --muted:#a6a6c1; }
     html,body { margin:0; padding:0; background:var(--bg); color:var(--ink); font:14px/1.4 system-ui,-apple-system,"Segoe UI",Roboto,sans-serif; }
     header { padding:12px 16px; border-bottom:1px solid #1d1d2a; }
     .status { color:var(--muted); font-size:12px; }
     #stage { display:block; margin:16px auto; box-shadow:0 0 0 1px #1d1d2a; background:var(--bg); }
-=======
     /* ND-safe: calm contrast, no motion, generous spacing */
     :root { --bg:#0b0b12; --ink:#e8e8f0; --muted:#a6a6c1; }
     html,body { margin:0; padding:0; background:var(--bg); color:var(--ink); font:14px/1.4 system-ui,-apple-system,Segoe UI,Roboto,sans-serif; }
     header { padding:12px 16px; border-bottom:1px solid #1d1d2a; }
     .status { color:var(--muted); font-size:12px; }
     #stage { display:block; margin:16px auto; box-shadow:0 0 0 1px #1d1d2a; }
->>>>>>> ec9f31ab
     .note { max-width:900px; margin:0 auto 16px; color:var(--muted); }
     code { background:#11111a; padding:2px 4px; border-radius:3px; }
   </style>
@@ -32,11 +29,8 @@
   </header>
 
   <canvas id="stage" width="1440" height="900" aria-label="Layered sacred geometry canvas"></canvas>
-<<<<<<< HEAD
   <p class="note">This static renderer encodes the Vesica field, Tree-of-Life scaffold, Fibonacci curve, and a static double-helix lattice. No animation, no autoplay, and no external libraries. Open this file directly.</p>
-=======
   <p class="note">This static renderer encodes Vesica, Tree-of-Life, Fibonacci, and a static double-helix lattice. No animation, no autoplay, no external libraries. Open this file directly.</p>
->>>>>>> ec9f31ab
 
   <script type="module">
     import { renderHelix } from "./js/helix-renderer.mjs";
@@ -47,19 +41,16 @@
 
     async function loadPalette(path) {
       try {
-<<<<<<< HEAD
         const res = await fetch(path, { cache: "no-store" });
         if (!res.ok) throw new Error(String(res.status));
         return await res.json();
       } catch (err) {
         // Offline-first ND-safe design: browsers may block file:// fetch, so fall back calmly.
-=======
         const response = await fetch(path, { cache: "no-store" });
         if (!response.ok) throw new Error(String(response.status));
         return await response.json();
       } catch (error) {
         // Offline-first: browsers may block file:// fetch. Returning null triggers the fallback palette.
->>>>>>> ec9f31ab
         return null;
       }
     }
@@ -70,7 +61,6 @@
       layers: ["#b1c7ff", "#89f7fe", "#a0ffa1", "#ffd27f", "#f5a3ff", "#d0d0e6"]
     };
 
-<<<<<<< HEAD
     const palette = await loadJSON("./data/palette.json");
     const activePalette = palette || defaults.palette;
     elStatus.textContent = palette ? "Palette loaded." : "Palette missing; using safe fallback.";
@@ -79,7 +69,6 @@
     const NUM = { THREE:3, SEVEN:7, NINE:9, ELEVEN:11, TWENTYTWO:22, THIRTYTHREE:33, NINETYNINE:99, ONEFORTYFOUR:144 };
 
     // Single synchronous render keeps the scene stable and ND-safe.
-=======
     const palette = await loadPalette("./data/palette.json");
     const activePalette = palette || fallbackPalette;
     statusEl.textContent = palette ? "Palette loaded." : "Palette missing; using safe fallback.";
@@ -88,7 +77,6 @@
     const NUM = { THREE:3, SEVEN:7, NINE:9, ELEVEN:11, TWENTYTWO:22, THIRTYTHREE:33, NINETYNINE:99, ONEFORTYFOUR:144 };
 
     // ND-safe rationale: one synchronous render, calm tones, layered depth preserved.
->>>>>>> ec9f31ab
     renderHelix(ctx, { width: canvas.width, height: canvas.height, palette: activePalette, NUM });
   </script>
 </body>
