--- conflicted
+++ resolved
@@ -35,16 +35,13 @@
 
     async function loadPalette() {
       try {
-<<<<<<< HEAD
         const res = await fetch(path, { cache: "no-store" });
         if (!res.ok) throw new Error(String(res.status));
         return await res.json();
       } catch {
-=======
         const mod = await import("./data/palette.json", { assert: { type: "json" }});
         return mod.default;
       } catch (_) {
->>>>>>> a71fae7e
         return null;
       }
     }
