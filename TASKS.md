## Working

- [x] Replaced broken helix renderer with a static HTML+Canvas version using layered sacred geometry.
- [x] Palette loads from `data/palette.json` with a safe fallback if the file is missing.

## To Do
<<<<<<< HEAD
=======

>>>>>>> afcbf37b

- [ ] Provide contrast ratio verification for palette to ensure ND-safe readability.

- [x] Provide contrast ratio verification for palette to ensure ND-safe readability.

- [x] Allow geometry constants (e.g., 3,7,9,11,22,33,99,144) to be adjusted via a small JSON config for experimentation.
- [ ] Document layer math in greater depth in `README_RENDERER.md` to aid future contributors.
- [ ] Add optional screenshot of rendered canvas to `README_RENDERER.md` for quick preview.
- [ ] Test renderer across additional browsers to confirm offline fetch behavior and color rendering.
- [ ] Introduce style toggles to adapt visuals for book, learning, or music modes without breaking ND-safe rules.<|MERGE_RESOLUTION|>--- conflicted
+++ resolved
@@ -4,10 +4,7 @@
 - [x] Palette loads from `data/palette.json` with a safe fallback if the file is missing.
 
 ## To Do
-<<<<<<< HEAD
-=======
 
->>>>>>> afcbf37b
 
 - [ ] Provide contrast ratio verification for palette to ensure ND-safe readability.
 
