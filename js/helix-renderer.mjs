<<<<<<< HEAD
// Per Texturas Numerorum, Spira Loquitur.
// Per Texturas Numerorum, Spira Loquitur. //
=======
>>>>>>> fbe0751c
/*
  helix-renderer.mjs
  ND-safe static renderer for layered sacred geometry.

  Layers:
    1) Vesica field (intersecting circles)
    2) Tree-of-Life scaffold (10 sephirot + 22 paths)
<<<<<<< HEAD
    3) Fibonacci curve (log spiral)
    4) Double-helix lattice (static strands)
  Rationale: no motion, soft contrast, numerology constants.
*/

export function renderHelix(ctx, opts) {
  const { width, height, palette, NUM } = opts;
  ctx.fillStyle = palette.bg;
  ctx.fillRect(0, 0, width, height);

    2) Tree-of-Life scaffold (10 sephirot + 22 paths; simplified layout)
    3) Fibonacci curve (log spiral polyline; static)
    4) Double-helix lattice (two phase-shifted strands)

    3) Fibonacci curve (log spiral)
    4) Double-helix lattice (two phase-shifted strands)
  ND-safe choices: no motion, calm colors, clear separation.
  Notes:
    - No motion or animation.
    - All geometry parameterized by numerology constants.
    - Golden Ratio used in Fibonacci curve.
*/

export function renderHelix(ctx, { width, height, palette, NUM }) {
  // ND-safe: fill background first to avoid flashes
  ctx.fillStyle = palette.bg;
  ctx.fillRect(0, 0, width, height);

  // Layer order preserves contemplative depth
    1) Vesica field (intersecting circle grid)
    2) Tree-of-Life scaffold (10 sephirot + 22 paths)
    3) Fibonacci curve (log spiral polyline)
    4) Double-helix lattice (two strands with rungs)

  ND-safe choices:
    - No motion or animation; everything renders once.
    - Calming palette supplied externally; high-contrast lines.
    - Pure functions with numerology constants 3,7,9,11,22,33,99,144.
*/

    3) Fibonacci curve (log spiral)
    4) Double-helix lattice (two phase-shifted strands)
  ND-safe choices: no motion, calm colors, clear separation.
*/

export function renderHelix(ctx, { width, height, palette, NUM }) {
  // Fill background first to avoid flashes.
  ctx.fillStyle = palette.bg;
  ctx.fillRect(0, 0, width, height);

  // Layer order preserves contemplative depth.
    - Geometry uses numerology constants.
    - Golden Ratio used for Fibonacci curve.
*/

export function renderHelix(ctx, { width, height, palette, NUM }) {
  // ND-safe: fill background first to avoid flashes

  ND-safe notes:
    - No motion or animation
    - Calm palette passed via palette.json
    - Geometry uses numerology constants
    - Golden Ratio used for Fibonacci curve
*/

    2) Tree-of-Life scaffold (10 sephirot + 22 paths; simplified)
    3) Fibonacci curve (log spiral polyline)
    4) Double-helix lattice (two phase-shifted strands)
  No motion; calm palette and layer order support readability.
*/

export function renderHelix(ctx, { width, height, palette, NUM }) {
  // Fill background first to avoid flashes
  ctx.fillStyle = palette.bg;
  ctx.fillRect(0, 0, width, height);

  // Layer order preserves contemplative depth
=======
    3) Fibonacci curve (log spiral polyline; static)
    4) Double-helix lattice (two phase-shifted strands)

  ND-safe notes:
    - no motion or animation
    - calm palette for readability
    - geometry driven by numerology constants
*/

export function renderHelix(ctx, { width, height, palette, NUM }) {
  // fill background first to avoid flashes
  ctx.fillStyle = palette.bg;
  ctx.fillRect(0, 0, width, height);

  // layer order preserves contemplative depth
>>>>>>> fbe0751c
  drawVesica(ctx, width, height, palette.layers[0], NUM);
  drawTree(ctx, width, height, palette.layers[1], palette.layers[2], NUM);
  drawFibonacci(ctx, width, height, palette.layers[3], NUM);
  drawHelix(ctx, width, height, palette.layers[4], palette.layers[5], NUM);
}

// Layer 1: Vesica field
// ND-safe: static intersecting circles, soft lines
export function drawVesica(ctx, w, h, color, NUM) {
<<<<<<< HEAD
  ctx.save();
  ctx.strokeStyle = color;
  ctx.lineWidth = 2;
  const r = Math.min(w, h) / NUM.THREE;
  const step = r / NUM.NINE;
  const cy = h / 2;

  ctx.strokeStyle = color;
  ctx.lineWidth = 2;
  ctx.beginPath();
  ctx.arc(cx1, cy, r, 0, Math.PI * 2);
  ctx.arc(cx2, cy, r, 0, Math.PI * 2);
  ctx.stroke();
  ctx.restore();
  ctx.lineWidth = 1.5;
  for (let i = -NUM.THREE; i <= NUM.THREE; i++) {
    const cx = w / 2 + i * step * NUM.SEVEN;
=======
  ctx.strokeStyle = color;
  ctx.lineWidth = 2;
  const r = Math.min(w, h) / NUM.THREE;
  const offset = r / NUM.NINE;
  const cy = h / 2;
  for (let i = -NUM.THREE; i <= NUM.THREE; i++) {
    const cx = w / 2 + i * offset * NUM.SEVEN;
>>>>>>> fbe0751c
    ctx.beginPath();
    ctx.arc(cx - r / NUM.THREE, cy, r, 0, Math.PI * 2);
    ctx.arc(cx + r / NUM.THREE, cy, r, 0, Math.PI * 2);
    ctx.stroke();
  }
}

// Layer 2: Tree-of-Life scaffold
// ND-safe: nodes and paths only, no flashing
export function drawTree(ctx, w, h, lineColor, nodeColor, NUM) {
<<<<<<< HEAD
  const nodes = [
    [w / 2, h * 0.05],
    [w / 4, h * 0.2], [w * 3 / 4, h * 0.2],
    [w / 4, h * 0.4], [w / 2, h * 0.55], [w * 3 / 4, h * 0.4],
    [w / 4, h * 0.7], [w * 3 / 4, h * 0.7],
    [w / 2, h * 0.85],
    [w / 2, h * 0.95]
  ];
  const paths = [
    [0,1],[0,2],[1,2],[1,3],[2,4],[3,4],[3,5],[4,5],
    [3,6],[4,7],[5,6],[5,7],[6,7],[6,8],[7,8],
    [6,9],[7,9],[8,9],[1,6],[1,7],[2,6],[2,7]
// ND-safe: static intersecting circles, soft strokes.
function drawVesica(ctx, w, h, color, NUM) {
  const r = Math.min(w, h) / NUM.THREE;
  const step = r / NUM.NINE;
  const cy = h / 2;
  ctx.strokeStyle = color;
  ctx.lineWidth = 1;
  for (let i = -NUM.THREE; i <= NUM.THREE; i++) {
    const cx = w / 2 + i * step * NUM.SEVEN;
    ctx.beginPath();
    ctx.arc(cx - r / NUM.THREE, cy, r, 0, Math.PI * 2);
    ctx.arc(cx + r / NUM.THREE, cy, r, 0, Math.PI * 2);
    ctx.stroke();
  }
}

// Layer 2: Tree-of-Life scaffold
// ND-safe: simple nodes and paths only.
function drawTree(ctx, w, h, pathColor, nodeColor, NUM) {
=======
>>>>>>> fbe0751c
  const nodes = [
    [0.5, 0.05],
    [0.25, 0.2], [0.75, 0.2],
    [0.25, 0.4], [0.75, 0.4],
    [0.5, 0.55],
    [0.25, 0.7], [0.75, 0.7],
    [0.5, 0.85],
    [0.5, 0.95]
  ];
  const paths = [
<<<<<<< HEAD
    [0,1],[0,2],[1,2],[1,3],[2,4],[3,5],[4,5],[3,6],[4,6],[5,6],
    [5,7],[6,7],[6,8],[7,8],[8,9],[1,3],[2,4],[3,4],[6,7],[3,5],[4,5],[4,8]
  ]; // 22 paths
  ctx.strokeStyle = pathColor;
  ctx.lineWidth = 1;
  paths.forEach(([a,b]) => {
    [0,1],[0,2],[1,2],
    [1,3],[2,4],[3,5],[4,5],
    [3,6],[4,6],[5,6],
    [5,7],[6,7],
    [6,8],[7,8],[8,9]
  ]; // 22 paths

  ctx.strokeStyle = lineColor;
  ctx.save();
  ctx.strokeStyle = lineColor;
  ctx.fillStyle = nodeColor;

  ctx.save();
  const nodes = [
    [w/2, h*0.05],
    [w/4, h*0.2], [w*3/4, h*0.2],
    [w/4, h*0.4], [w/2, h*0.35], [w*3/4, h*0.4],
    [w/4, h*0.6], [w*3/4, h*0.6],
    [w/2, h*0.8],
    [w/2, h*0.95]
    [w / 2, h * 0.08],
    [w / 4, h * 0.2], [w * 3 / 4, h * 0.2],
    [w / 4, h * 0.4], [w / 2, h * 0.35], [w * 3 / 4, h * 0.4],
    [w / 4, h * 0.6], [w * 3 / 4, h * 0.6],
    [w / 2, h * 0.8],
    [w / 2, h * 0.95]
  ];

  const paths = [
    [0,1],[0,2],[1,3],[1,4],[2,4],[2,5],
    [3,4],[4,5],[3,6],[4,6],[4,7],[5,7],
    [6,8],[7,8],[8,9],
    [3,5],[1,2],[6,7],[1,3],[2,5],[3,5],[4,8],[5,7],
  ]; // 22 paths

    [0,1],[0,2],[1,2],
    [1,3],[2,4],[3,5],[4,5],
    [3,6],[4,6],[5,6],
    [5,7],[6,7],
    [6,8],[7,8],[8,9]
  const nodes = [
    [w/2, h*0.05],
    [w/4, h*0.2], [w*3/4, h*0.2],
    [w/4, h*0.4], [w/2, h*0.35], [w*3/4, h*0.4],
    [w/4, h*0.6], [w*3/4, h*0.6],
    [w/2, h*0.8],
    [w/2, h*0.95],
  ];

  const paths = [
    [0,1],[0,2],[1,2],[1,3],[2,5],[3,4],[5,4],[3,6],[5,7],[6,8],[7,8],
    [8,9],[1,4],[2,4],[3,5],[6,7],[1,6],[2,7],[4,6],[4,7],[0,4],[4,8]
  ]; // 22 paths

    [6,8],[7,8],[8,9]
  ]; // 22 paths

=======
    [0,1],[0,2],[1,2],[1,3],[2,4],[3,4],[3,5],[4,5],
    [3,6],[4,7],[5,6],[5,7],[6,7],[6,8],[7,8],
    [6,9],[7,9],[8,9],[5,8],[2,5],[1,5],[0,5]
  ]; // 22 paths

>>>>>>> fbe0751c
  ctx.strokeStyle = lineColor;
  ctx.lineWidth = 1.5;
  paths.forEach(([a, b]) => {
    ctx.beginPath();
    ctx.moveTo(nodes[a][0] * w, nodes[a][1] * h);
    ctx.lineTo(nodes[b][0] * w, nodes[b][1] * h);
    ctx.stroke();
  });

  ctx.fillStyle = nodeColor;
  const r = Math.min(w, h) / NUM.NINETYNINE * NUM.SEVEN;
  nodes.forEach(([x,y]) => {

  const rNode = Math.min(w, h) / NUM.NINETYNINE * NUM.SEVEN;
  nodes.forEach(([x, y]) => {
    ctx.beginPath();
    ctx.arc(x, y, r, 0, Math.PI * 2);
  const rNode = Math.min(w, h) / NUM.NINETYNINE * NUM.SEVEN;
  nodes.forEach(([nx, ny]) => {
    ctx.beginPath();
    ctx.arc(nx * w, ny * h, rNode, 0, Math.PI * 2);
  const rNode = Math.min(w, h) / NUM.NINETYNINE * NUM.SEVEN;
<<<<<<< HEAD
  ctx.fillStyle = nodeColor;
  nodes.forEach(([x,y]) => {
  nodes.forEach(([x, y]) => {
    ctx.beginPath();
    ctx.arc(x * w, y * h, r, 0, Math.PI * 2);
=======
  nodes.forEach(([x, y]) => {
    ctx.beginPath();
    ctx.arc(x * w, y * h, rNode, 0, Math.PI * 2);
>>>>>>> fbe0751c
    ctx.fill();
  });

  ctx.restore();
}

// Layer 3: Fibonacci curve
<<<<<<< HEAD
// ND-safe: single log spiral; uses the Golden Ratio
// ND-safe: single log spiral; Golden Ratio guides growth
=======
// ND-safe: single log spiral, uses the Golden Ratio
>>>>>>> fbe0751c
export function drawFibonacci(ctx, w, h, color, NUM) {
  const PHI = (1 + Math.sqrt(5)) / 2; // Golden Ratio
  const steps = NUM.TWENTYTWO;
  const scale = Math.min(w, h) / NUM.ONEFORTYFOUR;
  const cx = w / 2;
  const cy = h / 2;
<<<<<<< HEAD
  let angle = 0;
  let radius = scale;

=======
  let radius = scale;
  let angle = 0;
>>>>>>> fbe0751c
  ctx.strokeStyle = color;
  ctx.lineWidth = 2;
  ctx.beginPath();
  ctx.moveTo(cx, cy);

  for (let i = 0; i < steps; i++) {
    const x = cx + radius * Math.cos(angle);
    const y = cy + radius * Math.sin(angle);
    ctx.lineTo(x, y);
    radius *= PHI;
    angle += Math.PI / NUM.SEVEN;
  }
  ctx.stroke();
<<<<<<< HEAD
}

// Layer 4: Double-helix lattice
// ND-safe: static lattice, no oscillation
export function drawHelix(ctx, w, h, color1, color2, NUM) {
  const amplitude = w / NUM.THIRTYTHREE;
  const steps = NUM.NINETYNINE;
  ctx.lineWidth = 1.5;

  ctx.strokeStyle = color1;
  ctx.beginPath();
  for (let i = 0; i <= steps; i++) {
    const t = i / steps;
    const x = w / 2 + amplitude * Math.sin(NUM.ELEVEN * t * Math.PI);
    const y = t * h;
    if (i === 0) ctx.moveTo(x, y); else ctx.lineTo(x, y);
  }
  ctx.stroke();

  ctx.strokeStyle = color2;
  ctx.beginPath();
  for (let i = 0; i <= steps; i++) {
    const t = i / steps;
    const x = w / 2 + amplitude * Math.sin(NUM.ELEVEN * t * Math.PI + Math.PI);
    const y = t * h;
    if (i === 0) ctx.moveTo(x, y); else ctx.lineTo(x, y);
  }
  ctx.stroke();

  ctx.strokeStyle = color1;
  for (let i = 0; i <= NUM.THIRTYTHREE; i++) {
    const t = i / NUM.THIRTYTHREE;
    const y = t * h;
    const x1 = w / 2 + amplitude * Math.sin(NUM.ELEVEN * t * Math.PI);
    const x2 = w / 2 + amplitude * Math.sin(NUM.ELEVEN * t * Math.PI + Math.PI);
    ctx.beginPath();
    ctx.moveTo(x1, y);
    ctx.lineTo(x2, y);
    ctx.stroke();
  }
// ND-safe: single log spiral, uses the Golden Ratio
export function drawFibonacci(ctx, w, h, color, NUM) {
  const PHI = (1 + Math.sqrt(5)) / 2; // Golden Ratio
  const steps = NUM.TWENTYTWO;
  const scale = Math.min(w, h) / NUM.ONEFORTYFOUR;
  const cx = w / 2;
  const cy = h / 2;
  ctx.save();
  ctx.strokeStyle = color;
  ctx.lineWidth = 2;
  ctx.beginPath();
  ctx.moveTo(cx, cy);
  let angle = 0;
  let radius = scale;
// ND-safe: static logarithmic spiral using the Golden Ratio.
function drawFibonacci(ctx, w, h, color, NUM) {
  const PHI = (1 + Math.sqrt(5)) / 2;
  const steps = NUM.THIRTYTHREE;
  const scale = Math.min(w, h) / NUM.ONEFORTYFOUR;

  let angle = 0;
  let radius = scale;
  const cx = w / 2;
  const cy = h / 2;
  ctx.strokeStyle = color;
  ctx.lineWidth = 1;
  ctx.beginPath();
  ctx.moveTo(cx, cy);

  ctx.strokeStyle = color;
  ctx.lineWidth = 2;
  ctx.beginPath();
  for (let i = 0; i < steps; i++) {
    const x = cx + radius * Math.cos(angle);
    const y = cy + radius * Math.sin(angle);
    if (i === 0) ctx.moveTo(x, y); else ctx.lineTo(x, y);
    radius *= PHI;
// ND-safe: single log spiral; static
export function drawFibonacci(ctx, w, h, color, NUM) {
  const PHI = (1 + Math.sqrt(5)) / 2; // Golden Ratio
  const steps = NUM.THIRTYTHREE; // 33 points
  const scale = Math.min(w, h) / NUM.ONEFORTYFOUR * NUM.THREE;
  let angle = 0;
  let radius = scale;
  ctx.strokeStyle = color;
  ctx.lineWidth = 2;
  ctx.beginPath();
  let x = w/2 + radius * Math.cos(angle);
  let y = h/2 + radius * Math.sin(angle);
  ctx.moveTo(x, y);
  for (let i = 1; i <= steps; i++) {
    angle += Math.PI / NUM.SEVEN;
// ND-safe: single log spiral, uses the Golden Ratio
export function drawFibonacci(ctx, w, h, color, NUM) {
  const PHI = (1 + Math.sqrt(5)) / 2; // Golden Ratio
  const steps = NUM.TWENTYTWO;
  const scale = Math.min(w, h) / NUM.ONEFORTYFOUR;

  let angle = 0;
  let radius = scale;
  const cx = w / 2;
  const cy = h / 2;

  ctx.strokeStyle = color;
  ctx.lineWidth = 2;
  ctx.beginPath();
  for (let i = 0; i < steps; i++) {
    const x = cx + radius * Math.cos(angle);
    const y = cy + radius * Math.sin(angle);
    if (i === 0) ctx.moveTo(x, y); else ctx.lineTo(x, y);
    radius *= PHI;
    angle += Math.PI / NUM.SEVEN;
  }
  ctx.stroke();
  ctx.save();
  const PHI = (1 + Math.sqrt(5)) / 2; // Golden Ratio
  const steps = NUM.THIRTYTHREE;
  const scale = Math.min(w, h) / NUM.ONEFORTYFOUR * NUM.THIRTYTHREE;
  let angle = 0;
  let radius = scale;
  ctx.strokeStyle = color;
  ctx.lineWidth = 2;
  ctx.beginPath();
  ctx.moveTo(w/2, h/2);
  for (let i = 0; i < steps; i++) {
    const x = w/2 + radius * Math.cos(angle);
    const y = h/2 + radius * Math.sin(angle);
    x = w/2 + radius * Math.cos(angle);
    y = h/2 + radius * Math.sin(angle);
    ctx.lineTo(x, y);
    radius *= PHI;
    angle += Math.PI / NUM.SEVEN;
  }
  ctx.stroke();
  ctx.restore();
  }
  ctx.stroke();
=======
>>>>>>> fbe0751c
}

// Layer 4: Double-helix lattice
// ND-safe: static lattice without oscillation
export function drawHelix(ctx, w, h, color1, color2, NUM) {
<<<<<<< HEAD
  ctx.save();
  const turns = NUM.NINETYNINE / NUM.NINE; // 11 turns
  const amplitude = h / 4;
  const turns = NUM.ELEVEN;
  const step = w / NUM.ONEFORTYFOUR;
  const amplitude = h / 4;

// ND-safe: static lattice, no oscillation
export function drawHelix(ctx, w, h, color1, color2, NUM) {
  const turns = NUM.ELEVEN; // 11 turns
  const amplitude = h / NUM.NINE;
  const step = w / NUM.NINETYNINE;
  ctx.lineWidth = 1.5;

  ctx.strokeStyle = color1;
  ctx.beginPath();
  for (let x = 0; x <= w; x += step) {
    const y = h/2 + amplitude * Math.sin((turns * 2 * Math.PI * x) / w);
    if (x === 0) ctx.moveTo(x, y); else ctx.lineTo(x, y);
  }
  ctx.stroke();

  ctx.strokeStyle = color2;
  ctx.beginPath();
  for (let x = 0; x <= w; x += step) {
    const y = h/2 + amplitude * Math.sin((turns * 2 * Math.PI * x) / w + Math.PI);
    if (x === 0) ctx.moveTo(x, y); else ctx.lineTo(x, y);
  }
  ctx.stroke();
export function drawHelix(ctx, w, h, colorA, colorB, NUM) {
  ctx.save();
  const amplitude = w / NUM.THIRTYTHREE;
  const steps = NUM.NINETYNINE;
  const strands = [
    { phase: 0, color: colorA },
    { phase: Math.PI, color: colorB }
  ];
  strands.forEach(({ phase, color }) => {
    ctx.strokeStyle = color;
=======
  const amplitude = w / NUM.THIRTYTHREE;
  const steps = NUM.NINETYNINE;
  ctx.lineWidth = 1.5;

  [0, Math.PI].forEach((phase, idx) => {
    ctx.strokeStyle = idx === 0 ? color1 : color2;
>>>>>>> fbe0751c
    ctx.beginPath();
    for (let i = 0; i <= steps; i++) {
      const t = i / steps;
      const x = w / 2 + amplitude * Math.sin(NUM.ELEVEN * t * Math.PI + phase);
      const y = t * h;
      if (i === 0) ctx.moveTo(x, y); else ctx.lineTo(x, y);
    }
    ctx.stroke();
  });
<<<<<<< HEAD
  ctx.restore();
export function drawHelix(ctx, w, h, colorA, colorB, NUM) {
  const amplitude = w / NUM.THIRTYTHREE;
  const steps = NUM.NINETYNINE;
  [colorA, colorB].forEach((color, i) => {
    ctx.strokeStyle = color;
    ctx.lineWidth = 1;
    ctx.beginPath();
    for (let s = 0; s <= steps; s++) {
      const t = s / steps;
      const x = w/2 + amplitude * Math.sin(NUM.ELEVEN * t * Math.PI + i * Math.PI);
      const y = t * h;
      if (s === 0) ctx.moveTo(x, y); else ctx.lineTo(x, y);
    }
    ctx.stroke();
  });
}

// Layer 4: Double-helix lattice
// ND-safe: two static strands with cross rungs; no oscillation.
function drawHelix(ctx, w, h, colorA, colorB, NUM) {
  const turns = NUM.ELEVEN;
  const amplitude = w / NUM.THIRTYTHREE;
  const steps = NUM.NINETYNINE;
  ctx.lineWidth = 1;
  [colorA, colorB].forEach((col, idx) => {
    ctx.strokeStyle = col;
    ctx.beginPath();
    for (let i = 0; i <= steps; i++) {
      const t = i / steps;
      const x = w / 2 + amplitude * Math.sin(turns * t * Math.PI * 2 + idx * Math.PI);
      const y = t * h;
      if (i === 0) ctx.moveTo(x, y); else ctx.lineTo(x, y);
    }
    ctx.stroke();
  });
  ctx.strokeStyle = colorB;
  for (let i = 0; i <= NUM.THIRTYTHREE; i++) {
    const t = i / NUM.THIRTYTHREE;
    const y = t * h;
    const x1 = w / 2 + amplitude * Math.sin(turns * t * Math.PI * 2);
    const x2 = w / 2 + amplitude * Math.sin(turns * t * Math.PI * 2 + Math.PI);
=======

  ctx.strokeStyle = color2;
  for (let i = 0; i <= NUM.THIRTYTHREE; i++) {
    const t = i / NUM.THIRTYTHREE;
    const y = t * h;
    const x1 = w / 2 + amplitude * Math.sin(NUM.ELEVEN * t * Math.PI);
    const x2 = w / 2 + amplitude * Math.sin(NUM.ELEVEN * t * Math.PI + Math.PI);
>>>>>>> fbe0751c
    ctx.beginPath();
    ctx.moveTo(x1, y);
    ctx.lineTo(x2, y);
    ctx.stroke();
  }
<<<<<<< HEAD
}

export { drawVesica, drawTree, drawFibonacci, drawHelix };
  ctx.restore();
}
=======
}
>>>>>>> fbe0751c
<|MERGE_RESOLUTION|>--- conflicted
+++ resolved
@@ -1,8 +1,5 @@
-<<<<<<< HEAD
 // Per Texturas Numerorum, Spira Loquitur.
 // Per Texturas Numerorum, Spira Loquitur. //
-=======
->>>>>>> fbe0751c
 /*
   helix-renderer.mjs
   ND-safe static renderer for layered sacred geometry.
@@ -10,7 +7,6 @@
   Layers:
     1) Vesica field (intersecting circles)
     2) Tree-of-Life scaffold (10 sephirot + 22 paths)
-<<<<<<< HEAD
     3) Fibonacci curve (log spiral)
     4) Double-helix lattice (static strands)
   Rationale: no motion, soft contrast, numerology constants.
@@ -88,7 +84,6 @@
   ctx.fillRect(0, 0, width, height);
 
   // Layer order preserves contemplative depth
-=======
     3) Fibonacci curve (log spiral polyline; static)
     4) Double-helix lattice (two phase-shifted strands)
 
@@ -104,7 +99,6 @@
   ctx.fillRect(0, 0, width, height);
 
   // layer order preserves contemplative depth
->>>>>>> fbe0751c
   drawVesica(ctx, width, height, palette.layers[0], NUM);
   drawTree(ctx, width, height, palette.layers[1], palette.layers[2], NUM);
   drawFibonacci(ctx, width, height, palette.layers[3], NUM);
@@ -114,7 +108,6 @@
 // Layer 1: Vesica field
 // ND-safe: static intersecting circles, soft lines
 export function drawVesica(ctx, w, h, color, NUM) {
-<<<<<<< HEAD
   ctx.save();
   ctx.strokeStyle = color;
   ctx.lineWidth = 2;
@@ -132,7 +125,6 @@
   ctx.lineWidth = 1.5;
   for (let i = -NUM.THREE; i <= NUM.THREE; i++) {
     const cx = w / 2 + i * step * NUM.SEVEN;
-=======
   ctx.strokeStyle = color;
   ctx.lineWidth = 2;
   const r = Math.min(w, h) / NUM.THREE;
@@ -140,7 +132,6 @@
   const cy = h / 2;
   for (let i = -NUM.THREE; i <= NUM.THREE; i++) {
     const cx = w / 2 + i * offset * NUM.SEVEN;
->>>>>>> fbe0751c
     ctx.beginPath();
     ctx.arc(cx - r / NUM.THREE, cy, r, 0, Math.PI * 2);
     ctx.arc(cx + r / NUM.THREE, cy, r, 0, Math.PI * 2);
@@ -151,7 +142,6 @@
 // Layer 2: Tree-of-Life scaffold
 // ND-safe: nodes and paths only, no flashing
 export function drawTree(ctx, w, h, lineColor, nodeColor, NUM) {
-<<<<<<< HEAD
   const nodes = [
     [w / 2, h * 0.05],
     [w / 4, h * 0.2], [w * 3 / 4, h * 0.2],
@@ -183,8 +173,6 @@
 // Layer 2: Tree-of-Life scaffold
 // ND-safe: simple nodes and paths only.
 function drawTree(ctx, w, h, pathColor, nodeColor, NUM) {
-=======
->>>>>>> fbe0751c
   const nodes = [
     [0.5, 0.05],
     [0.25, 0.2], [0.75, 0.2],
@@ -195,7 +183,6 @@
     [0.5, 0.95]
   ];
   const paths = [
-<<<<<<< HEAD
     [0,1],[0,2],[1,2],[1,3],[2,4],[3,5],[4,5],[3,6],[4,6],[5,6],
     [5,7],[6,7],[6,8],[7,8],[8,9],[1,3],[2,4],[3,4],[6,7],[3,5],[4,5],[4,8]
   ]; // 22 paths
@@ -259,13 +246,11 @@
     [6,8],[7,8],[8,9]
   ]; // 22 paths
 
-=======
     [0,1],[0,2],[1,2],[1,3],[2,4],[3,4],[3,5],[4,5],
     [3,6],[4,7],[5,6],[5,7],[6,7],[6,8],[7,8],
     [6,9],[7,9],[8,9],[5,8],[2,5],[1,5],[0,5]
   ]; // 22 paths
 
->>>>>>> fbe0751c
   ctx.strokeStyle = lineColor;
   ctx.lineWidth = 1.5;
   paths.forEach(([a, b]) => {
@@ -288,17 +273,14 @@
     ctx.beginPath();
     ctx.arc(nx * w, ny * h, rNode, 0, Math.PI * 2);
   const rNode = Math.min(w, h) / NUM.NINETYNINE * NUM.SEVEN;
-<<<<<<< HEAD
   ctx.fillStyle = nodeColor;
   nodes.forEach(([x,y]) => {
   nodes.forEach(([x, y]) => {
     ctx.beginPath();
     ctx.arc(x * w, y * h, r, 0, Math.PI * 2);
-=======
   nodes.forEach(([x, y]) => {
     ctx.beginPath();
     ctx.arc(x * w, y * h, rNode, 0, Math.PI * 2);
->>>>>>> fbe0751c
     ctx.fill();
   });
 
@@ -306,26 +288,20 @@
 }
 
 // Layer 3: Fibonacci curve
-<<<<<<< HEAD
 // ND-safe: single log spiral; uses the Golden Ratio
 // ND-safe: single log spiral; Golden Ratio guides growth
-=======
 // ND-safe: single log spiral, uses the Golden Ratio
->>>>>>> fbe0751c
 export function drawFibonacci(ctx, w, h, color, NUM) {
   const PHI = (1 + Math.sqrt(5)) / 2; // Golden Ratio
   const steps = NUM.TWENTYTWO;
   const scale = Math.min(w, h) / NUM.ONEFORTYFOUR;
   const cx = w / 2;
   const cy = h / 2;
-<<<<<<< HEAD
-  let angle = 0;
-  let radius = scale;
-
-=======
-  let radius = scale;
-  let angle = 0;
->>>>>>> fbe0751c
+  let angle = 0;
+  let radius = scale;
+
+  let radius = scale;
+  let angle = 0;
   ctx.strokeStyle = color;
   ctx.lineWidth = 2;
   ctx.beginPath();
@@ -339,7 +315,6 @@
     angle += Math.PI / NUM.SEVEN;
   }
   ctx.stroke();
-<<<<<<< HEAD
 }
 
 // Layer 4: Double-helix lattice
@@ -477,14 +452,11 @@
   ctx.restore();
   }
   ctx.stroke();
-=======
->>>>>>> fbe0751c
 }
 
 // Layer 4: Double-helix lattice
 // ND-safe: static lattice without oscillation
 export function drawHelix(ctx, w, h, color1, color2, NUM) {
-<<<<<<< HEAD
   ctx.save();
   const turns = NUM.NINETYNINE / NUM.NINE; // 11 turns
   const amplitude = h / 4;
@@ -524,14 +496,12 @@
   ];
   strands.forEach(({ phase, color }) => {
     ctx.strokeStyle = color;
-=======
   const amplitude = w / NUM.THIRTYTHREE;
   const steps = NUM.NINETYNINE;
   ctx.lineWidth = 1.5;
 
   [0, Math.PI].forEach((phase, idx) => {
     ctx.strokeStyle = idx === 0 ? color1 : color2;
->>>>>>> fbe0751c
     ctx.beginPath();
     for (let i = 0; i <= steps; i++) {
       const t = i / steps;
@@ -541,7 +511,6 @@
     }
     ctx.stroke();
   });
-<<<<<<< HEAD
   ctx.restore();
 export function drawHelix(ctx, w, h, colorA, colorB, NUM) {
   const amplitude = w / NUM.THIRTYTHREE;
@@ -558,6 +527,18 @@
     }
     ctx.stroke();
   });
+
+  ctx.strokeStyle = color2;
+  for (let i = 0; i <= NUM.THIRTYTHREE; i++) {
+    const t = i / NUM.THIRTYTHREE;
+    const y = t * h;
+    const x1 = w / 2 + amplitude * Math.sin(NUM.ELEVEN * t * Math.PI);
+    const x2 = w / 2 + amplitude * Math.sin(NUM.ELEVEN * t * Math.PI + Math.PI);
+    ctx.beginPath();
+    ctx.moveTo(x1, y);
+    ctx.lineTo(x2, y);
+    ctx.stroke();
+  }
 }
 
 // Layer 4: Double-helix lattice
@@ -584,26 +565,13 @@
     const y = t * h;
     const x1 = w / 2 + amplitude * Math.sin(turns * t * Math.PI * 2);
     const x2 = w / 2 + amplitude * Math.sin(turns * t * Math.PI * 2 + Math.PI);
-=======
-
-  ctx.strokeStyle = color2;
-  for (let i = 0; i <= NUM.THIRTYTHREE; i++) {
-    const t = i / NUM.THIRTYTHREE;
-    const y = t * h;
-    const x1 = w / 2 + amplitude * Math.sin(NUM.ELEVEN * t * Math.PI);
-    const x2 = w / 2 + amplitude * Math.sin(NUM.ELEVEN * t * Math.PI + Math.PI);
->>>>>>> fbe0751c
     ctx.beginPath();
     ctx.moveTo(x1, y);
     ctx.lineTo(x2, y);
     ctx.stroke();
   }
-<<<<<<< HEAD
 }
 
 export { drawVesica, drawTree, drawFibonacci, drawHelix };
   ctx.restore();
 }
-=======
-}
->>>>>>> fbe0751c
