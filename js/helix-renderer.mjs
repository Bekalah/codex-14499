// Per Texturas Numerorum, Spira Loquitur.
/*
  helix-renderer.mjs
  ND-safe static renderer for layered sacred geometry.

  Layers:
    1) Vesica field (intersecting circles)
    2) Tree-of-Life scaffold (10 sephirot + 22 paths)
    3) Fibonacci curve (log spiral polyline; static)
    4) Double-helix lattice (two phase-shifted strands)

  Notes:
    - No motion or animation.
    - All geometry parameterized by numerology constants.
    - Golden Ratio used in Fibonacci curve.
*/

<<<<<<< HEAD
export function renderHelix(ctx, { width, height, palette, NUM }) {
  // ND-safe: fill background first to avoid flashes
  ctx.fillStyle = palette.bg;
  ctx.fillRect(0, 0, width, height);

  // Layer order preserves contemplative depth
    1) Vesica field (intersecting circle grid)
    2) Tree-of-Life scaffold (10 sephirot + 22 paths)
    3) Fibonacci curve (log spiral polyline)
    4) Double-helix lattice (two strands with rungs)

  ND-safe choices:
    - No motion or animation; everything renders once.
    - Calming palette supplied externally; high-contrast lines.
    - Pure functions with numerology constants 3,7,9,11,22,33,99,144.
*/

export function renderHelix(ctx, { width, height, palette, NUM }) {
  // Fill background first to avoid flashes.
  ctx.fillStyle = palette.bg;
  ctx.fillRect(0, 0, width, height);

  // Layer order preserves contemplative depth.
    - Geometry uses numerology constants.
    - Golden Ratio used for Fibonacci curve.
*/

=======
>>>>>>> 176aa9f4
export function renderHelix(ctx, { width, height, palette, NUM }) {
  // ND-safe: fill background first to avoid flashes
  ctx.fillStyle = palette.bg;
  ctx.fillRect(0, 0, width, height);

  // Layer order preserves contemplative depth
  drawVesica(ctx, width, height, palette.layers[0], NUM);
  drawTree(ctx, width, height, palette.layers[1], palette.layers[2], NUM);
  drawFibonacci(ctx, width, height, palette.layers[3], NUM);
  drawHelix(ctx, width, height, palette.layers[4], palette.layers[5], NUM);
}

// Layer 1: Vesica field
// ND-safe: static intersecting circles, soft lines
export function drawVesica(ctx, w, h, color, NUM) {
  ctx.save();
<<<<<<< HEAD
  ctx.strokeStyle = color;
  ctx.lineWidth = 2;
=======
>>>>>>> 176aa9f4
  const r = Math.min(w, h) / NUM.THREE;
  const cx1 = w / 2 - r / 2;
  const cx2 = w / 2 + r / 2;
  const cy = h / 2;
  ctx.lineWidth = 2;
  ctx.beginPath();
  ctx.arc(cx1, cy, r, 0, Math.PI * 2);
  ctx.arc(cx2, cy, r, 0, Math.PI * 2);
  ctx.stroke();
  ctx.restore();
}

// Layer 2: Tree-of-Life scaffold
// ND-safe: nodes and paths only, no flashing
export function drawTree(ctx, w, h, lineColor, nodeColor, NUM) {
<<<<<<< HEAD
  const nodes = [
    [w / 2, h * 0.05],
    [w / 4, h * 0.2], [w * 3 / 4, h * 0.2],
    [w / 4, h * 0.4], [w / 2, h * 0.55], [w * 3 / 4, h * 0.4],
    [w / 4, h * 0.7], [w * 3 / 4, h * 0.7],
    [w / 2, h * 0.85],
    [w / 2, h * 0.95]
  ];
  const paths = [
    [0,1],[0,2],[1,2],[1,3],[2,4],[3,4],[3,5],[4,5],
    [3,6],[4,7],[5,6],[5,7],[6,7],[6,8],[7,8],
    [6,9],[7,9],[8,9],[1,6],[1,7],[2,6],[2,7]
// ND-safe: static intersecting circles, soft strokes.
function drawVesica(ctx, w, h, color, NUM) {
  const r = Math.min(w, h) / NUM.THREE;
  const step = r / NUM.NINE;
  const cy = h / 2;
  ctx.strokeStyle = color;
  ctx.lineWidth = 1;
  for (let i = -NUM.THREE; i <= NUM.THREE; i++) {
    const cx = w / 2 + i * step * NUM.SEVEN;
    ctx.beginPath();
    ctx.arc(cx - r / NUM.THREE, cy, r, 0, Math.PI * 2);
    ctx.arc(cx + r / NUM.THREE, cy, r, 0, Math.PI * 2);
    ctx.stroke();
  }
}

// Layer 2: Tree-of-Life scaffold
// ND-safe: simple nodes and paths only.
function drawTree(ctx, w, h, pathColor, nodeColor, NUM) {
  const nodes = [
    [0.5, 0.05],
    [0.25, 0.2], [0.75, 0.2],
    [0.25, 0.4], [0.75, 0.4],
    [0.5, 0.55],
    [0.25, 0.7], [0.75, 0.7],
    [0.5, 0.85],
    [0.5, 0.95]
  ];
  const paths = [
    [0,1],[0,2],[1,2],[1,3],[2,4],[3,5],[4,5],[3,6],[4,6],[5,6],
    [5,7],[6,7],[6,8],[7,8],[8,9],[1,3],[2,4],[3,4],[6,7],[3,5],[4,5],[4,8]
  ]; // 22 paths
  ctx.strokeStyle = pathColor;
  ctx.lineWidth = 1;
  paths.forEach(([a,b]) => {
  ctx.save();
  ctx.strokeStyle = lineColor;
  ctx.fillStyle = nodeColor;

=======
  ctx.save();
>>>>>>> 176aa9f4
  const nodes = [
    [w / 2, h * 0.08],
    [w / 4, h * 0.2], [w * 3 / 4, h * 0.2],
    [w / 4, h * 0.4], [w / 2, h * 0.35], [w * 3 / 4, h * 0.4],
    [w / 4, h * 0.6], [w * 3 / 4, h * 0.6],
    [w / 2, h * 0.8],
    [w / 2, h * 0.95]
  ];

  const paths = [
    [0,1],[0,2],[1,3],[1,4],[2,4],[2,5],
    [3,4],[4,5],[3,6],[4,6],[4,7],[5,7],
    [6,8],[7,8],[8,9],
    [3,5],[1,2],[6,7],[1,3],[2,5],[3,5],[4,8],[5,7],
  ]; // 22 paths

  ctx.lineWidth = 1.5;
  paths.forEach(([a, b]) => {
    ctx.beginPath();
    ctx.moveTo(nodes[a][0] * w, nodes[a][1] * h);
    ctx.lineTo(nodes[b][0] * w, nodes[b][1] * h);
    ctx.stroke();
  });
  ctx.fillStyle = nodeColor;
  const r = Math.min(w, h) / NUM.NINETYNINE * NUM.SEVEN;
  nodes.forEach(([x,y]) => {

  const rNode = Math.min(w, h) / NUM.NINETYNINE * NUM.SEVEN;
  nodes.forEach(([x, y]) => {
    ctx.beginPath();
    ctx.arc(x, y, r, 0, Math.PI * 2);
  const rNode = Math.min(w, h) / NUM.NINETYNINE * NUM.SEVEN;
  nodes.forEach(([nx, ny]) => {
    ctx.beginPath();
    ctx.arc(nx * w, ny * h, rNode, 0, Math.PI * 2);
    ctx.fill();
  });
<<<<<<< HEAD

=======
>>>>>>> 176aa9f4
  ctx.restore();
}

// Layer 3: Fibonacci curve
<<<<<<< HEAD
// ND-safe: single log spiral; uses the Golden Ratio
export function drawFibonacci(ctx, w, h, color, NUM) {
  const PHI = (1 + Math.sqrt(5)) / 2; // Golden Ratio
  const steps = NUM.TWENTYTWO;
  const scale = Math.min(w, h) / NUM.ONEFORTYFOUR;
  const cx = w / 2;
  const cy = h / 2;
  ctx.save();
  ctx.strokeStyle = color;
  ctx.lineWidth = 2;
  ctx.beginPath();
  ctx.moveTo(cx, cy);
  let angle = 0;
  let radius = scale;
// ND-safe: static logarithmic spiral using the Golden Ratio.
function drawFibonacci(ctx, w, h, color, NUM) {
  const PHI = (1 + Math.sqrt(5)) / 2;
  const steps = NUM.THIRTYTHREE;
  const scale = Math.min(w, h) / NUM.ONEFORTYFOUR;
  let angle = 0;
  let radius = scale;
  const cx = w / 2;
  const cy = h / 2;
  ctx.strokeStyle = color;
  ctx.lineWidth = 1;
  ctx.beginPath();
  ctx.moveTo(cx, cy);
  for (let i = 0; i < steps; i++) {
    const x = cx + radius * Math.cos(angle);
    const y = cy + radius * Math.sin(angle);
    ctx.lineTo(x, y);
    radius *= PHI;
    angle += Math.PI / NUM.SEVEN;
=======
>>>>>>> 176aa9f4
// ND-safe: single log spiral, uses the Golden Ratio
export function drawFibonacci(ctx, w, h, color, NUM) {
  ctx.save();
  const PHI = (1 + Math.sqrt(5)) / 2; // Golden Ratio
  const steps = NUM.NINETYNINE / NUM.THREE; // 33 points
  const scale = Math.min(w, h) / NUM.ONEFORTYFOUR * NUM.THIRTYTHREE;
  ctx.strokeStyle = color;
  ctx.lineWidth = 2;
  ctx.beginPath();
  let angle = 0;
  let radius = scale;
  let x = w / 2 + radius * Math.cos(angle);
  let y = h / 2 + radius * Math.sin(angle);
  ctx.moveTo(x, y);
  for (let i = 1; i <= steps; i++) {
    angle += Math.PI / NUM.SEVEN;
    radius *= PHI;
    x = w / 2 + radius * Math.cos(angle);
    y = h / 2 + radius * Math.sin(angle);
    ctx.lineTo(x, y);
  }
  ctx.stroke();
  ctx.restore();
}

// Layer 4: Double-helix lattice
// ND-safe: static lattice without oscillation
export function drawHelix(ctx, w, h, color1, color2, NUM) {
  ctx.save();
  const turns = NUM.NINETYNINE / NUM.NINE; // 11 turns
  const amplitude = h / 4;
  const step = w / NUM.ONEFORTYFOUR;
  ctx.lineWidth = 1.5;

  ctx.strokeStyle = color1;
  ctx.beginPath();
  for (let x = 0; x <= w; x += step) {
    const y = h / 2 + amplitude * Math.sin((turns * 2 * Math.PI * x) / w);
    if (x === 0) ctx.moveTo(x, y); else ctx.lineTo(x, y);
  }
  ctx.stroke();

  ctx.strokeStyle = color2;
  ctx.beginPath();
  for (let x = 0; x <= w; x += step) {
    const y = h / 2 + amplitude * Math.sin((turns * 2 * Math.PI * x) / w + Math.PI);
    if (x === 0) ctx.moveTo(x, y); else ctx.lineTo(x, y);
  }
  ctx.stroke();
<<<<<<< HEAD
export function drawHelix(ctx, w, h, colorA, colorB, NUM) {
  ctx.save();
  const amplitude = w / NUM.THIRTYTHREE;
  const steps = NUM.NINETYNINE;
  const strands = [
    { phase: 0, color: colorA },
    { phase: Math.PI, color: colorB }
  ];
  strands.forEach(({ phase, color }) => {
    ctx.strokeStyle = color;
    ctx.beginPath();
    for (let i = 0; i <= steps; i++) {
      const t = i / steps;
      const x = w / 2 + amplitude * Math.sin(NUM.ELEVEN * t * Math.PI + phase);
      const y = t * h;
      if (i === 0) ctx.moveTo(x, y); else ctx.lineTo(x, y);
    }
    ctx.stroke();
  });
  ctx.restore();
}

// Layer 4: Double-helix lattice
// ND-safe: two static strands with cross rungs; no oscillation.
function drawHelix(ctx, w, h, colorA, colorB, NUM) {
  const turns = NUM.ELEVEN;
  const amplitude = w / NUM.THIRTYTHREE;
  const steps = NUM.NINETYNINE;
  ctx.lineWidth = 1;
  [colorA, colorB].forEach((col, idx) => {
    ctx.strokeStyle = col;
    ctx.beginPath();
    for (let i = 0; i <= steps; i++) {
      const t = i / steps;
      const x = w / 2 + amplitude * Math.sin(turns * t * Math.PI * 2 + idx * Math.PI);
      const y = t * h;
      if (i === 0) ctx.moveTo(x, y); else ctx.lineTo(x, y);
    }
    ctx.stroke();
  });
  ctx.strokeStyle = colorB;
  for (let i = 0; i <= NUM.THIRTYTHREE; i++) {
    const t = i / NUM.THIRTYTHREE;
    const y = t * h;
    const x1 = w / 2 + amplitude * Math.sin(turns * t * Math.PI * 2);
    const x2 = w / 2 + amplitude * Math.sin(turns * t * Math.PI * 2 + Math.PI);
    ctx.beginPath();
    ctx.moveTo(x1, y);
    ctx.lineTo(x2, y);
    ctx.stroke();
  }
}

export { drawVesica, drawTree, drawFibonacci, drawHelix };
=======
  ctx.restore();
}
>>>>>>> 176aa9f4
<|MERGE_RESOLUTION|>--- conflicted
+++ resolved
@@ -15,7 +15,6 @@
     - Golden Ratio used in Fibonacci curve.
 */
 
-<<<<<<< HEAD
 export function renderHelix(ctx, { width, height, palette, NUM }) {
   // ND-safe: fill background first to avoid flashes
   ctx.fillStyle = palette.bg;
@@ -43,8 +42,6 @@
     - Golden Ratio used for Fibonacci curve.
 */
 
-=======
->>>>>>> 176aa9f4
 export function renderHelix(ctx, { width, height, palette, NUM }) {
   // ND-safe: fill background first to avoid flashes
   ctx.fillStyle = palette.bg;
@@ -61,11 +58,8 @@
 // ND-safe: static intersecting circles, soft lines
 export function drawVesica(ctx, w, h, color, NUM) {
   ctx.save();
-<<<<<<< HEAD
   ctx.strokeStyle = color;
   ctx.lineWidth = 2;
-=======
->>>>>>> 176aa9f4
   const r = Math.min(w, h) / NUM.THREE;
   const cx1 = w / 2 - r / 2;
   const cx2 = w / 2 + r / 2;
@@ -81,7 +75,6 @@
 // Layer 2: Tree-of-Life scaffold
 // ND-safe: nodes and paths only, no flashing
 export function drawTree(ctx, w, h, lineColor, nodeColor, NUM) {
-<<<<<<< HEAD
   const nodes = [
     [w / 2, h * 0.05],
     [w / 4, h * 0.2], [w * 3 / 4, h * 0.2],
@@ -133,9 +126,7 @@
   ctx.strokeStyle = lineColor;
   ctx.fillStyle = nodeColor;
 
-=======
-  ctx.save();
->>>>>>> 176aa9f4
+  ctx.save();
   const nodes = [
     [w / 2, h * 0.08],
     [w / 4, h * 0.2], [w * 3 / 4, h * 0.2],
@@ -173,15 +164,11 @@
     ctx.arc(nx * w, ny * h, rNode, 0, Math.PI * 2);
     ctx.fill();
   });
-<<<<<<< HEAD
-
-=======
->>>>>>> 176aa9f4
+
   ctx.restore();
 }
 
 // Layer 3: Fibonacci curve
-<<<<<<< HEAD
 // ND-safe: single log spiral; uses the Golden Ratio
 export function drawFibonacci(ctx, w, h, color, NUM) {
   const PHI = (1 + Math.sqrt(5)) / 2; // Golden Ratio
@@ -215,8 +202,6 @@
     ctx.lineTo(x, y);
     radius *= PHI;
     angle += Math.PI / NUM.SEVEN;
-=======
->>>>>>> 176aa9f4
 // ND-safe: single log spiral, uses the Golden Ratio
 export function drawFibonacci(ctx, w, h, color, NUM) {
   ctx.save();
@@ -266,7 +251,6 @@
     if (x === 0) ctx.moveTo(x, y); else ctx.lineTo(x, y);
   }
   ctx.stroke();
-<<<<<<< HEAD
 export function drawHelix(ctx, w, h, colorA, colorB, NUM) {
   ctx.save();
   const amplitude = w / NUM.THIRTYTHREE;
@@ -321,7 +305,5 @@
 }
 
 export { drawVesica, drawTree, drawFibonacci, drawHelix };
-=======
-  ctx.restore();
-}
->>>>>>> 176aa9f4
+  ctx.restore();
+}
