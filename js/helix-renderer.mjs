--- conflicted
+++ resolved
@@ -4,7 +4,6 @@
 
   Layers:
     1) Vesica field (intersecting circles)
-<<<<<<< HEAD
     2) Tree-of-Life scaffold (10 sephirot + 22 paths; simplified layout)
     3) Fibonacci curve (log spiral polyline; static)
     4) Double-helix lattice (two phase-shifted strands)
@@ -13,14 +12,12 @@
     - No motion or animation.
     - Soft palette passed from palette.json or default.
     - Drawing order preserves contemplative depth.
-=======
     2) Tree-of-Life scaffold (10 nodes, 22 paths)
     3) Fibonacci curve (log spiral)
     4) Double-helix lattice (static)
   Notes:
     - No motion or animation.
     - All geometry parameterized by numerology constants.
->>>>>>> eaa2989d
 */
 
 export function renderHelix(ctx, { width, height, palette, NUM }) {
@@ -28,10 +25,7 @@
   ctx.fillStyle = palette.bg;
   ctx.fillRect(0, 0, width, height);
 
-<<<<<<< HEAD
   // Layer order preserves contemplative depth
-=======
->>>>>>> eaa2989d
   drawVesica(ctx, width, height, palette.layers[0], NUM);
   drawTree(ctx, width, height, palette.layers[1], palette.layers[2], NUM);
   drawFibonacci(ctx, width, height, palette.layers[3], NUM);
@@ -39,7 +33,6 @@
 }
 
 // Layer 1: Vesica field
-<<<<<<< HEAD
 // ND-safe: static intersecting circles, soft lines
 export function drawVesica(ctx, w, h, color, NUM) {
   const r = Math.min(w, h) / NUM.THREE;
@@ -52,7 +45,6 @@
     ctx.beginPath();
     ctx.arc(cx - r / NUM.THREE, cy, r, 0, Math.PI * 2);
     ctx.arc(cx + r / NUM.THREE, cy, r, 0, Math.PI * 2);
-=======
 function drawVesica(ctx, w, h, color, NUM) {
   ctx.strokeStyle = color;
   ctx.lineWidth = 2;
@@ -64,13 +56,11 @@
     ctx.beginPath();
     ctx.arc(cx - r / 2, cy, r, 0, Math.PI * 2);
     ctx.arc(cx + r / 2, cy, r, 0, Math.PI * 2);
->>>>>>> eaa2989d
     ctx.stroke();
   }
 }
 
 // Layer 2: Tree-of-Life scaffold
-<<<<<<< HEAD
 // ND-safe: nodes and paths only, no flashing
 export function drawTree(ctx, w, h, lineColor, nodeColor, NUM) {
   const nodes = [
@@ -91,7 +81,6 @@
   ctx.strokeStyle = lineColor;
   ctx.lineWidth = 1.5;
   paths.forEach(([a, b]) => {
-=======
 function drawTree(ctx, w, h, lineColor, nodeColor, NUM) {
   ctx.strokeStyle = lineColor;
   ctx.lineWidth = 1.5;
@@ -113,22 +102,18 @@
   ];
 
   paths.forEach(([a,b])=>{
->>>>>>> eaa2989d
     ctx.beginPath();
     ctx.moveTo(nodes[a][0], nodes[a][1]);
     ctx.lineTo(nodes[b][0], nodes[b][1]);
     ctx.stroke();
   });
 
-<<<<<<< HEAD
   ctx.fillStyle = nodeColor;
   const rNode = Math.min(w, h) / NUM.NINETYNINE * NUM.SEVEN;
   nodes.forEach(([x, y]) => {
-=======
   const r = Math.min(w, h) / NUM.NINETYNINE * NUM.SEVEN;
   ctx.fillStyle = nodeColor;
   nodes.forEach(([x,y])=>{
->>>>>>> eaa2989d
     ctx.beginPath();
     ctx.arc(x, y, r, 0, Math.PI*2);
     ctx.fill();
@@ -136,7 +121,6 @@
 }
 
 // Layer 3: Fibonacci curve
-<<<<<<< HEAD
 // ND-safe: single log spiral, uses the Golden Ratio
 export function drawFibonacci(ctx, w, h, color, NUM) {
   const PHI = (1 + Math.sqrt(5)) / 2; // Golden Ratio
@@ -151,7 +135,6 @@
   let radius = scale;
   ctx.moveTo(cx, cy);
   for (let i = 0; i < steps; i++) {
-=======
 function drawFibonacci(ctx, w, h, color, NUM) {
   ctx.strokeStyle = color;
   ctx.lineWidth = 2;
@@ -165,7 +148,6 @@
 
   ctx.beginPath();
   for (let i=0; i<steps; i++) {
->>>>>>> eaa2989d
     const x = cx + radius * Math.cos(angle);
     const y = cy + radius * Math.sin(angle);
     if (i===0) ctx.moveTo(x, y); else ctx.lineTo(x, y);
@@ -176,7 +158,6 @@
 }
 
 // Layer 4: Double-helix lattice
-<<<<<<< HEAD
 // ND-safe: static lattice without oscillation
 export function drawHelix(ctx, w, h, color1, color2, NUM) {
   const amplitude = w / NUM.THIRTYTHREE;
@@ -186,7 +167,6 @@
   ctx.lineWidth = 1.5;
   [0, Math.PI].forEach(phase => {
     ctx.strokeStyle = color1;
-=======
 function drawHelix(ctx, w, h, colorA, colorB, NUM) {
   const amplitude = w / NUM.THIRTYTHREE;
   const steps = NUM.NINETYNINE;
@@ -195,45 +175,34 @@
 
   strands.forEach(phase => {
     ctx.strokeStyle = phase === 0 ? colorA : colorB;
->>>>>>> eaa2989d
     ctx.beginPath();
     for (let i=0; i<=steps; i++) {
       const t = i / steps;
-<<<<<<< HEAD
       const x = cx + amplitude * Math.sin(NUM.ELEVEN * t * Math.PI + phase);
       const y = t * h;
       if (i === 0) ctx.moveTo(x, y); else ctx.lineTo(x, y);
-=======
       const x = w/2 + amplitude * Math.sin(NUM.ELEVEN * Math.PI * t + phase);
       const y = t * h;
       if (i===0) ctx.moveTo(x, y); else ctx.lineTo(x, y);
->>>>>>> eaa2989d
     }
     ctx.stroke();
   });
 
-<<<<<<< HEAD
   ctx.strokeStyle = color2;
   for (let i = 0; i <= NUM.THIRTYTHREE; i++) {
     const t = i / NUM.THIRTYTHREE;
     const y = t * h;
     const x1 = cx + amplitude * Math.sin(NUM.ELEVEN * t * Math.PI);
     const x2 = cx + amplitude * Math.sin(NUM.ELEVEN * t * Math.PI + Math.PI);
-=======
   ctx.strokeStyle = colorB;
   for (let i=0; i<=NUM.THIRTYTHREE; i++) {
     const t = i / NUM.THIRTYTHREE;
     const y = t * h;
     const x1 = w/2 + amplitude * Math.sin(NUM.ELEVEN * Math.PI * t);
     const x2 = w/2 + amplitude * Math.sin(NUM.ELEVEN * Math.PI * t + Math.PI);
->>>>>>> eaa2989d
     ctx.beginPath();
     ctx.moveTo(x1, y);
     ctx.lineTo(x2, y);
     ctx.stroke();
   }
-<<<<<<< HEAD
-}
-=======
-}
->>>>>>> eaa2989d
+}
