--- conflicted
+++ resolved
@@ -328,15 +328,12 @@
 
 // Layer 2: Tree-of-Life scaffold
 // ND-safe: nodes and paths only, no flashing
-<<<<<<< HEAD
 function drawTree(ctx, { width, height, palette, NUM }) {
   ctx.save();
   ctx.strokeStyle = palette.layers[1];
   ctx.fillStyle = palette.layers[2];
   const rNode = Math.min(width, height) / NUM.NINETYNINE * NUM.SEVEN;
-=======
 // ND-safe: simple nodes and paths only.
->>>>>>> a0531591
 
 // ND-safe: simple nodes and paths only.
 function drawTree(ctx, width, height, pathColor, nodeColor, NUM) {
