--- conflicted
+++ resolved
@@ -8,13 +8,11 @@
     1) Vesica field (intersecting circles)
     2) Tree-of-Life scaffold (10 sephirot + 22 paths)
     3) Fibonacci curve (log spiral polyline)
-<<<<<<< HEAD
     4) Double-helix lattice (two phase-shifted strands)
 */
 
 export function renderHelix(ctx, { width, height, palette, NUM }) {
   // ND-safe: fill background first to avoid flashes
-=======
     3) Fibonacci curve (log spiral)
     4) Double-helix lattice (static strands)
   Rationale: no motion, soft contrast, numerology constants.
@@ -109,13 +107,10 @@
 
 export function renderHelix(ctx, { width, height, palette, NUM }) {
   // Fill background first to avoid flashes
->>>>>>> af8bef27
   ctx.fillStyle = palette.bg;
   ctx.fillRect(0, 0, width, height);
 
   // Layer order preserves contemplative depth
-<<<<<<< HEAD
-=======
     3) Fibonacci curve (log spiral polyline; static)
     4) Double-helix lattice (two phase-shifted strands)
 
@@ -143,7 +138,6 @@
   ctx.fillStyle = palette.bg;
   ctx.fillRect(0, 0, width, height);
 
->>>>>>> af8bef27
   drawVesica(ctx, width, height, palette.layers[0], NUM);
   drawTree(ctx, width, height, palette.layers[1], palette.layers[2], NUM);
   drawFibonacci(ctx, width, height, palette.layers[3], NUM);
@@ -190,11 +184,9 @@
 
 // Layer 2: Tree-of-Life scaffold
 // ND-safe: nodes and paths only, no flashing
-<<<<<<< HEAD
 export function drawTree(ctx, w, h, lineColor, nodeColor, NUM) {
   const nodes = [
     [w / 2, h * 0.08],
-=======
 function drawTree(ctx, w, h, lineColor, nodeColor, NUM) {
   ctx.save();
   ctx.strokeStyle = lineColor;
@@ -272,27 +264,21 @@
 export function drawTree(ctx, w, h, lineColor, nodeColor, NUM) {
   const nodes = [
     [w / 2, h * 0.05],
->>>>>>> af8bef27
     [w / 4, h * 0.2], [w * 3 / 4, h * 0.2],
     [w / 4, h * 0.4], [w / 2, h * 0.35], [w * 3 / 4, h * 0.4],
     [w / 4, h * 0.6], [w * 3 / 4, h * 0.6],
     [w / 2, h * 0.8],
     [w / 2, h * 0.95]
-<<<<<<< HEAD
-=======
     [w / 2, h * 0.95],
->>>>>>> af8bef27
   ];
 
   const paths = [
-<<<<<<< HEAD
     [0,1],[0,2],
     [1,3],[1,4],[2,4],[2,5],
     [3,4],[4,5],
     [3,6],[4,6],[4,7],[5,7],
     [6,8],[7,8],[8,9],
     [1,2],[3,5],[1,6],[2,7],[3,7],[5,6],[4,8]
-=======
     [0,1],[0,2],[1,3],[1,4],[2,4],[2,5],
     [3,4],[4,5],[3,6],[4,6],[4,7],[5,7],
     [6,8],[7,8],[8,9]
@@ -319,7 +305,6 @@
   const paths = [
     [0,1],[0,2],[1,2],[1,3],[2,5],[3,4],[5,4],[3,6],[5,7],[6,8],[7,8],
     [8,9],[1,4],[2,4],[3,5],[6,7],[1,6],[2,7],[4,6],[4,7],[0,4],[4,8]
->>>>>>> af8bef27
   ]; // 22 paths
 
     [6,8],[7,8],[8,9]
@@ -337,17 +322,14 @@
   ctx.strokeStyle = lineColor;
   ctx.lineWidth = 1.5;
   paths.forEach(([a, b]) => {
-<<<<<<< HEAD
     const [x1, y1] = nodes[a];
     const [x2, y2] = nodes[b];
     ctx.beginPath();
     ctx.moveTo(x1, y1);
     ctx.lineTo(x2, y2);
-=======
     ctx.beginPath();
     ctx.moveTo(nodes[a][0] * w, nodes[a][1] * h);
     ctx.lineTo(nodes[b][0] * w, nodes[b][1] * h);
->>>>>>> af8bef27
     ctx.stroke();
   });
 
@@ -357,8 +339,6 @@
 
   const rNode = Math.min(w, h) / NUM.NINETYNINE * NUM.SEVEN;
   nodes.forEach(([x, y]) => {
-<<<<<<< HEAD
-=======
     ctx.beginPath();
     ctx.arc(x, y, r, 0, Math.PI * 2);
   const rNode = Math.min(w, h) / NUM.NINETYNINE * NUM.SEVEN;
@@ -372,7 +352,6 @@
     ctx.beginPath();
     ctx.arc(x * w, y * h, r, 0, Math.PI * 2);
   nodes.forEach(([x, y]) => {
->>>>>>> af8bef27
     ctx.beginPath();
     ctx.arc(x * w, y * h, rNode, 0, Math.PI * 2);
     ctx.fill();
@@ -382,8 +361,6 @@
 }
 
 // Layer 3: Fibonacci curve
-<<<<<<< HEAD
-=======
 // ND-safe: single logarithmic spiral
 function drawFibonacci(ctx, w, h, color, NUM) {
   ctx.save();
@@ -496,7 +473,6 @@
     ctx.lineTo(x2, y);
     ctx.stroke();
   }
->>>>>>> af8bef27
 // ND-safe: single log spiral, uses the Golden Ratio
 export function drawFibonacci(ctx, w, h, color, NUM) {
 // ND-safe: single log spiral, uses the Golden Ratio
@@ -611,8 +587,6 @@
 // Layer 4: Double-helix lattice
 // ND-safe: static lattice without oscillation
 export function drawHelix(ctx, w, h, color1, color2, NUM) {
-<<<<<<< HEAD
-=======
   ctx.save();
   const turns = NUM.NINETYNINE / NUM.NINE; // 11 turns
   const amplitude = h / 4;
@@ -724,7 +698,6 @@
   }
 }
 function drawHelix(ctx, w, h, color1, color2, NUM) {
->>>>>>> af8bef27
   const turns = NUM.NINETYNINE / NUM.NINE; // 11 turns
   const amplitude = h / 4;
   const step = w / NUM.ONEFORTYFOUR;
