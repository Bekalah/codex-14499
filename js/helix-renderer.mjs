--- conflicted
+++ resolved
@@ -2,7 +2,6 @@
   helix-renderer.mjs
   Static offline renderer for layered sacred geometry in Codex 144:99.
 
-<<<<<<< HEAD
   Layer order (furthest to nearest):
     1. Vesica field
     2. Tree-of-Life scaffold
@@ -13,7 +12,6 @@
     - No animation; geometry renders once with calm contrast.
     - Pure helper functions keep the symbolic layers easy to audit.
     - Palette fallback avoids harsh failure states when data is absent.
-=======
   Layer order (rendered back-to-front):
     1. Vesica field (grounding grid)
     2. Tree-of-Life scaffold (ten nodes, twenty-two connective paths)
@@ -24,7 +22,6 @@
     - No animation or timed updates; everything paints once per call.
     - Calm palette and line weights prevent harsh contrast or flicker.
     - Small pure helpers keep intent transparent, protecting the lore.
->>>>>>> e473e8a4
 */
 
 const DEFAULT_PALETTE = {
@@ -44,13 +41,11 @@
   ONEFORTYFOUR: 144
 };
 
-<<<<<<< HEAD
 // Exported entry point. Small pure function that orchestrates the four layers.
 export function renderHelix(ctx, options) {
   if (!ctx || !options) return;
   const settings = normalizeOptions(options);
   const { width, height, palette, NUM } = settings;
-=======
 // Exported entry point. One pure orchestration pass maintains layer order.
 export function renderHelix(ctx, opts = {}) {
   if (!ctx) return;
@@ -58,7 +53,6 @@
   const height = opts.height || 900;
   const palette = ensurePalette(opts.palette);
   const NUM = ensureNumbers(opts.NUM);
->>>>>>> e473e8a4
 
   fillBackground(ctx, width, height, palette.bg);
   drawVesicaField(ctx, width, height, palette.layers[0], NUM);
@@ -67,7 +61,6 @@
   drawHelixLattice(ctx, width, height, palette.layers[4], palette.layers[5], palette.ink, NUM);
 }
 
-<<<<<<< HEAD
 function normalizeOptions(options) {
   const width = typeof options.width === "number" ? options.width : 1440;
   const height = typeof options.height === "number" ? options.height : 900;
@@ -83,7 +76,6 @@
   while (layers.length < 6) {
     layers.push(DEFAULT_PALETTE.layers[layers.length]);
   }
-=======
 function fillBackground(ctx, width, height, color) {
   ctx.save();
   ctx.fillStyle = color;
@@ -96,7 +88,6 @@
   if (!palette) return DEFAULT_PALETTE;
   const layers = Array.isArray(palette.layers) ? palette.layers.slice(0, 6) : [];
   if (layers.length < 6) return DEFAULT_PALETTE;
->>>>>>> e473e8a4
   return {
     bg: palette.bg || DEFAULT_PALETTE.bg,
     ink: palette.ink || DEFAULT_PALETTE.ink,
@@ -104,7 +95,6 @@
   };
 }
 
-<<<<<<< HEAD
 function fillBackground(ctx, width, height, color) {
   ctx.save();
   ctx.fillStyle = color;
@@ -113,7 +103,6 @@
 }
 
 // Layer 1: Vesica field. Gentle grid keeps depth without motion.
-=======
 // Ensure numerology constants are available even if callers omit some keys.
 function ensureNumbers(NUM) {
   const safe = { ...DEFAULT_NUM };
@@ -126,7 +115,6 @@
 }
 
 // Layer 1: Vesica field. Static intersecting circles provide gentle grounding.
->>>>>>> e473e8a4
 function drawVesicaField(ctx, width, height, color, NUM) {
   ctx.save();
   ctx.strokeStyle = color;
@@ -157,22 +145,17 @@
   ctx.restore();
 }
 
-<<<<<<< HEAD
 // Layer 2: Tree-of-Life scaffold. Symmetric layout, no flashing.
 function drawTreeOfLife(ctx, width, height, edgeColor, nodeColor, NUM) {
   const nodes = createTreeNodes(width, height, NUM);
   const paths = createTreePaths();
 
-=======
 // Layer 2: Tree-of-Life scaffold with ten sephirot and twenty-two connective paths.
 function drawTreeOfLife(ctx, width, height, pathColor, nodeColor, NUM) {
->>>>>>> e473e8a4
   ctx.save();
   ctx.strokeStyle = edgeColor;
   ctx.lineWidth = 2;
-<<<<<<< HEAD
   paths.forEach(([a, b]) => {
-=======
 
   const columnSpacing = width / NUM.THIRTYTHREE;
   const rowSpacing = (height / NUM.NINETYNINE) * NUM.NINE;
@@ -203,7 +186,6 @@
   ];
 
   edges.forEach(([a, b]) => {
->>>>>>> e473e8a4
     ctx.beginPath();
     ctx.moveTo(nodes[a].x, nodes[a].y);
     ctx.lineTo(nodes[b].x, nodes[b].y);
@@ -221,7 +203,6 @@
   ctx.restore();
 }
 
-<<<<<<< HEAD
 function createTreeNodes(width, height, NUM) {
   const baseY = height / NUM.ONEFORTYFOUR;
   const centerX = width / 2;
@@ -253,15 +234,12 @@
 }
 
 // Layer 3: Fibonacci curve. Static golden spiral with gentle sampling.
-=======
 // Layer 3: Fibonacci curve. Static spiral honours the Golden Ratio without motion.
->>>>>>> e473e8a4
 function drawFibonacciCurve(ctx, width, height, color, NUM) {
   ctx.save();
   ctx.strokeStyle = color;
   ctx.lineWidth = 2;
 
-<<<<<<< HEAD
   // Golden Ratio constant keeps the spiral grounded in sacred proportion.
   const golden = (1 + Math.sqrt(5)) / 2;
   const center = { x: (width / NUM.THREE) * 2, y: height / NUM.THREE };
@@ -272,7 +250,6 @@
   ctx.beginPath();
   for (let theta = 0; theta <= maxTheta; theta += thetaStep) {
     const radius = scale * Math.pow(golden, theta / (Math.PI / 2));
-=======
   const goldenRatio = (1 + Math.sqrt(5)) / 2; // Golden Ratio constant keeps the growth soothing.
   const center = {
     x: (width / NUM.THREE) * 2,
@@ -285,7 +262,6 @@
   ctx.beginPath();
   for (let theta = 0; theta <= Math.PI * 2 * turns; theta += step) {
     const radius = scale * Math.pow(goldenRatio, theta / (Math.PI / 2));
->>>>>>> e473e8a4
     const x = center.x + radius * Math.cos(theta);
     const y = center.y + radius * Math.sin(theta);
     if (theta === 0) {
@@ -299,11 +275,8 @@
   ctx.restore();
 }
 
-<<<<<<< HEAD
 // Layer 4: Double-helix lattice. Static strands avoid motion triggers.
-=======
 // Layer 4: Double-helix lattice with calm strands and steady crossbars.
->>>>>>> e473e8a4
 function drawHelixLattice(ctx, width, height, strandColorA, strandColorB, rungColor, NUM) {
   ctx.save();
 
