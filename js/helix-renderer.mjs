// Per Texturas Numerorum, Spira Loquitur.
// Per Texturas Numerorum, Spira Loquitur. //
/*
  helix-renderer.mjs
  ND-safe static renderer for layered sacred geometry.
  No motion, no external dependencies.

  Layers:
    1) Vesica field
    2) Tree-of-Life scaffold
    3) Fibonacci curve
<<<<<<< HEAD
    4) Static double-helix lattice

  No animation or network; all geometry uses numerology constants.
*/

export function renderHelix(ctx, { width, height, palette, NUM }) {
  // ND-safe: paint background first to avoid flashes
=======
    4) Double-helix lattice
  ND-safe: no motion, calm contrast, small pure functions.
*/

    1) Vesica field (intersecting circles)
    2) Tree-of-Life scaffold (10 sephirot + 22 paths)
    3) Fibonacci curve (log spiral)
    4) Double-helix lattice (two phase-shifted strands)

  No motion. Palette supplied externally for ND-safe contrast.
*/

export function renderHelix(ctx, { width, height, palette, NUM }) {
  // ND-safe: paint background first to avoid flashes
    3) Fibonacci curve (log spiral polyline)
    4) Double-helix lattice (two phase-shifted strands)
*/

export function renderHelix(ctx, { width, height, palette, NUM }) {
  // ND-safe: fill background first to avoid flashes
    3) Fibonacci curve (log spiral)
    4) Double-helix lattice (static strands)
  Rationale: no motion, soft contrast, numerology constants.
*/

export function renderHelix(ctx, opts) {
  const { width, height, palette, NUM } = opts;
  ctx.fillStyle = palette.bg;
  ctx.fillRect(0, 0, width, height);

    2) Tree-of-Life scaffold (10 sephirot + 22 paths; simplified layout)
    3) Fibonacci curve (log spiral polyline; static)
    4) Double-helix lattice (two phase-shifted strands)

  All geometry uses numerology constants: 3,7,9,11,22,33,99,144.
*/

export function renderHelix(ctx, { width, height, palette, NUM }) {
  // ND-safe: fill background first to avoid flashes

    3) Fibonacci curve (log spiral)
    4) Double-helix lattice (two phase-shifted strands)
  ND-safe choices: no motion, calm colors, clear separation.
  Notes:
    - No motion or animation.
    - Palette and numerology constants passed in.
    - Geometry uses constants 3,7,9,11,22,33,99,144.
*/

export function renderHelix(ctx, { width, height, palette, NUM }) {
  // ND-safe: fill background first to avoid flashes
    - All geometry parameterized by numerology constants.
    - Golden Ratio used in Fibonacci curve.
*/

export function renderHelix(ctx, { width, height, palette, NUM }) {
  // ND-safe: fill background first to avoid flashes
*/

export function renderHelix(ctx, { width, height, palette, NUM }) {
  // ND-safe: fill background first to avoid flashes
  ctx.fillStyle = palette.bg;
  ctx.fillRect(0, 0, width, height);

  // Layer order preserves contemplative depth
    1) Vesica field (intersecting circle grid)
    2) Tree-of-Life scaffold (10 sephirot + 22 paths)
    3) Fibonacci curve (log spiral polyline)
    4) Double-helix lattice (two strands with rungs)

  ND-safe choices:
    - No motion or animation; everything renders once.
    - Calming palette supplied externally; high-contrast lines.
    - Pure functions with numerology constants 3,7,9,11,22,33,99,144.
*/

    3) Fibonacci curve (log spiral)
    4) Double-helix lattice (two phase-shifted strands)
  ND-safe choices: no motion, calm colors, clear separation.
*/

export function renderHelix(ctx, { width, height, palette, NUM }) {
  // Fill background first to avoid flashes.
  ctx.fillStyle = palette.bg;
  ctx.fillRect(0, 0, width, height);

  // Layer order preserves contemplative depth.
    - Geometry uses numerology constants.
    - Golden Ratio used for Fibonacci curve.
*/

export function renderHelix(ctx, { width, height, palette, NUM }) {
  // ND-safe: fill background first to avoid flashes

  ND-safe notes:
    - No motion or animation
    - Calm palette passed via palette.json
    - Geometry uses numerology constants
    - Golden Ratio used for Fibonacci curve
*/

    2) Tree-of-Life scaffold (10 sephirot + 22 paths; simplified)
    3) Fibonacci curve (log spiral polyline)
    4) Double-helix lattice (two phase-shifted strands)
  No motion; calm palette and layer order support readability.
*/

  Why: preserves contemplative depth without motion or external libs.
*/

  ND-safe:
    - No motion or animation.
    - Soft palette passed from palette.json or default.
    - Drawing order preserves contemplative depth.
    2) Tree-of-Life scaffold (10 nodes, 22 paths)
    3) Fibonacci curve (log spiral)
    4) Double-helix lattice (static)
  Notes:
    - No motion or animation.
    - All geometry parameterized by numerology constants.
*/

  ND-safe: no motion, calm palette, pure functions.
*/

export function renderHelix(ctx, { width, height, palette, NUM }) {
  // Fill background first to avoid flashes
    - All geometry parameterized by numerology constants.
    - Golden Ratio used in Fibonacci curve.
*/

export function renderHelix(ctx, opts) {
  const { width, height, palette } = opts;
  // ND-safe: fill background first to avoid flashes
    4) Double-helix lattice (two phase-shifted strands)
*/

export function renderHelix(ctx, { width, height, palette, NUM }) {
  // ND-safe: fill background first to avoid flashes
    - Golden Ratio used for Fibonacci curve.
*/

  ND-safe: no motion, calm palette, pure functions.
*/

export function renderHelix(ctx, { width, height, palette, NUM }) {
  // ND-safe: fill background before drawing to avoid flashes

  All geometry uses numerology constants: 3,7,9,11,22,33,99,144.
*/

export function renderHelix(ctx, { width, height, palette, NUM }) {
  // ND-safe: fill background first to avoid flashes
    3) Fibonacci curve (log spiral polyline)
    4) Double-helix lattice (two phase-shifted strands)

  Why: visualizes cosmology with calm static geometry; no motion.
*/

export function renderHelix(ctx, { width, height, palette, NUM }) {
  // ND-safe: fill background immediately to avoid flash
>>>>>>> 05651952
  ctx.fillStyle = palette.bg;
  ctx.fillRect(0, 0, width, height);

  // Layer order preserves contemplative depth
<<<<<<< HEAD
=======
  drawVesica(ctx, opts);
  drawTree(ctx, opts);
  drawFibonacci(ctx, opts);
  drawHelix(ctx, opts);
    3) Fibonacci curve (log spiral polyline; static)
    4) Double-helix lattice (two phase-shifted strands)

  ND-safe notes:
    - no motion or animation
    - calm palette for readability
    - geometry driven by numerology constants
*/

export function renderHelix(ctx, { width, height, palette, NUM }) {
  // fill background first to avoid flashes
  ctx.fillStyle = palette.bg;
  ctx.fillRect(0, 0, width, height);

  // layer order preserves contemplative depth

  ND-safe notes:
    - No motion or animation.
    - Calm palette, high readability.
    - Layer order preserves contemplative depth.
*/

export function renderHelix(ctx, { width, height, palette, NUM }) {
  // Fill background first to avoid flashes.
  ctx.fillStyle = palette.bg;
  ctx.fillRect(0, 0, width, height);

    3) Fibonacci curve (log spiral polyline; static)
    4) Double-helix lattice (two phase-shifted strands)

  ND-safe choices: no motion, calm palette, layered order preserves depth.
*/

export function renderHelix(ctx, { width, height, palette, NUM }) {
  // Fill background first to avoid flashes.
  ctx.fillStyle = palette.bg;
  ctx.fillRect(0, 0, width, height);

    3) Fibonacci curve (log spiral polyline; static)
    4) Double-helix lattice (two phase-shifted strands)

  ND-safe choices: no motion, calm palette, layered order preserves depth.
*/

export function renderHelix(ctx, { width, height, palette, NUM }) {
  // Fill background first to avoid flashes.
  ctx.fillStyle = palette.bg;
  ctx.fillRect(0, 0, width, height);

>>>>>>> 05651952
  drawVesica(ctx, width, height, palette.layers[0], NUM);
  drawTree(ctx, width, height, palette.layers[1], palette.layers[2], NUM);
  drawFibonacci(ctx, width, height, palette.layers[3], NUM);
  drawHelix(ctx, width, height, palette.layers[4], palette.layers[5], NUM);
  drawVesica(ctx, opts);
  drawTree(ctx, opts);
  drawFibonacci(ctx, opts);
  drawHelix(ctx, opts);
}

// Layer 1: Vesica field — static intersecting circles
function drawVesica(ctx, w, h, color, NUM) {
  ctx.save();
// Layer 1: Vesica field
<<<<<<< HEAD
// ND-safe: static intersecting circles with soft lines
=======
// ND-safe: static intersecting circles, soft lines
// ND-safe: static intersecting circles, soft lines.
// ND-safe: static intersecting circles
function drawVesica(ctx, w, h, color, NUM) {
// ND-safe: static intersecting circles, soft lines
function drawVesica(ctx, { width, height, palette, NUM }) {
  ctx.save();
  ctx.strokeStyle = palette.layers[0];
  const radius = Math.min(width, height) / NUM.THREE;
  const offset = radius / NUM.NINE;
function drawVesica(ctx, width, height, color, NUM) {
  const r = Math.min(width, height) / NUM.THREE;
  const step = r / NUM.NINE;
  const cy = height / 2;
  ctx.strokeStyle = color;
  ctx.lineWidth = 2;
  for (let i = -NUM.THREE; i <= NUM.THREE; i++) {
    const cx = width / 2 + i * offset * NUM.SEVEN;
    ctx.beginPath();
    ctx.arc(cx - radius / NUM.THREE, cy, radius, 0, Math.PI * 2);
    ctx.arc(cx + radius / NUM.THREE, cy, radius, 0, Math.PI * 2);
    ctx.stroke();
  }
  ctx.restore();
    const cx = width / 2 + i * step * NUM.SEVEN;
// ND-safe: static intersecting circles, soft lines.

// ND-safe: static intersecting circles, soft lines.

>>>>>>> 05651952
export function drawVesica(ctx, w, h, color, NUM) {
  ctx.save();
  ctx.strokeStyle = color;
  ctx.lineWidth = 2;

function drawVesica(ctx, w, h, color, NUM) {
export function drawVesica(ctx, w, h, color, NUM) {
  ctx.save();
  const r = Math.min(w, h) / NUM.THREE;
  const step = r / NUM.NINE;

  const offset = r / NUM.THREE;
  const cy = h / 2;

  ctx.strokeStyle = color;
  ctx.lineWidth = 2;
  const r = Math.min(w, h) / NUM.THREE;
  const cx = w / 2;
  const cy = h / 2;
  ctx.beginPath();
  ctx.arc(cx - r / 2, cy, r, 0, Math.PI * 2);
  ctx.arc(cx + r / 2, cy, r, 0, Math.PI * 2);
  ctx.stroke();
  ctx.restore();
}

// Layer 2: Tree-of-Life scaffold — 10 nodes, 22 paths
function drawTree(ctx, w, h, lineColor, nodeColor, NUM) {
  ctx.save();
  ctx.strokeStyle = lineColor;
  ctx.fillStyle = nodeColor;
  ctx.lineWidth = 1.5;
  for (let i = -NUM.THREE; i <= NUM.THREE; i++) {
    const cx = w / 2 + i * step * NUM.SEVEN;
  ctx.strokeStyle = color;
  ctx.lineWidth = 2;
  const r = Math.min(w, h) / NUM.THREE;
  const offset = r / NUM.NINE;
  const cy = h / 2;
  for (let i = -NUM.THREE; i <= NUM.THREE; i++) {
    const cx = w / 2 + i * offset * NUM.SEVEN;
    ctx.beginPath();
    ctx.arc(cx - r / NUM.THREE, cy, r, 0, Math.PI * 2);
    ctx.arc(cx + r / NUM.THREE, cy, r, 0, Math.PI * 2);
function drawVesica(ctx, w, h, color, NUM) {
  ctx.strokeStyle = color;
  ctx.lineWidth = 2;
  const r = Math.min(w, h) / NUM.THREE;
  const step = r / NUM.THREE;
  const cy = h / 2;
  for (let i = -NUM.THREE; i <= NUM.THREE; i++) {
    const cx = w / 2 + i * step;
  ctx.lineWidth = 1.5;

  ct  ctx.lineWidth = 1.5;

  for (let i = -NUM.THREE; i <= NUM.THREE; i++) {
    const cx = w / 2 + i * offset;
    ctx.beginPath();
    ctx.arc(cx - r / 2, cy, r, 0, Math.PI * 2);
    ctx.arc(cx + r / 2, cy, r, 0, Math.PI * 2);
    ctx.stroke();
ctx.stroke();

  }
export function drawVesica(ctx, { width, height, palette, NUM }) {
  ctx.save();
  ctx.strokeStyle = palette.layers[0];
  ctx.lineWidth = 1;
  const radius = Math.min(width, height) / NUM.THREE;
  const step = radius / NUM.NINE;
  const cy = height / 2;
  for (let i = -NUM.THREE; i <= NUM.THREE; i++) {
    const cx = width / 2 + i * step * NUM.SEVEN;
    ctx.beginPath();
    ctx.arc(cx - radius / NUM.THREE, cy, radius, 0, Math.PI * 2);
    ctx.arc(cx + radius / NUM.THREE, cy, radius, 0, Math.PI * 2);
    ctx.stroke();
  }
  ctx.restore();
}

// Layer 2: Tree-of-Life scaffold
<<<<<<< HEAD
// ND-safe: 10 nodes and 22 paths only
export function drawTree(ctx, w, h, lineColor, nodeColor, NUM) {
  const nodes = [
    [w/2, h*0.05],
    [w/4, h*0.2], [w*3/4, h*0.2],
    [w/4, h*0.4], [w/2, h*0.35], [w*3/4, h*0.4],
    [w/4, h*0.6], [w*3/4, h*0.6],
    [w/2, h*0.8],
    [w/2, h*0.95]
  ];
  const paths = [
    [0,1],[0,2],[1,3],[1,4],[2,4],[2,5],
    [3,4],[4,5],[3,6],[4,6],[4,7],[5,7],
    [6,8],[7,8],[8,9],[1,2],[3,5],[6,7],
    [1,3],[2,5],[3,8],[5,8]
  ]; // 22 paths
=======
// ND-safe: nodes and paths only, no flashing
function drawTree(ctx, { width, height, palette, NUM }) {
  ctx.save();
  ctx.strokeStyle = palette.layers[1];
  ctx.fillStyle = palette.layers[2];
  const rNode = Math.min(width, height) / NUM.NINETYNINE * NUM.SEVEN;
// ND-safe: simple nodes and paths only.

// ND-safe: simple nodes and paths only.
function drawTree(ctx, width, height, pathColor, nodeColor, NUM) {

function drawTree(ctx, w, h, lineColor, nodeColor, NUM) {
  const nodes = [

function drawTree(ctx, width, height, pathColor, nodeColor, NUM) {
  const r = width / NUM.NINETYNINE;

export function drawTree(ctx, w, h, lineColor, nodeColor, NUM) {
  const nodes = [
    [w / 2, h * 0.08],
function drawTree(ctx, w, h, lineColor, nodeColor, NUM) {
  ctx.save();
  ctx.strokeStyle = lineColor;
  ctx.lineWidth = 1.5;
export function drawTree(ctx, w, h, lineColor, nodeColor, NUM) {
  const nodes = [
    [w / 2, h * 0.05],
    [w / 4, h * 0.2], [w * 3 / 4, h * 0.2],
    [w / 4, h * 0.4], [w / 2, h * 0.55], [w * 3 / 4, h * 0.4],
    [w / 4, h * 0.7], [w * 3 / 4, h * 0.7],
    [w / 2, h * 0.85],
    [w / 2, h * 0.95]
  ];
  const paths = [
    [0,1],[0,2],[1,3],[1,4],[2,4],[2,5],
    [3,4],[4,5],[3,6],[4,6],[4,7],[5,7],
    [6,8],[7,8],[8,9],
    [1,2],[3,5],[6,7],[1,3],[2,5],[4,8],[5,7]
  ]; // 22 paths

  ctx.strokeStyle = lineColor;
  ctx.lineWidth = 1.5;
  paths.forEach(([a, b]) => {
export function drawTree(ctx, { width, height, palette, NUM }) {
  ctx.save();
  ctx.strokeStyle = palette.layers[1];
  ctx.fillStyle = palette.layers[2];
  const nodes = [
    [0.5, 0.05],
    [0.25, 0.2], [0.75, 0.2],
    [0.25, 0.4], [0.75, 0.4],
    [0.5, 0.55],
    [0.25, 0.7], [0.75, 0.7],
    [0.5, 0.85],
    [0.5, 0.95]
  ];
  const paths = [
    [0,1],[0,2],[1,2],
    [1,3],[2,4],
    [3,5],[4,5],
    [3,6],[4,6],[5,6],
    [5,7],[6,7],
    [6,8],[7,8],
    [8,9],
    [1,4],[2,3],[3,7],[4,7],[3,8],[4,8],[2,5]
  ]; // 22 paths
  ctx.lineWidth = 1.5;
  paths.forEach(([a,b]) => {
    const [x1,y1] = nodes[a];
    const [x2,y2] = nodes[b];
    ctx.beginPath();
    ctx.moveTo(x1*width, y1*height);
    ctx.lineTo(x2*width, y2*height);
    [0,1],[0,2],[1,2],[1,3],[2,4],[3,4],[3,5],[4,5],
    [3,6],[4,7],[5,6],[5,7],[6,7],[6,8],[7,8],
    [6,9],[7,9],[8,9],[1,6],[1,7],[2,6],[2,7]
// ND-safe: static intersecting circles, soft strokes.
function drawVesica(ctx, w, h, color, NUM) {
  const r = Math.min(w, h) / NUM.THREE;
  const step = r / NUM.NINE;
  const cy = h / 2;
  ctx.strokeStyle = color;
  ctx.lineWidth = 1;
  for (let i = -NUM.THREE; i <= NUM.THREE; i++) {
    const cx = w / 2 + i * step * NUM.SEVEN;
    ctx.beginPath();
    ctx.arc(cx - r / NUM.THREE, cy, r, 0, Math.PI * 2);
    ctx.arc(cx + r / NUM.THREE, cy, r, 0, Math.PI * 2);
    ctx.stroke();
  }
}

  ctx.fillStyle = nodeColor;
  const rNode = Math.min(w, h) / NUM.NINETYNINE * NUM.SEVEN;
  nodes.forEach(([x, y]) => {
  const r = width / NUM.NINETYNINE * NUM.SEVEN;
  nodes.forEach(([nx,ny]) => {
    ctx.beginPath();
    ctx.arc(nx*width, ny*height, r, 0, Math.PI*2);
// Layer 2: Tree-of-Life scaffold
// ND-safe: simple nodes and paths only.
function drawTree(ctx, w, h, pathColor, nodeColor, NUM) {
export function drawTree(ctx, w, h, lineColor, nodeColor, NUM) {
  const nodes = [
    [0.5, 0.08],
    [0.25, 0.2], [0.75, 0.2],
    [0.25, 0.4], [0.5, 0.35], [0.75, 0.4],
    [0.25, 0.6], [0.75, 0.6],
    [0.5, 0.8],
    [0.5, 0.95],
    [0.5, 0.95]
  ];
  const paths = [
    [0,1],[0,2],[1,2],[1,3],[2,4],[3,5],[4,5],
    [3,6],[4,6],[5,6],[5,7],[6,7],[6,8],[7,8],[8,9]
  ];
  ctx.strokeStyle = pathColor;
  ctx.lineWidth = 1;
  ctx.beginPath();
  paths.forEach(([a,b]) => {
    const [x1,y1] = nodes[a];
    const [x2,y2] = nodes[b];
    ctx.moveTo(x1 * width, y1 * height);
    ctx.lineTo(x2 * width, y2 * height);
  });
  ctx.stroke();
  nodes.forEach(([nx,ny]) => {
    ctx.beginPath();
    ctx.arc(nx * width, ny * height, rNode, 0, Math.PI * 2);
    ctx.fill();
  });
  ctx.restore();
}

// Layer 3: Fibonacci curve
// ND-safe: single log spiral, uses the Golden Ratio
function drawFibonacci(ctx, { width, height, palette, NUM }) {
  ctx.save();
  ctx.strokeStyle = palette.layers[3];
  const PHI = (1 + Math.sqrt(5)) / 2; // Golden Ratio
  const steps = NUM.TWENTYTWO;
  const scale = Math.min(width, height) / NUM.ONEFORTYFOUR;
  let angle = 0;
  let radius = scale;
export function drawFibonacci(ctx, { width, height, palette, NUM }) {
  ctx.save();
  ctx.strokeStyle = palette.layers[3];
  ctx.lineWidth = 2;
  const PHI = (1 + Math.sqrt(5)) / 2; // Golden Ratio
  const steps = NUM.TWENTYTWO;
  const scale = Math.min(width, height) / NUM.ONEFORTYFOUR * NUM.THIRTYTHREE;
  let angle = 0;
  let radius = scale;
  const cx = width / 2;
  const cy = height / 2;
  ctx.beginPath();
  ctx.moveTo(cx, cy);
  for (let i = 0; i < steps; i++) {
    const x = cx + radius * Math.cos(angle);
    const y = cy + radius * Math.sin(angle);
    ctx.lineTo(x, y);
    radius *= PHI;
    angle += Math.PI / NUM.SEVEN;
  }
  ctx.stroke();
  ctx.restore();
}

// Layer 4: Double-helix lattice
// ND-safe: static lattice without oscillation
export function drawHelix(ctx, w, h, color1, color2, NUM) {
  const amplitude = w / NUM.THIRTYTHREE;
  const steps = NUM.NINETYNINE;
  const cx = w / 2;

  ctx.fillStyle = nodeColor;
  nodes.forEach(([nx,ny]) => {
    ctx.beginPath();
    for (let i = 0; i <= steps; i++) {
      const t = i / steps;
      const x = cx + amplitude * Math.sin(NUM.ELEVEN * t * Math.PI + phase);
      const y = t * h;
      if (i === 0) ctx.moveTo(x, y); else ctx.lineTo(x, y);
export function drawHelix(ctx, { width, height, palette, NUM }) {
  ctx.save();
  ctx.lineWidth = 1;
  const amp = width / NUM.THIRTYTHREE;
  const steps = NUM.NINETYNINE;
  const cx = width / 2;
  const strands = [0, Math.PI].map(phase => {
    const pts = [];
    for (let i = 0; i <= steps; i++) {
      const t = i / steps;
      const x = cx + amp * Math.sin(NUM.ELEVEN * t * Math.PI + phase);
      const y = t * height;
      pts.push([x, y]);
    }
    return pts;
  });

  ctx.strokeStyle = palette.layers[4];
  strands.forEach(pts => {
    ctx.beginPath();
    pts.forEach(([x,y], i) => {
      if (i === 0) ctx.moveTo(x, y); else ctx.lineTo(x, y);
    });
    ctx.stroke();
  });

    ctx.arc(nx * width, ny * height, r, 0, Math.PI * 2);
    [0,1],[0,2],[1,2],[1,3],[2,4],[3,5],[4,5],[3,6],[4,6],[5,6],
    [5,7],[6,7],[6,8],[7,8],[8,9],[1,3],[2,4],[3,4],[6,7],[3,5],[4,5],[4,8]
  ]; // 22 paths
  ctx.strokeStyle = pathColor;
  ctx.lineWidth = 1;
  paths.forEach(([a,b]) => {
    [0,1],[0,2],[1,2],
    [1,3],[2,4],[3,5],[4,5],
    [3,6],[4,6],[5,6],
    [5,7],[6,7],
    [6,8],[7,8],[8,9]
  ]; // 22 paths

  ctx.strokeStyle = lineColor;
  ctx.save();
  ctx.strokeStyle = lineColor;
  ctx.fillStyle = nodeColor;

  ctx.save();
// ND-safe: simple nodes and paths only.

export function drawTree(ctx, w, h, lineColor, nodeColor, NUM) {
function drawTree(ctx, w, h, lineColor, nodeColor, NUM) {
export function drawTree(ctx, w, h, lineColor, nodeColor, NUM) {
  ctx.save();
  ctx.strokeStyle = lineColor;
  ctx.fillStyle = nodeColor;

  const nodes = [
    [w/2, h*0.05],
    [w/4, h*0.2], [w*3/4, h*0.2],
    [w/4, h*0.4], [w/2, h*0.35], [w*3/4, h*0.4],
    [w/4, h*0.6], [w*3/4, h*0.6],
    [w/2, h*0.8],
    [w/2, h*0.95]
    [w / 2, h * 0.08],
export function drawTree(ctx, w, h, lineColor, nodeColor, NUM) {
  const nodes = [
    [w / 2, h * 0.05],
export function drawTree(ctx, w, h, lineColor, nodeColor, NUM) {
  const nodes = [

    [w / 2, h * 0.08],
    [w / 4, h * 0.2], [w * 3 / 4, h * 0.2],
    [w / 4, h * 0.4], [w / 2, h * 0.35], [w * 3 / 4, h * 0.4],
    [w / 4, h * 0.6], [w * 3 / 4, h * 0.6],
    [w / 2, h * 0.8],
    [w / 2, h * 0.95]
    [w / 2, h * 0.95],
  ];

  const paths = [
    [0,1], [0,2], [1,2],
    [1,3], [1,4], [2,4], [2,5],
    [3,4], [4,5], [3,5],
    [3,6], [4,6], [4,7], [5,7], [6,7],
    [6,8], [7,8], [8,9],
    [1,6], [2,7], [3,8], [5,8]
    [0,1],[0,2],
    [1,3],[1,4],[2,4],[2,5],
    [3,4],[4,5],
    [3,6],[4,6],[4,7],[5,7],
    [6,8],[7,8],[8,9],
    [1,2],[3,5],[1,6],[2,7],[3,7],[5,6],[4,8]
    [0,1],[0,2],[1,3],[1,4],[2,4],[2,5],
    [3,4],[4,5],[3,6],[4,6],[4,7],[5,7],
    [6,8],[7,8],[8,9]
  ]; // 22 paths
  paths.forEach(([a,b]) => {
    [6,8],[7,8],[8,9],
    [1,2],[3,5],[6,7],[1,3],[2,5],[4,8],[5,7]
    [1,2],[3,5],[4,8],[5,6],[6,7],[3,5],[2,5],[4,7]
  ]; // 22 paths
  paths.forEach(([a,b]) => {
    ctx.beginPath();
    ctx.moveTo(nodes[a][0]*w, nodes[a][1]*h);
    ctx.lineTo(nodes[b][0]*w, nodes[b][1]*h);
    ctx.stroke();
  });
  const r = Math.min(w, h) / NUM.NINETYNINE * NUM.SEVEN;
    [3,5],[1,2],[6,7],[1,3],[2,5],[3,5],[4,8],[5,7],
    [1,2],[3,5],[4,8],[5,6],[6,7],[3,5],[2,5],[4,7]
    [6,8],[7,8],[8,9],
    [1,2],[3,5],[6,7],[1,3],[2,5],[4,8],[5,7]
    [1,2],[3,5],[4,8],[5,6],[6,7],[3,5],[2,5],[4,7]
    [1,2],[3,5],[1,6],[2,7],[3,7],[5,6],[4,8]
    [3,5],[1,2],[6,7],[1,3],[2,5],[3,5],[4,8],[5,7],
  ]; // 22 paths

    [0,1],[0,2],[1,2],
    [1,3],[2,4],[3,5],[4,5],
    [3,6],[4,6],[5,6],
    [5,7],[6,7],
    [6,8],[7,8],[8,9]
  const nodes = [
    [w/2, h*0.05],
    [w/4, h*0.2], [w*3/4, h*0.2],
    [w/4, h*0.4], [w/2, h*0.35], [w*3/4, h*0.4],
    [w/4, h*0.6], [w*3/4, h*0.6],
    [w/2, h*0.8],
    [w/2, h*0.95],
  ];

  const paths = [
    [0,1],[0,2],[1,2],[1,3],[2,5],[3,4],[5,4],[3,6],[5,7],[6,8],[7,8],
    [8,9],[1,4],[2,4],[3,5],[6,7],[1,6],[2,7],[4,6],[4,7],[0,4],[4,8]
  ]; // 22 paths

    [6,8],[7,8],[8,9]
  ]; // 22 paths

    [0,1],[0,2],[1,2],[1,3],[2,4],[3,4],[3,5],[4,5],
    [3,6],[4,7],[5,6],[5,7],[6,7],[6,8],[7,8],
    [6,9],[7,9],[8,9],[5,8],[2,5],[1,5],[0,5]
    [3,5],[1,2],[6,7],[1,3],[2,5],[4,8],[5,7]
  ]; // 22 paths

    [1,2],[3,5],[6,7],[1,3],[2,5],[4,8],[5,7]
    [1,2],[3,5],[4,8],[5,6],[6,7],[3,5],[2,5],[4,7]
    [3,5],[1,2],[6,7],[1,3],[2,5],[3,5],[4,8],[5,7],
  ]; // 22 paths

    [0.5, 0.95],
  ];
  const paths = [
    [0,1],[0,2],[1,2],
    [1,3],[1,4],[2,4],[2,3],
    [3,4],[3,5],[4,5],
    [3,6],[4,7],[6,7],
    [6,8],[7,8],[6,9],[7,9],[8,9],
    [5,6],[5,7],[5,8],[5,9],
  ]; // 22 paths

  ctx.strokeStyle = lineColor;
  ctx.lineWidth = 1.5;
  paths.forEach(([a, b]) => {
function drawTree(ctx, w, h, lineColor, nodeColor, NUM) {
>>>>>>> 05651952
  ctx.strokeStyle = lineColor;
  ctx.lineWidth = 1.5;

  const nodes = [
    [w/2, h*0.05],
    [w*0.25, h*0.18], [w*0.75, h*0.18],
    [w*0.25, h*0.38], [w*0.75, h*0.38],
    [w/2, h*0.55],
    [w*0.25, h*0.72], [w*0.75, h*0.72],
    [w/2, h*0.88],
    [w/2, h*0.97]
  ];

  const paths = [
    [0,1],[0,2],[1,2],[1,3],[1,5],[2,4],[2,5],
    [3,4],[3,5],[4,5],[3,6],[4,7],[5,6],[5,7],
    [6,7],[6,8],[7,8],[8,9],[3,8],[4,8],[1,6],[2,7]
  ];

  paths.forEach(([a,b])=>{
    const [x1, y1] = nodes[a];
    const [x2, y2] = nodes[b];
    ctx.beginPath();
    ctx.moveTo(x1, y1);
    ctx.lineTo(x2, y2);
    ctx.beginPath();
    ctx.moveTo(nodes[a][0] * w, nodes[a][1] * h);
    ctx.lineTo(nodes[b][0] * w, nodes[b][1] * h);
    ctx.beginPath();
    ctx.moveTo(x1, y1);
    ctx.lineTo(x2, y2);
    [3,5],[1,2],[6,7],[1,3],[2,5],[4,8],[5,7]
  ]; // 22 paths

  paths.forEach(([a,b]) => {
    ctx.beginPath();
    ctx.moveTo(x1 * w, y1 * h);
    ctx.lineTo(x2 * w, y2 * h);
    ctx.stroke();
  });

  ctx.fillStyle = nodeColor;
  const rNode = Math.min(w, h) / NUM.NINETYNINE * NUM.SEVEN;
  nodes.forEach(([x, y]) => {
  const r = Math.min(w, h) / NUM.NINETYNINE * NUM.SEVEN;
  nodes.forEach(([x,y]) => {

  const rNode = Math.min(w, h) / NUM.NINETYNINE * NUM.SEVEN;
  nodes.forEach(([x, y]) => {
    ctx.beginPath();
    ctx.arc(x, y, r, 0, Math.PI * 2);
  const rNode = Math.min(w, h) / NUM.NINETYNINE * NUM.SEVEN;
  nodes.forEach(([nx, ny]) => {
    ctx.beginPath();
    ctx.arc(nx * w, ny * h, rNode, 0, Math.PI * 2);
  const rNode = Math.min(w, h) / NUM.NINETYNINE * NUM.SEVEN;
  nodes.forEach(([x, y]) => {
  ctx.fillStyle = nodeColor;
  const r = Math.min(w, h) / NUM.NINETYNINE * NUM.SEVEN;
  ctx.fillStyle = nodeColor;
  const r = Math.min(w, h) / NUM.NINETYNINE * NUM.SEVEN;
  ctx.fillStyle = nodeColor;
  nodes.forEach(([x,y]) => {
  nodes.forEach(([x, y]) => {
    ctx.beginPath();
    ctx.arc(x * w, y * h, r, 0, Math.PI * 2);
  nodes.forEach(([x, y]) => {
  const r = Math.min(w, h) / NUM.NINETYNINE * NUM.SEVEN;
  ctx.fillStyle = nodeColor;
  nodes.forEach(([x,y])=>{
    ctx.beginPath();
    ctx.arc(x, y, r, 0, Math.PI*2);
  const r = Math.min(w, h) / NUM.NINETYNINE * NUM.SEVEN;
  ctx.fillStyle = nodeColor;
  nodes.forEach(([x,y]) => {
    ctx.beginPath();
    ctx.arc(x*w, y*h, r, 0, Math.PI*2);
  nodes.forEach(([nx, ny]) => {
    ctx.beginPath();
    ctx.arc(nx * w, ny * h, r, 0, Math.PI * 2);
    ctx.fill();
  });
  ctx.restore();
}

// Layer 3: Fibonacci curve — static log spiral
    ctx.arc(x * w, y * h, rNode, 0, Math.PI * 2);
    ctx.arc(x, y, r, 0, Math.PI * 2);
  nodes.forEach(([nx, ny]) => {
    ctx.beginPath();
    ctx.arc(nx * w, ny * h, r, 0, Math.PI * 2);
    ctx.arc(x, y, r, 0, Math.PI * 2);
    ctx.fill();
  });

  ctx.restore();
}

// Layer 3: Fibonacci curve
// ND-safe: single log spiral, uses the Golden Ratio
function drawFibonacci(ctx, w, h, color, NUM) {
  const PHI = (1 + Math.sqrt(5)) / 2; // Golden Ratio
  const steps = NUM.THIRTYTHREE; // 33 points
  const scale = Math.min(w, h) / NUM.ONEFORTYFOUR * NUM.ELEVEN;
  ctx.strokeStyle = color;
  ctx.lineWidth = 2;
  ctx.beginPath();
  let angle = 0;
  let radius = scale;
  const cx = w / 2;
  const cy = h / 2;
// ND-safe: static logarithmic spiral, no motion
function drawFibonacci(ctx, width, height, color, NUM) {
  const phi = (1 + Math.sqrt(5)) / 2;
  const turns = NUM.THREE;
  const steps = NUM.THIRTYTHREE;
  const cx = width / NUM.THREE;
  const cy = height - height / NUM.THREE;
  ctx.strokeStyle = color;
  ctx.lineWidth = 2;
  ctx.beginPath();
  for (let i = 0; i <= steps; i++) {
    const t = (i / steps) * turns * Math.PI * 2;
    const r = (Math.min(width, height) / NUM.ONEFORTYFOUR) * Math.pow(phi, t / (Math.PI * 2));
    const x = cx + r * Math.cos(t);
    const y = cy - r * Math.sin(t);
    if (i === 0) ctx.moveTo(x, y); else ctx.lineTo(x, y);
// ND-safe: single logarithmic spiral
function drawFibonacci(ctx, w, h, color, NUM) {
  ctx.save();
  ctx.strokeStyle = color;
  ctx.lineWidth = 2;
  const PHI = (1 + Math.sqrt(5)) / 2; // Golden Ratio
  const steps = NUM.THIRTYTHREE; // 33 points
  let angle = 0;
  let radius = Math.min(w, h) / NUM.ONEFORTYFOUR;
  const cx = w / 2;
  const cy = h / 2;
  ctx.beginPath();
  const PHI = (1 + Math.sqrt(5)) / 2; // Golden Ratio
  const steps = NUM.THIRTYTHREE;
  const scale = Math.min(w, h) / NUM.ONEFORTYFOUR * NUM.THIRTYTHREE;
  let angle = 0;
  let radius = scale;
  ctx.beginPath();
  for (let i = 0; i <= steps; i++) {
    const x = w / 2 + radius * Math.cos(angle);
    const y = h / 2 + radius * Math.sin(angle);
    if (i === 0) ctx.moveTo(x, y); else ctx.lineTo(x, y);
// ND-safe: single log spiral; uses the Golden Ratio
// ND-safe: single log spiral; Golden Ratio guides growth
// ND-safe: single log spiral, uses the Golden Ratio
export function drawFibonacci(ctx, w, h, color, NUM) {
  const PHI = (1 + Math.sqrt(5)) / 2; // Golden Ratio
  const steps = NUM.TWENTYTWO;
  const scale = Math.min(w, h) / NUM.ONEFORTYFOUR;
  ctx.strokeStyle = color;
  ctx.lineWidth = 2;
  ctx.beginPath();
  let angle = 0;
  let radius = scale;
  const cx = w / 2;
  const cy = h / 2;
  const cx = w / 2;
  const cy = h / 2;
  let angle = 0;
  let radius = scale;

  let radius = scale;
  let angle = 0;
  ctx.strokeStyle = color;
  ctx.lineWidth = 2;
  ctx.beginPath();
// ND-safe: single log spiral, uses the Golden Ratio
export function drawFibonacci(ctx, w, h, color, NUM) {
  const PHI = (1 + Math.sqrt(5)) / 2; // Golden Ratio
// ND-safe: single log spiral, uses the Golden Ratio
export function drawFibonacci(ctx, w, h, color, NUM) {
  const PHI = (1 + Math.sqrt(5)) / 2; // Golden Ratio
  const steps = NUM.THIRTYTHREE;
  const scale = Math.min(w, h) / NUM.ONEFORTYFOUR;
  const cx = w / 2;
  const cy = h / 2;
  ctx.strokeStyle = color;
  ctx.lineWidth = 2;
  ctx.beginPath();
  let angle = 0;
  let radius = scale;
  let angle = 0;
  let radius = scale;
  ctx.strokeStyle = color;
  ctx.lineWidth = 2;
  ctx.beginPath();
  ctx.moveTo(cx, cy);

  for (let i = 0; i < steps; i++) {
function drawFibonacci(ctx, w, h, color, NUM) {
// ND-safe: single log spiral; Golden Ratio governs growth.
export function drawFibonacci(ctx, w, h, color, NUM) {
  const PHI = (1 + Math.sqrt(5)) / 2; // Golden Ratio
  const steps = NUM.NINETYNINE / NUM.THREE; // 33 points
  const scale = Math.min(w, h) / NUM.ONEFORTYFOUR * NUM.THIRTYTHREE;
  ctx.strokeStyle = color;
  ctx.lineWidth = 2;

  const PHI = (1 + Math.sqrt(5)) / 2; // Golden Ratio
  const steps = NUM.THIRTYTHREE;
  let angle = 0;
  let radius = Math.min(w, h) / NUM.ONEFORTYFOUR * NUM.NINE;
  const cx = w / 2;
  const cy = h / 2;

  ctx.beginPath();
  for (let i=0; i<steps; i++) {
    const x = cx + radius * Math.cos(angle);
    const y = cy + radius * Math.sin(angle);
    if (i===0) ctx.moveTo(x, y); else ctx.lineTo(x, y);
    if (i === 0) ctx.moveTo(x, y); else ctx.lineTo(x, y);
    radius *= PHI;
    angle += Math.PI / NUM.SEVEN;
  }
  ctx.stroke();
  ctx.restore();
}

// Layer 4: Double-helix lattice — two phase-shifted strands
function drawHelix(ctx, w, h, color1, color2, NUM) {
  ctx.save();
  const turns = NUM.ELEVEN;
  const amp = w / NUM.THIRTYTHREE;
  const steps = NUM.NINETYNINE;
  ctx.lineWidth = 1.5;
}

// Layer 4: Double-helix lattice
// ND-safe: static strands with crossbars
function drawHelix(ctx, w, h, strandColor, rungColor, NUM) {
  ctx.save();
  const turns = NUM.ELEVEN; // 11 turns
  const amp = w / NUM.THIRTYTHREE;
  const steps = NUM.NINETYNINE;

  // two strands
  [0, Math.PI].forEach(phase => {
    ctx.strokeStyle = strandColor;
    ctx.beginPath();
    for (let i = 0; i <= steps; i++) {
      const t = i / steps;
      const x = w / 2 + amp * Math.sin(turns * 2 * Math.PI * t + phase);
}

// Layer 4: Double-helix lattice
// ND-safe: static lattice, no oscillation
export function drawHelix(ctx, w, h, color1, color2, NUM) {
  const amplitude = w / NUM.THIRTYTHREE;
  const steps = NUM.NINETYNINE;
  ctx.lineWidth = 1.5;

  ctx.strokeStyle = color1;
  ctx.beginPath();
  for (let i = 0; i <= steps; i++) {
    const t = i / steps;
    const x = w / 2 + amplitude * Math.sin(NUM.ELEVEN * t * Math.PI);
    const y = t * h;
    if (i === 0) ctx.moveTo(x, y); else ctx.lineTo(x, y);
  }
  ctx.stroke();

  ctx.strokeStyle = color2;
  ctx.beginPath();
  for (let i = 0; i <= steps; i++) {
    const t = i / steps;
    const x = w / 2 + amplitude * Math.sin(NUM.ELEVEN * t * Math.PI + Math.PI);
    const y = t * h;
    if (i === 0) ctx.moveTo(x, y); else ctx.lineTo(x, y);
  }
  ctx.stroke();

  ctx.strokeStyle = color1;
  for (let i = 0; i <= NUM.THIRTYTHREE; i++) {
    const t = i / NUM.THIRTYTHREE;
    const y = t * h;
    const x1 = w / 2 + amplitude * Math.sin(NUM.ELEVEN * t * Math.PI);
    const x2 = w / 2 + amplitude * Math.sin(NUM.ELEVEN * t * Math.PI + Math.PI);
    ctx.beginPath();
    ctx.moveTo(x1, y);
    ctx.lineTo(x2, y);
    ctx.stroke();
  }
// ND-safe: single log spiral, uses the Golden Ratio
<<<<<<< HEAD
=======
// ND-safe: single log spiral; Golden Ratio governs growth.
// ND-safe: single log spiral, uses the Golden Ratio
// ND-safe: single log spiral; Golden Ratio governs growth.
export function drawFibonacci(ctx, w, h, color, NUM) {
// ND-safe: single log spiral, uses the Golden Ratio
function drawFibonacci(ctx, w, h, color, NUM) {
  const PHI = (1 + Math.sqrt(5)) / 2; // Golden Ratio
  const steps = NUM.TWENTYTWO;
  const scale = Math.min(w, h) / NUM.ONEFORTYFOUR;
  const cx = w / 2;
  const cy = h / 2;
  ctx.save();
  ctx.strokeStyle = color;
  ctx.lineWidth = 2;
  ctx.beginPath();
  ctx.moveTo(cx, cy);
  let angle = 0;
  let radius = scale;
// ND-safe: static logarithmic spiral using the Golden Ratio.
function drawFibonacci(ctx, w, h, color, NUM) {
  const PHI = (1 + Math.sqrt(5)) / 2;
  const steps = NUM.THIRTYTHREE;
  const scale = Math.min(w, h) / NUM.ONEFORTYFOUR;

  let angle = 0;
  let radius = scale;
  const cx = w / 2;
  const cy = h / 2;
  ctx.strokeStyle = color;
  ctx.lineWidth = 1;
  ctx.beginPath();
  ctx.moveTo(cx, cy);

  ctx.strokeStyle = color;
  ctx.lineWidth = 2;
  ctx.beginPath();
  for (let i = 0; i < steps; i++) {
    const x = cx + radius * Math.cos(angle);
    const y = cy + radius * Math.sin(angle);
    if (i === 0) ctx.moveTo(x, y); else ctx.lineTo(x, y);
    radius *= PHI;
    angle += Math.PI / NUM.SEVEN;
// ND-safe: single log spiral; static
>>>>>>> 05651952
export function drawFibonacci(ctx, w, h, color, NUM) {
  const PHI = (1 + Math.sqrt(5)) / 2; // Golden Ratio
  const steps = NUM.THIRTYTHREE; // 33 points
  const scale = Math.min(w, h) / NUM.ONEFORTYFOUR * NUM.THREE;
  let angle = 0;
  let radius = scale;
  ctx.strokeStyle = color;
  ctx.lineWidth = 2;
  ctx.beginPath();
// ND-safe: single log spiral; static
export function drawFibonacci(ctx, w, h, color, NUM) {
  const PHI = (1 + Math.sqrt(5)) / 2; // Golden Ratio
  const steps = NUM.THIRTYTHREE; // 33 points
  const scale = Math.min(w, h) / NUM.ONEFORTYFOUR * NUM.THREE;
  let angle = 0;
  let radius = scale;
  ctx.strokeStyle = color;
  ctx.lineWidth = 2;
  ctx.beginPath();
  let x = w/2 + radius * Math.cos(angle);
  let y = h/2 + radius * Math.sin(angle);

  ctx.restore();
}

// Layer 3: Fibonacci curve
// ND-safe: single log spiral using Golden Ratio
export function drawFibonacci(ctx, w, h, color, NUM) {
  ctx.save();
  ctx.strokeStyle = color;
  ctx.lineWidth = 2;

  const PHI = (1 + Math.sqrt(5)) / 2;
  const steps = NUM.NINETYNINE / NUM.THREE; // 33 points
  const scale = Math.min(w, h) / NUM.ONEFORTYFOUR * NUM.THIRTYTHREE;
  let angle = 0;
  let radius = scale;
<<<<<<< HEAD
  let x = w/2 + radius * Math.cos(angle);
  let y = h/2 + radius * Math.sin(angle);
=======
  let x = w / 2 + radius * Math.cos(angle);
  let y = h / 2 + radius * Math.sin(angle);
  ctx.beginPath();
>>>>>>> 05651952
  ctx.moveTo(x, y);

  for (let i = 1; i <= steps; i++) {
    angle += Math.PI / NUM.SEVEN;
// ND-safe: single log spiral, uses the Golden Ratio
export function drawFibonacci(ctx, w, h, color, NUM) {
  const PHI = (1 + Math.sqrt(5)) / 2; // Golden Ratio
  const steps = NUM.TWENTYTWO;
  const scale = Math.min(w, h) / NUM.ONEFORTYFOUR;

  let angle = 0;
  let radius = scale;
  const cx = w / 2;
  const cy = h / 2;

  ctx.strokeStyle = color;
  ctx.lineWidth = 2;
  ctx.beginPath();
  for (let i = 0; i < steps; i++) {
    const x = cx + radius * Math.cos(angle);
    const y = cy + radius * Math.sin(angle);
    if (i === 0) ctx.moveTo(x, y); else ctx.lineTo(x, y);
    radius *= PHI;
<<<<<<< HEAD
=======
    angle += Math.PI / NUM.SEVEN;
  }
  ctx.stroke();
  ctx.save();
  const PHI = (1 + Math.sqrt(5)) / 2; // Golden Ratio
  const steps = NUM.THIRTYTHREE;
  const scale = Math.min(w, h) / NUM.ONEFORTYFOUR * NUM.THIRTYTHREE;
  let angle = 0;
  let radius = scale;
  ctx.strokeStyle = color;
  ctx.lineWidth = 2;
  ctx.beginPath();
  ctx.moveTo(w/2, h/2);
  for (let i = 0; i < steps; i++) {
    const x = w/2 + radius * Math.cos(angle);
    const y = h/2 + radius * Math.sin(angle);
>>>>>>> 05651952
    x = w/2 + radius * Math.cos(angle);
    y = h/2 + radius * Math.sin(angle);
    ctx.lineTo(x, y);
    radius *= PHI;
    angle += Math.PI / NUM.SEVEN;
  }
  ctx.stroke();
  ctx.restore();
  }

  ctx.stroke();
  ctx.restore();
}

// Layer 4: Double-helix lattice
<<<<<<< HEAD
// ND-safe: static cross-linked sine waves
=======
// ND-safe: two static sine strands with gentle lattice rungs
function drawHelix(ctx, width, height, colorA, colorB, NUM) {
  const steps = NUM.NINETYNINE;
  const amp = height / NUM.ELEVEN;
  ctx.lineWidth = 2;

  // Strand A
  ctx.strokeStyle = colorA;
  ctx.beginPath();
  for (let i = 0; i <= steps; i++) {
    const x = (i / steps) * width;
    const y = height / 2 + Math.sin((i / steps) * NUM.THREE * Math.PI * 2) * amp;
    if (i === 0) ctx.moveTo(x, y); else ctx.lineTo(x, y);
// ND-safe: static lattice without oscillation
function drawHelix(ctx, { width, height, palette, NUM }) {
  ctx.save();
  const amplitude = height / 4;
  const step = width / NUM.ONEFORTYFOUR;
  const turns = NUM.NINETYNINE / NUM.NINE; // 11 turns
export function drawHelix(ctx, w, h, strandColor, rungColor, NUM) {
  const amp = w / NUM.THIRTYTHREE;
  const steps = NUM.NINETYNINE;
  ctx.lineWidth = 1.5;

  // two strands
function drawHelix(ctx, w, h, strandColor, rungColor, NUM) {
  const turns = NUM.ELEVEN;
export function drawHelix(ctx, w, h, color1, color2, NUM) {
  ctx.save();
  const turns = NUM.NINETYNINE / NUM.NINE; // 11 turns
  const amplitude = h / 4;
  const turns = NUM.ELEVEN;
  const step = w / NUM.ONEFORTYFOUR;
  const amplitude = h / 4;

// ND-safe: static lattice, no oscillation
export function drawHelix(ctx, w, h, color1, color2, NUM) {
// ND-safe: static lattice, no oscillation
export function drawHelix(ctx, w, h, color1, color2, NUM) {
  const turns = NUM.ELEVEN; // 11 turns
  const amplitude = h / NUM.NINE;
  const step = w / NUM.NINETYNINE;
  ctx.lineWidth = 1.5;

  ctx.strokeStyle = color1;
  ctx.beginPath();
  for (let x = 0; x <= w; x += step) {
    const y = h/2 + amplitude * Math.sin((turns * 2 * Math.PI * x) / w);
    if (x === 0) ctx.moveTo(x, y); else ctx.lineTo(x, y);
  }
  ctx.stroke();

  ctx.strokeStyle = color2;
  ctx.beginPath();
  for (let x = 0; x <= w; x += step) {
    const y = h/2 + amplitude * Math.sin((turns * 2 * Math.PI * x) / w + Math.PI);
    if (x === 0) ctx.moveTo(x, y); else ctx.lineTo(x, y);
    }
  ctx.stroke();
export function drawHelix(ctx, w, h, colorA, colorB, NUM) {
  ctx.save();
  const amplitude = w / NUM.THIRTYTHREE;
  const steps = NUM.NINETYNINE;
  const strands = [
    { phase: 0, color: colorA },
    { phase: Math.PI, color: colorB }
  ];
  strands.forEach(({ phase, color }) => {
    ctx.strokeStyle = color;
  const amplitude = w / NUM.THIRTYTHREE;
  const steps = NUM.NINETYNINE;
  ctx.lineWidth = 1.5;

  // two phase-shifted strands
  [0, Math.PI].forEach(phase => {
    ctx.strokeStyle = strandColor;
    ctx.beginPath();
    for (let i = 0; i <= steps; i++) {
      const t = i / steps;
      const x = w / 2 + amp * Math.sin(NUM.ELEVEN * t * Math.PI + phase);
      const x = w / 2 + amplitude * Math.sin(turns * 2 * Math.PI * t + phase);
  [0, Math.PI].forEach((phase, idx) => {
    ctx.strokeStyle = idx === 0 ? color1 : color2;
    ctx.beginPath();
    for (let i = 0; i <= steps; i++) {
      const t = i / steps;
      const x = w/2 + amp * Math.sin(turns * t * Math.PI * 2 + phase);
      const x = w / 2 + amplitude * Math.sin(NUM.ELEVEN * t * Math.PI + phase);
  const amplitude = w / NUM.THIRTYTHREE;
  const steps = NUM.NINETYNINE;
  const cx = w / 2;

  ctx.lineWidth = 1.5;
  [0, Math.PI].forEach(phase => {
    ctx.strokeStyle = color1;
function drawHelix(ctx, w, h, colorA, colorB, NUM) {
  const amplitude = w / NUM.THIRTYTHREE;
  const steps = NUM.NINETYNINE;
  const strands = [0, Math.PI];
  ctx.lineWidth = 1.5;

  strands.forEach(phase => {
    ctx.strokeStyle = phase === 0 ? colorA : colorB;
    ctx.beginPath();
    for (let i=0; i<=steps; i++) {
      const t = i / steps;
      const x = cx + amplitude * Math.sin(NUM.ELEVEN * t * Math.PI + phase);
  const steps = NUM.NINETYNINE;
  ctx.lineWidth = 1.5;

  // two strands
  [0, Math.PI].forEach(phase => {
    ctx.strokeStyle = strandColor;
    ctx.beginPath();
    for (let i = 0; i <= steps; i++) {
      const t = i / steps;
      const x = w / 2 + amp * Math.sin(NUM.ELEVEN * t * Math.PI + phase);
      const y = t * h;
      if (i === 0) ctx.moveTo(x, y); else ctx.lineTo(x, y);
      const x = w/2 + amplitude * Math.sin(NUM.ELEVEN * Math.PI * t + phase);
      const y = t * h;
      if (i===0) ctx.moveTo(x, y); else ctx.lineTo(x, y);
    }
    ctx.stroke();
  });

  // rungs
  ctx.strokeStyle = rungColor;
  for (let i = 0; i <= NUM.THIRTYTHREE; i++) {
    const t = i / NUM.THIRTYTHREE;
    const y = t * h;
    const x1 = w / 2 + amp * Math.sin(NUM.ELEVEN * t * Math.PI);
    const x2 = w / 2 + amp * Math.sin(NUM.ELEVEN * t * Math.PI + Math.PI);
  // connecting rungs
  ctx.strokeStyle = color2;
  for (let i = 0; i <= NUM.THIRTYTHREE; i++) {
    const t = i / NUM.THIRTYTHREE;
    const y = t * h;
    const x1 = w/2 + amp * Math.sin(turns * t * Math.PI * 2);
    const x2 = w/2 + amp * Math.sin(turns * t * Math.PI * 2 + Math.PI);

  // crossbars
  ctx.strokeStyle = rungColor;
  for (let i = 0; i <= NUM.THIRTYTHREE; i++) {
    const t = i / NUM.THIRTYTHREE;
    const y = t * h;
    const x1 = w / 2 + amplitude * Math.sin(turns * 2 * Math.PI * t);
    const x2 = w / 2 + amplitude * Math.sin(turns * 2 * Math.PI * t + Math.PI);
    const x1 = w / 2 + amp * Math.sin(turns * 2 * Math.PI * t);
    const x2 = w / 2 + amp * Math.sin(turns * 2 * Math.PI * t + Math.PI);
  ctx.restore();
export function drawHelix(ctx, w, h, colorA, colorB, NUM) {
  const amplitude = w / NUM.THIRTYTHREE;
  const steps = NUM.NINETYNINE;
  [colorA, colorB].forEach((color, i) => {
    ctx.strokeStyle = color;
    ctx.lineWidth = 1;
    ctx.beginPath();
    for (let s = 0; s <= steps; s++) {
      const t = s / steps;
      const x = w/2 + amplitude * Math.sin(NUM.ELEVEN * t * Math.PI + i * Math.PI);
      const y = t * h;
      if (s === 0) ctx.moveTo(x, y); else ctx.lineTo(x, y);
    }
    ctx.stroke();
  });

  ctx.strokeStyle = color2;
  for (let i = 0; i <= NUM.THIRTYTHREE; i++) {
    const t = i / NUM.THIRTYTHREE;
    const y = t * h;
    const x1 = w / 2 + amplitude * Math.sin(NUM.ELEVEN * t * Math.PI);
    const x2 = w / 2 + amplitude * Math.sin(NUM.ELEVEN * t * Math.PI + Math.PI);
  ctx.strokeStyle = color2;
  for (let i = 0; i <= NUM.THIRTYTHREE; i++) {
    const t = i / NUM.THIRTYTHREE;
    const y = t * h;
    const x1 = cx + amplitude * Math.sin(NUM.ELEVEN * t * Math.PI);
    const x2 = cx + amplitude * Math.sin(NUM.ELEVEN * t * Math.PI + Math.PI);
  ctx.strokeStyle = palette.layers[5];
  const interval = NUM.ELEVEN;
  for (let i = 0; i <= steps; i += interval) {
    const [x1, y1] = strands[0][i];
    const [x2, y2] = strands[1][i];
    ctx.beginPath();
    ctx.moveTo(x1, y1);
    ctx.lineTo(x2, y2);
    ctx.stroke();
  }
  ctx.strokeStyle = colorB;
  for (let i=0; i<=NUM.THIRTYTHREE; i++) {
    const t = i / NUM.THIRTYTHREE;
    const y = t * h;
    const x1 = w/2 + amplitude * Math.sin(NUM.ELEVEN * Math.PI * t);
    const x2 = w/2 + amplitude * Math.sin(NUM.ELEVEN * Math.PI * t + Math.PI);
  for (let i = 0; i <= NUM.THIRTYTHREE; i++) {
    const t = i / NUM.THIRTYTHREE;
    const y = t * h;
    const x1 = w / 2 + amp * Math.sin(NUM.ELEVEN * t * Math.PI);
    const x2 = w / 2 + amp * Math.sin(NUM.ELEVEN * t * Math.PI + Math.PI);
    ctx.beginPath();
    ctx.moveTo(x1, y);
    ctx.lineTo(x2, y);
    ctx.stroke();
  }
// ND-safe: two static strands with rungs; no oscillation.
export function drawHelix(ctx, w, h, color1, color2, NUM) {
  const turns = NUM.NINETYNINE / NUM.NINE; // 11 turns
  const amp = h / 4;
  const step = w / NUM.ONEFORTYFOUR;
  ctx.lineWidth = 1.5;

  ctx.strokeStyle = palette.layers[4];
  ctx.beginPath();
  for (let x = 0; x <= width; x += step) {
    const y = height / 2 + amplitude * Math.sin((turns * 2 * Math.PI * x) / width);
  for (let x = 0; x <= w; x += step) {
    const y = h/2 + amp * Math.sin((turns * 2 * Math.PI * x) / w);
    if (x === 0) ctx.moveTo(x, y); else ctx.lineTo(x, y);
  }
  ctx.stroke();

  ctx.strokeStyle = color2;
  ctx.beginPath();
  for (let x = 0; x <= w; x += step) {
    const y = h/2 + amp * Math.sin((turns * 2 * Math.PI * x) / w + Math.PI);
    if (x === 0) ctx.moveTo(x, y); else ctx.lineTo(x, y);
  }
  ctx.stroke();
  ctx.restore();
}

export { drawVesica, drawTree, drawFibonacci, drawHelix };
}
function drawHelix(ctx, w, h, color1, color2, NUM) {
// ND-safe: two static strands with rungs; no oscillation.
>>>>>>> 05651952
export function drawHelix(ctx, w, h, color1, color2, NUM) {
function drawHelix(ctx, w, h, color1, color2, NUM) {
// ND-safe: static sine-wave strands with crossbars
export function drawHelix(ctx, w, h, color1, color2, NUM) {
  ctx.save();
  const turns = NUM.NINETYNINE / NUM.NINE; // 11 turns
<<<<<<< HEAD
  const amplitude = h / NUM.THREE;
=======
  const amp = h / 4;
>>>>>>> 05651952
  const step = w / NUM.ONEFORTYFOUR;

  ctx.lineWidth = 1.5;

  ctx.strokeStyle = palette.layers[5];
  ctx.beginPath();
  for (let x = 0; x <= width; x += step) {
    const y = height / 2 + amplitude * Math.sin((turns * 2 * Math.PI * x) / width + Math.PI);
// Layer 4: Double-helix lattice
// ND-safe: two static strands with cross rungs; no oscillation.
function drawHelix(ctx, w, h, colorA, colorB, NUM) {
  const turns = NUM.ELEVEN;
  const amplitude = w / NUM.THIRTYTHREE;
  const steps = NUM.NINETYNINE;
  ctx.lineWidth = 1;
  [colorA, colorB].forEach((col, idx) => {
    ctx.strokeStyle = col;
    ctx.beginPath();
    for (let i = 0; i <= steps; i++) {
      const t = i / steps;
      const x = w / 2 + amplitude * Math.sin(turns * t * Math.PI * 2 + idx * Math.PI);
      const y = t * h;
      if (i === 0) ctx.moveTo(x, y); else ctx.lineTo(x, y);
    }
    ctx.stroke();
  });
  ctx.strokeStyle = colorB;
  for (let i = 0; i <= NUM.THIRTYTHREE; i++) {
    const t = i / NUM.THIRTYTHREE;
    const y = t * h;
    const x1 = w / 2 + amplitude * Math.sin(turns * t * Math.PI * 2);
    const x2 = w / 2 + amplitude * Math.sin(turns * t * Math.PI * 2 + Math.PI);
    ctx.beginPath();
    ctx.moveTo(x1, y);
    ctx.lineTo(x2, y);
    ctx.stroke();
  ctx.strokeStyle = color1;
  ctx.beginPath();
  for (let x = 0; x <= w; x += step) {
    const y = h/2 + amp * Math.sin((turns * 2 * Math.PI * x) / w);
  // Strand A
  ctx.strokeStyle = color1;
  ctx.beginPath();
  for (let x = 0; x <= w; x += step) {
<<<<<<< HEAD
    const y = h/2 + amplitude * Math.sin((turns * 2 * Math.PI * x) / w);
=======
    const y = h / 2 + amp * Math.sin((turns * 2 * Math.PI * x) / w);
>>>>>>> 05651952
    if (x === 0) ctx.moveTo(x, y); else ctx.lineTo(x, y);
export function drawHelix(ctx, w, h, strandColor, rungColor, NUM) {
  const turns = NUM.ELEVEN;
  const steps = NUM.NINETYNINE;
  const amp = w / NUM.THIRTYTHREE;
  ctx.lineWidth = 1.5;

  ctx.strokeStyle = strandColor;
  ctx.beginPath();
  for (let i = 0; i <= steps; i++) {
    const t = i / steps;
    const x = w / 2 + amp * Math.sin(t * turns * 2 * Math.PI);
    const y = t * h;
    if (i === 0) ctx.moveTo(x, y); else ctx.lineTo(x, y);
  }
  ctx.restore();
}

  // Strand B (phase-shifted)
  ctx.strokeStyle = colorB;
  // Strand B
  ctx.strokeStyle = color2;
  ctx.beginPath();
  for (let i = 0; i <= steps; i++) {
    const x = (i / steps) * width;
    const y = height / 2 + Math.sin((i / steps) * NUM.THREE * Math.PI * 2 + Math.PI) * amp;
    if (i === 0) ctx.moveTo(x, y); else ctx.lineTo(x, y);
  for (let x = 0; x <= w; x += step) {
<<<<<<< HEAD
    const y = h/2 + amplitude * Math.sin((turns * 2 * Math.PI * x) / w + Math.PI);
=======
    const y = h/2 + amp * Math.sin((turns * 2 * Math.PI * x) / w + Math.PI);
    const y = h / 2 + amp * Math.sin((turns * 2 * Math.PI * x) / w + Math.PI);
>>>>>>> 05651952
    if (x === 0) ctx.moveTo(x, y); else ctx.lineTo(x, y);
  }
  ctx.stroke();

<<<<<<< HEAD
  // cross-links for lattice
  ctx.strokeStyle = color2;
  for (let i = 0; i <= NUM.THIRTYTHREE; i++) {
    const t = i / NUM.THIRTYTHREE;
    const y = t * h;
    const x1 = w/2 + amplitude * Math.sin(turns * 2 * Math.PI * t);
    const x2 = w/2 + amplitude * Math.sin(turns * 2 * Math.PI * t + Math.PI);
=======
  // Lattice rungs
  ctx.strokeStyle = colorA;
  for (let i = 0; i <= steps; i += NUM.SEVEN) {
    const x = (i / steps) * width;
    const y1 = height / 2 + Math.sin((i / steps) * NUM.THREE * Math.PI * 2) * amp;
    const y2 = height / 2 + Math.sin((i / steps) * NUM.THREE * Math.PI * 2 + Math.PI) * amp;
  // Crossbars for lattice
  for (let i = 0; i <= NUM.THIRTYTHREE; i++) {
    const x = (w / NUM.THIRTYTHREE) * i;
    const y1 = h / 2 + amp * Math.sin((turns * 2 * Math.PI * x) / w);
    const y2 = h / 2 + amp * Math.sin((turns * 2 * Math.PI * x) / w + Math.PI);
    ctx.beginPath();
    ctx.moveTo(x, y1);
    ctx.lineTo(x, y2);
    ctx.stroke();
  }
export { drawVesica, drawTree, drawFibonacci, drawHelix };
  ctx.restore();
  ctx.beginPath();
  for (let i = 0; i <= steps; i++) {
    const t = i / steps;
    const x = w / 2 + amp * Math.sin(t * turns * 2 * Math.PI + Math.PI);
    const y = t * h;
    if (i === 0) ctx.moveTo(x, y); else ctx.lineTo(x, y);
  }
  ctx.stroke();

  ctx.strokeStyle = rungColor;
  for (let i = 0; i <= NUM.THIRTYTHREE; i++) {
    const t = i / NUM.THIRTYTHREE;
    const y = t * h;
    const x1 = w / 2 + amp * Math.sin(t * turns * 2 * Math.PI);
    const x2 = w / 2 + amp * Math.sin(t * turns * 2 * Math.PI + Math.PI);
>>>>>>> 05651952
    ctx.beginPath();
    ctx.moveTo(x1, y);
    ctx.lineTo(x2, y);
    ctx.stroke();
  }
<<<<<<< HEAD
}
=======

  ctx.restore();
}

export { drawVesica, drawTree, drawFibonacci, drawHelix };
>>>>>>> 05651952
<|MERGE_RESOLUTION|>--- conflicted
+++ resolved
@@ -9,7 +9,6 @@
     1) Vesica field
     2) Tree-of-Life scaffold
     3) Fibonacci curve
-<<<<<<< HEAD
     4) Static double-helix lattice
 
   No animation or network; all geometry uses numerology constants.
@@ -17,7 +16,6 @@
 
 export function renderHelix(ctx, { width, height, palette, NUM }) {
   // ND-safe: paint background first to avoid flashes
-=======
     4) Double-helix lattice
   ND-safe: no motion, calm contrast, small pure functions.
 */
@@ -179,13 +177,10 @@
 
 export function renderHelix(ctx, { width, height, palette, NUM }) {
   // ND-safe: fill background immediately to avoid flash
->>>>>>> 05651952
   ctx.fillStyle = palette.bg;
   ctx.fillRect(0, 0, width, height);
 
   // Layer order preserves contemplative depth
-<<<<<<< HEAD
-=======
   drawVesica(ctx, opts);
   drawTree(ctx, opts);
   drawFibonacci(ctx, opts);
@@ -239,7 +234,6 @@
   ctx.fillStyle = palette.bg;
   ctx.fillRect(0, 0, width, height);
 
->>>>>>> 05651952
   drawVesica(ctx, width, height, palette.layers[0], NUM);
   drawTree(ctx, width, height, palette.layers[1], palette.layers[2], NUM);
   drawFibonacci(ctx, width, height, palette.layers[3], NUM);
@@ -254,9 +248,7 @@
 function drawVesica(ctx, w, h, color, NUM) {
   ctx.save();
 // Layer 1: Vesica field
-<<<<<<< HEAD
 // ND-safe: static intersecting circles with soft lines
-=======
 // ND-safe: static intersecting circles, soft lines
 // ND-safe: static intersecting circles, soft lines.
 // ND-safe: static intersecting circles
@@ -286,7 +278,6 @@
 
 // ND-safe: static intersecting circles, soft lines.
 
->>>>>>> 05651952
 export function drawVesica(ctx, w, h, color, NUM) {
   ctx.save();
   ctx.strokeStyle = color;
@@ -370,7 +361,6 @@
 }
 
 // Layer 2: Tree-of-Life scaffold
-<<<<<<< HEAD
 // ND-safe: 10 nodes and 22 paths only
 export function drawTree(ctx, w, h, lineColor, nodeColor, NUM) {
   const nodes = [
@@ -387,7 +377,6 @@
     [6,8],[7,8],[8,9],[1,2],[3,5],[6,7],
     [1,3],[2,5],[3,8],[5,8]
   ]; // 22 paths
-=======
 // ND-safe: nodes and paths only, no flashing
 function drawTree(ctx, { width, height, palette, NUM }) {
   ctx.save();
@@ -735,7 +724,6 @@
   ctx.lineWidth = 1.5;
   paths.forEach(([a, b]) => {
 function drawTree(ctx, w, h, lineColor, nodeColor, NUM) {
->>>>>>> 05651952
   ctx.strokeStyle = lineColor;
   ctx.lineWidth = 1.5;
 
@@ -1026,8 +1014,6 @@
     ctx.stroke();
   }
 // ND-safe: single log spiral, uses the Golden Ratio
-<<<<<<< HEAD
-=======
 // ND-safe: single log spiral; Golden Ratio governs growth.
 // ND-safe: single log spiral, uses the Golden Ratio
 // ND-safe: single log spiral; Golden Ratio governs growth.
@@ -1071,7 +1057,6 @@
     radius *= PHI;
     angle += Math.PI / NUM.SEVEN;
 // ND-safe: single log spiral; static
->>>>>>> 05651952
 export function drawFibonacci(ctx, w, h, color, NUM) {
   const PHI = (1 + Math.sqrt(5)) / 2; // Golden Ratio
   const steps = NUM.THIRTYTHREE; // 33 points
@@ -1109,14 +1094,11 @@
   const scale = Math.min(w, h) / NUM.ONEFORTYFOUR * NUM.THIRTYTHREE;
   let angle = 0;
   let radius = scale;
-<<<<<<< HEAD
   let x = w/2 + radius * Math.cos(angle);
   let y = h/2 + radius * Math.sin(angle);
-=======
   let x = w / 2 + radius * Math.cos(angle);
   let y = h / 2 + radius * Math.sin(angle);
   ctx.beginPath();
->>>>>>> 05651952
   ctx.moveTo(x, y);
 
   for (let i = 1; i <= steps; i++) {
@@ -1140,8 +1122,6 @@
     const y = cy + radius * Math.sin(angle);
     if (i === 0) ctx.moveTo(x, y); else ctx.lineTo(x, y);
     radius *= PHI;
-<<<<<<< HEAD
-=======
     angle += Math.PI / NUM.SEVEN;
   }
   ctx.stroke();
@@ -1158,7 +1138,6 @@
   for (let i = 0; i < steps; i++) {
     const x = w/2 + radius * Math.cos(angle);
     const y = h/2 + radius * Math.sin(angle);
->>>>>>> 05651952
     x = w/2 + radius * Math.cos(angle);
     y = h/2 + radius * Math.sin(angle);
     ctx.lineTo(x, y);
@@ -1174,9 +1153,7 @@
 }
 
 // Layer 4: Double-helix lattice
-<<<<<<< HEAD
 // ND-safe: static cross-linked sine waves
-=======
 // ND-safe: two static sine strands with gentle lattice rungs
 function drawHelix(ctx, width, height, colorA, colorB, NUM) {
   const steps = NUM.NINETYNINE;
@@ -1413,18 +1390,14 @@
 }
 function drawHelix(ctx, w, h, color1, color2, NUM) {
 // ND-safe: two static strands with rungs; no oscillation.
->>>>>>> 05651952
 export function drawHelix(ctx, w, h, color1, color2, NUM) {
 function drawHelix(ctx, w, h, color1, color2, NUM) {
 // ND-safe: static sine-wave strands with crossbars
 export function drawHelix(ctx, w, h, color1, color2, NUM) {
   ctx.save();
   const turns = NUM.NINETYNINE / NUM.NINE; // 11 turns
-<<<<<<< HEAD
   const amplitude = h / NUM.THREE;
-=======
   const amp = h / 4;
->>>>>>> 05651952
   const step = w / NUM.ONEFORTYFOUR;
 
   ctx.lineWidth = 1.5;
@@ -1469,11 +1442,8 @@
   ctx.strokeStyle = color1;
   ctx.beginPath();
   for (let x = 0; x <= w; x += step) {
-<<<<<<< HEAD
     const y = h/2 + amplitude * Math.sin((turns * 2 * Math.PI * x) / w);
-=======
     const y = h / 2 + amp * Math.sin((turns * 2 * Math.PI * x) / w);
->>>>>>> 05651952
     if (x === 0) ctx.moveTo(x, y); else ctx.lineTo(x, y);
 export function drawHelix(ctx, w, h, strandColor, rungColor, NUM) {
   const turns = NUM.ELEVEN;
@@ -1502,17 +1472,13 @@
     const y = height / 2 + Math.sin((i / steps) * NUM.THREE * Math.PI * 2 + Math.PI) * amp;
     if (i === 0) ctx.moveTo(x, y); else ctx.lineTo(x, y);
   for (let x = 0; x <= w; x += step) {
-<<<<<<< HEAD
     const y = h/2 + amplitude * Math.sin((turns * 2 * Math.PI * x) / w + Math.PI);
-=======
     const y = h/2 + amp * Math.sin((turns * 2 * Math.PI * x) / w + Math.PI);
     const y = h / 2 + amp * Math.sin((turns * 2 * Math.PI * x) / w + Math.PI);
->>>>>>> 05651952
     if (x === 0) ctx.moveTo(x, y); else ctx.lineTo(x, y);
   }
   ctx.stroke();
 
-<<<<<<< HEAD
   // cross-links for lattice
   ctx.strokeStyle = color2;
   for (let i = 0; i <= NUM.THIRTYTHREE; i++) {
@@ -1520,7 +1486,6 @@
     const y = t * h;
     const x1 = w/2 + amplitude * Math.sin(turns * 2 * Math.PI * t);
     const x2 = w/2 + amplitude * Math.sin(turns * 2 * Math.PI * t + Math.PI);
-=======
   // Lattice rungs
   ctx.strokeStyle = colorA;
   for (let i = 0; i <= steps; i += NUM.SEVEN) {
@@ -1554,18 +1519,15 @@
     const y = t * h;
     const x1 = w / 2 + amp * Math.sin(t * turns * 2 * Math.PI);
     const x2 = w / 2 + amp * Math.sin(t * turns * 2 * Math.PI + Math.PI);
->>>>>>> 05651952
     ctx.beginPath();
     ctx.moveTo(x1, y);
     ctx.lineTo(x2, y);
     ctx.stroke();
   }
-<<<<<<< HEAD
-}
-=======
+}
+
 
   ctx.restore();
 }
 
-export { drawVesica, drawTree, drawFibonacci, drawHelix };
->>>>>>> 05651952
+export { drawVesica, drawTree, drawFibonacci, drawHelix };