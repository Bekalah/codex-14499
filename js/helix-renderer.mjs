// Per Texturas Numerorum, Spira Loquitur.
// Per Texturas Numerorum, Spira Loquitur. //
/*
  helix-renderer.mjs
  ND-safe static renderer for layered sacred geometry.

  Layers:
    1) Vesica field (intersecting circles)
    2) Tree-of-Life scaffold (10 sephirot + 22 paths)
<<<<<<< HEAD
=======
    3) Fibonacci curve (log spiral)
    4) Double-helix lattice (static strands)
  Rationale: no motion, soft contrast, numerology constants.
*/

export function renderHelix(ctx, opts) {
  const { width, height, palette, NUM } = opts;
  ctx.fillStyle = palette.bg;
  ctx.fillRect(0, 0, width, height);

    2) Tree-of-Life scaffold (10 sephirot + 22 paths; simplified layout)
>>>>>>> 34413a6a
    3) Fibonacci curve (log spiral polyline; static)
    4) Double-helix lattice (two phase-shifted strands)

    3) Fibonacci curve (log spiral)
    4) Double-helix lattice (two phase-shifted strands)
  ND-safe choices: no motion, calm colors, clear separation.
  Notes:
    - No motion or animation.
    - All geometry parameterized by numerology constants.
    - Golden Ratio used in Fibonacci curve.
*/

export function renderHelix(ctx, { width, height, palette, NUM }) {
  // ND-safe: fill background first to avoid flashes
  ctx.fillStyle = palette.bg;
  ctx.fillRect(0, 0, width, height);

  // Layer order preserves contemplative depth
    1) Vesica field (intersecting circle grid)
    2) Tree-of-Life scaffold (10 sephirot + 22 paths)
    3) Fibonacci curve (log spiral polyline)
    4) Double-helix lattice (two strands with rungs)

  ND-safe choices:
    - No motion or animation; everything renders once.
    - Calming palette supplied externally; high-contrast lines.
    - Pure functions with numerology constants 3,7,9,11,22,33,99,144.
*/

    3) Fibonacci curve (log spiral)
    4) Double-helix lattice (two phase-shifted strands)
  ND-safe choices: no motion, calm colors, clear separation.
*/

export function renderHelix(ctx, { width, height, palette, NUM }) {
  // Fill background first to avoid flashes.
  ctx.fillStyle = palette.bg;
  ctx.fillRect(0, 0, width, height);

  // Layer order preserves contemplative depth.
    - Geometry uses numerology constants.
    - Golden Ratio used for Fibonacci curve.
*/

export function renderHelix(ctx, { width, height, palette, NUM }) {
  // ND-safe: fill background first to avoid flashes

  ND-safe notes:
    - No motion or animation
    - Calm palette passed via palette.json
    - Geometry uses numerology constants
    - Golden Ratio used for Fibonacci curve
*/

export function renderHelix(ctx, { width, height, palette, NUM }) {
  // Fill background first to avoid flashes
  ctx.fillStyle = palette.bg;
  ctx.fillRect(0, 0, width, height);

  // Layer order preserves contemplative depth
  drawVesica(ctx, width, height, palette.layers[0], NUM);
  drawTree(ctx, width, height, palette.layers[1], palette.layers[2], NUM);
  drawFibonacci(ctx, width, height, palette.layers[3], NUM);
  drawHelix(ctx, width, height, palette.layers[4], palette.layers[5], NUM);
}

// Layer 1: Vesica field
// ND-safe: static intersecting circles, soft lines
export function drawVesica(ctx, w, h, color, NUM) {
  ctx.save();
  ctx.strokeStyle = color;
  ctx.lineWidth = 2;
  const r = Math.min(w, h) / NUM.THREE;
  const step = r / NUM.NINE;
  const cy = h / 2;

  ctx.strokeStyle = color;
  ctx.lineWidth = 2;
  ctx.beginPath();
  ctx.arc(cx1, cy, r, 0, Math.PI * 2);
  ctx.arc(cx2, cy, r, 0, Math.PI * 2);
  ctx.stroke();
  ctx.restore();
  ctx.lineWidth = 1.5;
  for (let i = -NUM.THREE; i <= NUM.THREE; i++) {
    const cx = w / 2 + i * step * NUM.SEVEN;
    ctx.beginPath();
    ctx.arc(cx - r / NUM.THREE, cy, r, 0, Math.PI * 2);
    ctx.arc(cx + r / NUM.THREE, cy, r, 0, Math.PI * 2);
    ctx.stroke();
  }
}

// Layer 2: Tree-of-Life scaffold
// ND-safe: nodes and paths only, no flashing
export function drawTree(ctx, w, h, lineColor, nodeColor, NUM) {
  const nodes = [
    [w / 2, h * 0.05],
    [w / 4, h * 0.2], [w * 3 / 4, h * 0.2],
    [w / 4, h * 0.4], [w / 2, h * 0.55], [w * 3 / 4, h * 0.4],
    [w / 4, h * 0.7], [w * 3 / 4, h * 0.7],
    [w / 2, h * 0.85],
    [w / 2, h * 0.95]
  ];
  const paths = [
    [0,1],[0,2],[1,2],[1,3],[2,4],[3,4],[3,5],[4,5],
    [3,6],[4,7],[5,6],[5,7],[6,7],[6,8],[7,8],
    [6,9],[7,9],[8,9],[1,6],[1,7],[2,6],[2,7]
// ND-safe: static intersecting circles, soft strokes.
function drawVesica(ctx, w, h, color, NUM) {
  const r = Math.min(w, h) / NUM.THREE;
  const step = r / NUM.NINE;
  const cy = h / 2;
  ctx.strokeStyle = color;
  ctx.lineWidth = 1;
  for (let i = -NUM.THREE; i <= NUM.THREE; i++) {
    const cx = w / 2 + i * step * NUM.SEVEN;
    ctx.beginPath();
    ctx.arc(cx - r / NUM.THREE, cy, r, 0, Math.PI * 2);
    ctx.arc(cx + r / NUM.THREE, cy, r, 0, Math.PI * 2);
    ctx.stroke();
  }
}

// Layer 2: Tree-of-Life scaffold
// ND-safe: simple nodes and paths only.
function drawTree(ctx, w, h, pathColor, nodeColor, NUM) {
  const nodes = [
    [0.5, 0.05],
    [0.25, 0.2], [0.75, 0.2],
    [0.25, 0.4], [0.75, 0.4],
    [0.5, 0.55],
    [0.25, 0.7], [0.75, 0.7],
    [0.5, 0.85],
    [0.5, 0.95]
  ];
  const paths = [
    [0,1],[0,2],[1,2],[1,3],[2,4],[3,5],[4,5],[3,6],[4,6],[5,6],
    [5,7],[6,7],[6,8],[7,8],[8,9],[1,3],[2,4],[3,4],[6,7],[3,5],[4,5],[4,8]
  ]; // 22 paths
  ctx.strokeStyle = pathColor;
  ctx.lineWidth = 1;
  paths.forEach(([a,b]) => {
    [0,1],[0,2],[1,2],
    [1,3],[2,4],[3,5],[4,5],
    [3,6],[4,6],[5,6],
    [5,7],[6,7],
    [6,8],[7,8],[8,9]
  ]; // 22 paths

  ctx.strokeStyle = lineColor;
  ctx.save();
  ctx.strokeStyle = lineColor;
  ctx.fillStyle = nodeColor;

  ctx.save();
  const nodes = [
    [w/2, h*0.08],
    [w/4, h*0.2], [w*3/4, h*0.2],
    [w/4, h*0.4], [w/2, h*0.35], [w*3/4, h*0.4],
    [w/4, h*0.6], [w*3/4, h*0.6],
    [w/2, h*0.8],
    [w/2, h*0.95]
    [w / 2, h * 0.08],
    [w / 4, h * 0.2], [w * 3 / 4, h * 0.2],
    [w / 4, h * 0.4], [w / 2, h * 0.35], [w * 3 / 4, h * 0.4],
    [w / 4, h * 0.6], [w * 3 / 4, h * 0.6],
    [w / 2, h * 0.8],
    [w / 2, h * 0.95]
  ];

  const paths = [
    [0,1],[0,2],[1,3],[1,4],[2,4],[2,5],
    [3,4],[4,5],[3,6],[4,6],[4,7],[5,7],
<<<<<<< HEAD
    [6,8],[7,8],[8,9],
    [3,5],[1,2],[6,7],[1,3],[2,5],[3,5],[4,8],[5,7],
  ]; // 22 paths

    [0,1],[0,2],[1,2],
    [1,3],[2,4],[3,5],[4,5],
    [3,6],[4,6],[5,6],
    [5,7],[6,7],
    [6,8],[7,8],[8,9]
  const nodes = [
    [w/2, h*0.05],
    [w/4, h*0.2], [w*3/4, h*0.2],
    [w/4, h*0.4], [w/2, h*0.35], [w*3/4, h*0.4],
    [w/4, h*0.6], [w*3/4, h*0.6],
    [w/2, h*0.8],
    [w/2, h*0.95],
  ];

  const paths = [
    [0,1],[0,2],[1,2],[1,3],[2,5],[3,4],[5,4],[3,6],[5,7],[6,8],[7,8],
    [8,9],[1,4],[2,4],[3,5],[6,7],[1,6],[2,7],[4,6],[4,7],[0,4],[4,8]
  ]; // 22 paths

=======
    [6,8],[7,8],[8,9]
  ]; // 22 paths

>>>>>>> 34413a6a
  ctx.strokeStyle = lineColor;
  ctx.lineWidth = 1.5;
  paths.forEach(([a, b]) => {
    ctx.beginPath();
    ctx.moveTo(nodes[a][0] * w, nodes[a][1] * h);
    ctx.lineTo(nodes[b][0] * w, nodes[b][1] * h);
    ctx.stroke();
  });

  ctx.fillStyle = nodeColor;
  const r = Math.min(w, h) / NUM.NINETYNINE * NUM.SEVEN;
  nodes.forEach(([x,y]) => {

  const rNode = Math.min(w, h) / NUM.NINETYNINE * NUM.SEVEN;
  nodes.forEach(([x, y]) => {
    ctx.beginPath();
    ctx.arc(x, y, r, 0, Math.PI * 2);
  const rNode = Math.min(w, h) / NUM.NINETYNINE * NUM.SEVEN;
  nodes.forEach(([nx, ny]) => {
    ctx.beginPath();
    ctx.arc(nx * w, ny * h, rNode, 0, Math.PI * 2);
  const rNode = Math.min(w, h) / NUM.NINETYNINE * NUM.SEVEN;
  ctx.fillStyle = nodeColor;
  nodes.forEach(([x,y]) => {
  nodes.forEach(([x, y]) => {
    ctx.beginPath();
    ctx.arc(x * w, y * h, r, 0, Math.PI * 2);
    ctx.fill();
  });

  ctx.restore();
}

// Layer 3: Fibonacci curve
<<<<<<< HEAD
// ND-safe: single log spiral; uses the Golden Ratio
=======
// ND-safe: single log spiral; Golden Ratio guides growth
export function drawFibonacci(ctx, w, h, color, NUM) {
  const PHI = (1 + Math.sqrt(5)) / 2; // Golden Ratio
  const steps = NUM.TWENTYTWO;
  const scale = Math.min(w, h) / NUM.ONEFORTYFOUR;
  const cx = w / 2;
  const cy = h / 2;
  let angle = 0;
  let radius = scale;

  ctx.strokeStyle = color;
  ctx.lineWidth = 2;
  ctx.beginPath();
  ctx.moveTo(cx, cy);

  for (let i = 0; i < steps; i++) {
    const x = cx + radius * Math.cos(angle);
    const y = cy + radius * Math.sin(angle);
    ctx.lineTo(x, y);
    radius *= PHI;
    angle += Math.PI / NUM.SEVEN;
  }
  ctx.stroke();
}

// Layer 4: Double-helix lattice
// ND-safe: static lattice, no oscillation
export function drawHelix(ctx, w, h, color1, color2, NUM) {
  const amplitude = w / NUM.THIRTYTHREE;
  const steps = NUM.NINETYNINE;
  ctx.lineWidth = 1.5;

  ctx.strokeStyle = color1;
  ctx.beginPath();
  for (let i = 0; i <= steps; i++) {
    const t = i / steps;
    const x = w / 2 + amplitude * Math.sin(NUM.ELEVEN * t * Math.PI);
    const y = t * h;
    if (i === 0) ctx.moveTo(x, y); else ctx.lineTo(x, y);
  }
  ctx.stroke();

  ctx.strokeStyle = color2;
  ctx.beginPath();
  for (let i = 0; i <= steps; i++) {
    const t = i / steps;
    const x = w / 2 + amplitude * Math.sin(NUM.ELEVEN * t * Math.PI + Math.PI);
    const y = t * h;
    if (i === 0) ctx.moveTo(x, y); else ctx.lineTo(x, y);
  }
  ctx.stroke();

  ctx.strokeStyle = color1;
  for (let i = 0; i <= NUM.THIRTYTHREE; i++) {
    const t = i / NUM.THIRTYTHREE;
    const y = t * h;
    const x1 = w / 2 + amplitude * Math.sin(NUM.ELEVEN * t * Math.PI);
    const x2 = w / 2 + amplitude * Math.sin(NUM.ELEVEN * t * Math.PI + Math.PI);
    ctx.beginPath();
    ctx.moveTo(x1, y);
    ctx.lineTo(x2, y);
    ctx.stroke();
  }
>>>>>>> 34413a6a
// ND-safe: single log spiral, uses the Golden Ratio
export function drawFibonacci(ctx, w, h, color, NUM) {
  const PHI = (1 + Math.sqrt(5)) / 2; // Golden Ratio
  const steps = NUM.TWENTYTWO;
  const scale = Math.min(w, h) / NUM.ONEFORTYFOUR;
  const cx = w / 2;
  const cy = h / 2;
  ctx.save();
  ctx.strokeStyle = color;
  ctx.lineWidth = 2;
  ctx.beginPath();
  ctx.moveTo(cx, cy);
  let angle = 0;
  let radius = scale;
// ND-safe: static logarithmic spiral using the Golden Ratio.
function drawFibonacci(ctx, w, h, color, NUM) {
  const PHI = (1 + Math.sqrt(5)) / 2;
  const steps = NUM.THIRTYTHREE;
  const scale = Math.min(w, h) / NUM.ONEFORTYFOUR;

  let angle = 0;
  let radius = scale;
  const cx = w / 2;
  const cy = h / 2;
  ctx.strokeStyle = color;
  ctx.lineWidth = 1;
  ctx.beginPath();
  ctx.moveTo(cx, cy);

  ctx.strokeStyle = color;
  ctx.lineWidth = 2;
  ctx.beginPath();
  for (let i = 0; i < steps; i++) {
    const x = cx + radius * Math.cos(angle);
    const y = cy + radius * Math.sin(angle);
    if (i === 0) ctx.moveTo(x, y); else ctx.lineTo(x, y);
    radius *= PHI;
    angle += Math.PI / NUM.SEVEN;
// ND-safe: single log spiral, uses the Golden Ratio
export function drawFibonacci(ctx, w, h, color, NUM) {
  const PHI = (1 + Math.sqrt(5)) / 2; // Golden Ratio
  const steps = NUM.TWENTYTWO;
  const scale = Math.min(w, h) / NUM.ONEFORTYFOUR;

  let angle = 0;
  let radius = scale;
  const cx = w / 2;
  const cy = h / 2;

  ctx.strokeStyle = color;
  ctx.lineWidth = 2;
  ctx.beginPath();
  for (let i = 0; i < steps; i++) {
    const x = cx + radius * Math.cos(angle);
    const y = cy + radius * Math.sin(angle);
    if (i === 0) ctx.moveTo(x, y); else ctx.lineTo(x, y);
    radius *= PHI;
    angle += Math.PI / NUM.SEVEN;
  }
  ctx.stroke();
  ctx.save();
  const PHI = (1 + Math.sqrt(5)) / 2; // Golden Ratio
  const steps = NUM.THIRTYTHREE;
  const scale = Math.min(w, h) / NUM.ONEFORTYFOUR * NUM.THIRTYTHREE;
  let angle = 0;
  let radius = scale;
  ctx.strokeStyle = color;
  ctx.lineWidth = 2;
  ctx.beginPath();
  ctx.moveTo(w/2, h/2);
  for (let i = 0; i < steps; i++) {
    const x = w/2 + radius * Math.cos(angle);
    const y = h/2 + radius * Math.sin(angle);
    ctx.lineTo(x, y);
    radius *= PHI;
    angle += Math.PI / NUM.SEVEN;
  }
  ctx.stroke();
  ctx.restore();
  }
  ctx.stroke();
}

// Layer 4: Double-helix lattice
// ND-safe: static lattice without oscillation
export function drawHelix(ctx, w, h, color1, color2, NUM) {
  ctx.save();
  const turns = NUM.NINETYNINE / NUM.NINE; // 11 turns
  const amplitude = h / 4;
  const turns = NUM.ELEVEN;
  const step = w / NUM.ONEFORTYFOUR;
  const amplitude = h / 4;

  ctx.lineWidth = 1.5;

  ctx.strokeStyle = color1;
  ctx.beginPath();
  for (let x = 0; x <= w; x += step) {
    const y = h / 2 + amplitude * Math.sin((turns * 2 * Math.PI * x) / w);
    if (x === 0) ctx.moveTo(x, y); else ctx.lineTo(x, y);
  }
  ctx.stroke();

  ctx.strokeStyle = color2;
  ctx.beginPath();
  for (let x = 0; x <= w; x += step) {
    const y = h / 2 + amplitude * Math.sin((turns * 2 * Math.PI * x) / w + Math.PI);
    if (x === 0) ctx.moveTo(x, y); else ctx.lineTo(x, y);
  }
  ctx.stroke();
export function drawHelix(ctx, w, h, colorA, colorB, NUM) {
  ctx.save();
  const amplitude = w / NUM.THIRTYTHREE;
  const steps = NUM.NINETYNINE;
  const strands = [
    { phase: 0, color: colorA },
    { phase: Math.PI, color: colorB }
  ];
  strands.forEach(({ phase, color }) => {
    ctx.strokeStyle = color;
    ctx.beginPath();
    for (let i = 0; i <= steps; i++) {
      const t = i / steps;
      const x = w / 2 + amplitude * Math.sin(NUM.ELEVEN * t * Math.PI + phase);
      const y = t * h;
      if (i === 0) ctx.moveTo(x, y); else ctx.lineTo(x, y);
    }
    ctx.stroke();
  });
  ctx.restore();
export function drawHelix(ctx, w, h, colorA, colorB, NUM) {
  const amplitude = w / NUM.THIRTYTHREE;
  const steps = NUM.NINETYNINE;
  [colorA, colorB].forEach((color, i) => {
    ctx.strokeStyle = color;
    ctx.lineWidth = 1;
    ctx.beginPath();
    for (let s = 0; s <= steps; s++) {
      const t = s / steps;
      const x = w/2 + amplitude * Math.sin(NUM.ELEVEN * t * Math.PI + i * Math.PI);
      const y = t * h;
      if (s === 0) ctx.moveTo(x, y); else ctx.lineTo(x, y);
    }
    ctx.stroke();
  });
}

// Layer 4: Double-helix lattice
// ND-safe: two static strands with cross rungs; no oscillation.
function drawHelix(ctx, w, h, colorA, colorB, NUM) {
  const turns = NUM.ELEVEN;
  const amplitude = w / NUM.THIRTYTHREE;
  const steps = NUM.NINETYNINE;
  ctx.lineWidth = 1;
  [colorA, colorB].forEach((col, idx) => {
    ctx.strokeStyle = col;
    ctx.beginPath();
    for (let i = 0; i <= steps; i++) {
      const t = i / steps;
      const x = w / 2 + amplitude * Math.sin(turns * t * Math.PI * 2 + idx * Math.PI);
      const y = t * h;
      if (i === 0) ctx.moveTo(x, y); else ctx.lineTo(x, y);
    }
    ctx.stroke();
  });
  ctx.strokeStyle = colorB;
  for (let i = 0; i <= NUM.THIRTYTHREE; i++) {
    const t = i / NUM.THIRTYTHREE;
    const y = t * h;
    const x1 = w / 2 + amplitude * Math.sin(turns * t * Math.PI * 2);
    const x2 = w / 2 + amplitude * Math.sin(turns * t * Math.PI * 2 + Math.PI);
    ctx.beginPath();
    ctx.moveTo(x1, y);
    ctx.lineTo(x2, y);
    ctx.stroke();
  }
}

export { drawVesica, drawTree, drawFibonacci, drawHelix };
  ctx.restore();
}
<|MERGE_RESOLUTION|>--- conflicted
+++ resolved
@@ -7,8 +7,6 @@
   Layers:
     1) Vesica field (intersecting circles)
     2) Tree-of-Life scaffold (10 sephirot + 22 paths)
-<<<<<<< HEAD
-=======
     3) Fibonacci curve (log spiral)
     4) Double-helix lattice (static strands)
   Rationale: no motion, soft contrast, numerology constants.
@@ -20,7 +18,6 @@
   ctx.fillRect(0, 0, width, height);
 
     2) Tree-of-Life scaffold (10 sephirot + 22 paths; simplified layout)
->>>>>>> 34413a6a
     3) Fibonacci curve (log spiral polyline; static)
     4) Double-helix lattice (two phase-shifted strands)
 
@@ -195,7 +192,6 @@
   const paths = [
     [0,1],[0,2],[1,3],[1,4],[2,4],[2,5],
     [3,4],[4,5],[3,6],[4,6],[4,7],[5,7],
-<<<<<<< HEAD
     [6,8],[7,8],[8,9],
     [3,5],[1,2],[6,7],[1,3],[2,5],[3,5],[4,8],[5,7],
   ]; // 22 paths
@@ -219,11 +215,9 @@
     [8,9],[1,4],[2,4],[3,5],[6,7],[1,6],[2,7],[4,6],[4,7],[0,4],[4,8]
   ]; // 22 paths
 
-=======
     [6,8],[7,8],[8,9]
   ]; // 22 paths
 
->>>>>>> 34413a6a
   ctx.strokeStyle = lineColor;
   ctx.lineWidth = 1.5;
   paths.forEach(([a, b]) => {
@@ -258,9 +252,7 @@
 }
 
 // Layer 3: Fibonacci curve
-<<<<<<< HEAD
 // ND-safe: single log spiral; uses the Golden Ratio
-=======
 // ND-safe: single log spiral; Golden Ratio guides growth
 export function drawFibonacci(ctx, w, h, color, NUM) {
   const PHI = (1 + Math.sqrt(5)) / 2; // Golden Ratio
@@ -324,7 +316,6 @@
     ctx.lineTo(x2, y);
     ctx.stroke();
   }
->>>>>>> 34413a6a
 // ND-safe: single log spiral, uses the Golden Ratio
 export function drawFibonacci(ctx, w, h, color, NUM) {
   const PHI = (1 + Math.sqrt(5)) / 2; // Golden Ratio
