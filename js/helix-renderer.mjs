--- conflicted
+++ resolved
@@ -196,14 +196,11 @@
 
 // Layer 2: Tree-of-Life scaffold
 // ND-safe: nodes and paths only, no flashing
-<<<<<<< HEAD
 function drawTree(ctx, width, height, pathColor, nodeColor, NUM) {
   const r = width / NUM.NINETYNINE;
-=======
 export function drawTree(ctx, w, h, lineColor, nodeColor, NUM) {
   const nodes = [
     [w / 2, h * 0.08],
->>>>>>> d1932aac
 function drawTree(ctx, w, h, lineColor, nodeColor, NUM) {
   ctx.save();
   ctx.strokeStyle = lineColor;
