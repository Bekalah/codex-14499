// Per Texturas Numerorum, Spira Loquitur.
// Per Texturas Numerorum, Spira Loquitur. //
/*
  helix-renderer.mjs
  ND-safe static renderer for layered sacred geometry.

  Layers:
    1) Vesica field (intersecting circles)
    2) Tree-of-Life scaffold (10 sephirot + 22 paths)
    3) Fibonacci curve (log spiral polyline)
<<<<<<< HEAD
    4) Double-helix lattice (two phase-shifted strands)
*/

export function renderHelix(ctx, { width, height, palette, NUM }) {
  // ND-safe: fill background first to avoid flashes
    3) Fibonacci curve (log spiral)
    4) Double-helix lattice (static strands)
  Rationale: no motion, soft contrast, numerology constants.
*/

export function renderHelix(ctx, opts) {
  const { width, height, palette, NUM } = opts;
  ctx.fillStyle = palette.bg;
  ctx.fillRect(0, 0, width, height);

    2) Tree-of-Life scaffold (10 sephirot + 22 paths; simplified layout)
    3) Fibonacci curve (log spiral polyline; static)
    4) Double-helix lattice (two phase-shifted strands)

    3) Fibonacci curve (log spiral)
    4) Double-helix lattice (two phase-shifted strands)
  ND-safe choices: no motion, calm colors, clear separation.
  Notes:
    - No motion or animation.
    - Palette and numerology constants passed in.
    - Geometry uses constants 3,7,9,11,22,33,99,144.
*/

export function renderHelix(ctx, { width, height, palette, NUM }) {
  // ND-safe: fill background first to avoid flashes
    - All geometry parameterized by numerology constants.
    - Golden Ratio used in Fibonacci curve.
*/

export function renderHelix(ctx, { width, height, palette, NUM }) {
  // ND-safe: fill background first to avoid flashes
*/

export function renderHelix(ctx, { width, height, palette, NUM }) {
  // ND-safe: fill background first to avoid flashes
  ctx.fillStyle = palette.bg;
  ctx.fillRect(0, 0, width, height);

  // Layer order preserves contemplative depth
    1) Vesica field (intersecting circle grid)
    2) Tree-of-Life scaffold (10 sephirot + 22 paths)
    3) Fibonacci curve (log spiral polyline)
    4) Double-helix lattice (two strands with rungs)

  ND-safe choices:
    - No motion or animation; everything renders once.
    - Calming palette supplied externally; high-contrast lines.
    - Pure functions with numerology constants 3,7,9,11,22,33,99,144.
*/

    3) Fibonacci curve (log spiral)
    4) Double-helix lattice (two phase-shifted strands)
  ND-safe choices: no motion, calm colors, clear separation.
*/

export function renderHelix(ctx, { width, height, palette, NUM }) {
  // Fill background first to avoid flashes.
  ctx.fillStyle = palette.bg;
  ctx.fillRect(0, 0, width, height);

  // Layer order preserves contemplative depth.
    - Geometry uses numerology constants.
    - Golden Ratio used for Fibonacci curve.
*/

export function renderHelix(ctx, { width, height, palette, NUM }) {
  // ND-safe: fill background first to avoid flashes

  ND-safe notes:
    - No motion or animation
    - Calm palette passed via palette.json
    - Geometry uses numerology constants
    - Golden Ratio used for Fibonacci curve
*/

    2) Tree-of-Life scaffold (10 sephirot + 22 paths; simplified)
    3) Fibonacci curve (log spiral polyline)
    4) Double-helix lattice (two phase-shifted strands)
  No motion; calm palette and layer order support readability.
*/

    2) Tree-of-Life scaffold (10 sephirot + 22 paths; simplified)
    3) Fibonacci curve (log spiral polyline)
    4) Double-helix lattice (two phase-shifted strands)
  No motion; calm palette and layer order support readability.
*/

  Why: preserves contemplative depth without motion or external libs.
*/

  ND-safe:
    - No motion or animation.
    - Soft palette passed from palette.json or default.
    - Drawing order preserves contemplative depth.
*/

export function renderHelix(ctx, { width, height, palette, NUM }) {
  // Fill background first to avoid flashes
=======
    4) Double-helix lattice (two phase-shifted strands)
*/

export function renderHelix(ctx, { width, height, palette, NUM }) {
  // ND-safe: fill background first to avoid flashes
>>>>>>> e69d1e52
  ctx.fillStyle = palette.bg;
  ctx.fillRect(0, 0, width, height);

  // Layer order preserves contemplative depth
<<<<<<< HEAD
    3) Fibonacci curve (log spiral polyline; static)
    4) Double-helix lattice (two phase-shifted strands)

  ND-safe notes:
    - no motion or animation
    - calm palette for readability
    - geometry driven by numerology constants
*/

export function renderHelix(ctx, { width, height, palette, NUM }) {
  // fill background first to avoid flashes
  ctx.fillStyle = palette.bg;
  ctx.fillRect(0, 0, width, height);

  // layer order preserves contemplative depth

  ND-safe notes:
    - No motion or animation.
    - Calm palette, high readability.
    - Layer order preserves contemplative depth.
*/

export function renderHelix(ctx, { width, height, palette, NUM }) {
  // Fill background first to avoid flashes.
  ctx.fillStyle = palette.bg;
  ctx.fillRect(0, 0, width, height);

    3) Fibonacci curve (log spiral polyline; static)
    4) Double-helix lattice (two phase-shifted strands)

  ND-safe choices: no motion, calm palette, layered order preserves depth.
*/

export function renderHelix(ctx, { width, height, palette, NUM }) {
  // Fill background first to avoid flashes.
  ctx.fillStyle = palette.bg;
  ctx.fillRect(0, 0, width, height);

=======
>>>>>>> e69d1e52
  drawVesica(ctx, width, height, palette.layers[0], NUM);
  drawTree(ctx, width, height, palette.layers[1], palette.layers[2], NUM);
  drawFibonacci(ctx, width, height, palette.layers[3], NUM);
  drawHelix(ctx, width, height, palette.layers[4], palette.layers[5], NUM);
}

// Layer 1: Vesica field
// ND-safe: static intersecting circles
function drawVesica(ctx, w, h, color, NUM) {
// ND-safe: static intersecting circles, soft lines
<<<<<<< HEAD
function drawVesica(ctx, width, height, color, NUM) {
  const r = Math.min(width, height) / NUM.THREE;
  const step = r / NUM.NINE;
  const cy = height / 2;
  ctx.strokeStyle = color;
  ctx.lineWidth = 2;
  for (let i = -NUM.THREE; i <= NUM.THREE; i++) {
    const cx = width / 2 + i * step * NUM.SEVEN;
// ND-safe: static intersecting circles, soft lines.
=======
>>>>>>> e69d1e52
export function drawVesica(ctx, w, h, color, NUM) {
  ctx.save();
  ctx.strokeStyle = color;
  ctx.lineWidth = 2;
function drawVesica(ctx, w, h, color, NUM) {
  const r = Math.min(w, h) / NUM.THREE;
  const step = r / NUM.NINE;
  const offset = r / NUM.THREE;
  const cy = h / 2;

  ctx.strokeStyle = color;
  ctx.lineWidth = 2;
  ctx.beginPath();
  ctx.arc(cx1, cy, r, 0, Math.PI * 2);
  ctx.arc(cx2, cy, r, 0, Math.PI * 2);
  ctx.stroke();
  ctx.restore();
  ctx.lineWidth = 1.5;
  for (let i = -NUM.THREE; i <= NUM.THREE; i++) {
    const cx = w / 2 + i * step * NUM.SEVEN;
  ctx.strokeStyle = color;
  ctx.lineWidth = 2;
  const r = Math.min(w, h) / NUM.THREE;
  const offset = r / NUM.NINE;
  const cy = h / 2;
  for (let i = -NUM.THREE; i <= NUM.THREE; i++) {
    const cx = w / 2 + i * offset * NUM.SEVEN;
    ctx.beginPath();
    ctx.arc(cx - r / NUM.THREE, cy, r, 0, Math.PI * 2);
    ctx.arc(cx + r / NUM.THREE, cy, r, 0, Math.PI * 2);
    ctx.stroke();
  }
}

// Layer 2: Tree-of-Life scaffold
// ND-safe: nodes and paths only, no flashing
<<<<<<< HEAD
function drawTree(ctx, width, height, pathColor, nodeColor, NUM) {
  const r = width / NUM.NINETYNINE;
export function drawTree(ctx, w, h, lineColor, nodeColor, NUM) {
  const nodes = [
    [w / 2, h * 0.08],
function drawTree(ctx, w, h, lineColor, nodeColor, NUM) {
  ctx.save();
  ctx.strokeStyle = lineColor;
  ctx.lineWidth = 1.5;
export function drawTree(ctx, w, h, lineColor, nodeColor, NUM) {
  const nodes = [
    [w / 2, h * 0.05],
    [w / 4, h * 0.2], [w * 3 / 4, h * 0.2],
    [w / 4, h * 0.4], [w / 2, h * 0.55], [w * 3 / 4, h * 0.4],
    [w / 4, h * 0.7], [w * 3 / 4, h * 0.7],
    [w / 2, h * 0.85],
    [w / 2, h * 0.95]
  ];
  const paths = [
    [0,1],[0,2],[1,2],[1,3],[2,4],[3,4],[3,5],[4,5],
    [3,6],[4,7],[5,6],[5,7],[6,7],[6,8],[7,8],
    [6,9],[7,9],[8,9],[1,6],[1,7],[2,6],[2,7]
// ND-safe: static intersecting circles, soft strokes.
function drawVesica(ctx, w, h, color, NUM) {
  const r = Math.min(w, h) / NUM.THREE;
  const step = r / NUM.NINE;
  const cy = h / 2;
  ctx.strokeStyle = color;
  ctx.lineWidth = 1;
  for (let i = -NUM.THREE; i <= NUM.THREE; i++) {
    const cx = w / 2 + i * step * NUM.SEVEN;
    ctx.beginPath();
    ctx.arc(cx - r / NUM.THREE, cy, r, 0, Math.PI * 2);
    ctx.arc(cx + r / NUM.THREE, cy, r, 0, Math.PI * 2);
    ctx.stroke();
  }
}

// Layer 2: Tree-of-Life scaffold
// ND-safe: simple nodes and paths only.
function drawTree(ctx, w, h, pathColor, nodeColor, NUM) {
  const nodes = [
    [0.5, 0.05],
    [0.25, 0.2], [0.75, 0.2],
    [0.25, 0.4], [0.75, 0.4],
    [0.5, 0.55],
    [0.25, 0.7], [0.75, 0.7],
    [0.5, 0.85],
    [0.5, 0.95]
  ];
  const paths = [
    [0,1],[0,2],[1,2],[1,3],[2,4],[3,5],[4,5],[3,6],[4,6],[5,6],[5,7],[6,7],[6,8],[7,8],[8,9]
  ];
  ctx.strokeStyle = pathColor;
  ctx.lineWidth = 1;
  ctx.beginPath();
  paths.forEach(([a,b]) => {
    const [x1,y1] = nodes[a];
    const [x2,y2] = nodes[b];
    ctx.moveTo(x1 * width, y1 * height);
    ctx.lineTo(x2 * width, y2 * height);
  });
  ctx.stroke();

  ctx.fillStyle = nodeColor;
  nodes.forEach(([nx,ny]) => {
    ctx.beginPath();
    ctx.arc(nx * width, ny * height, r, 0, Math.PI * 2);
    [0,1],[0,2],[1,2],[1,3],[2,4],[3,5],[4,5],[3,6],[4,6],[5,6],
    [5,7],[6,7],[6,8],[7,8],[8,9],[1,3],[2,4],[3,4],[6,7],[3,5],[4,5],[4,8]
  ]; // 22 paths
  ctx.strokeStyle = pathColor;
  ctx.lineWidth = 1;
  paths.forEach(([a,b]) => {
    [0,1],[0,2],[1,2],
    [1,3],[2,4],[3,5],[4,5],
    [3,6],[4,6],[5,6],
    [5,7],[6,7],
    [6,8],[7,8],[8,9]
  ]; // 22 paths

  ctx.strokeStyle = lineColor;
  ctx.save();
  ctx.strokeStyle = lineColor;
  ctx.fillStyle = nodeColor;

  ctx.save();
// ND-safe: simple nodes and paths only.
export function drawTree(ctx, w, h, lineColor, nodeColor, NUM) {
  const nodes = [
    [w/2, h*0.05],
    [w/4, h*0.2], [w*3/4, h*0.2],
    [w/4, h*0.4], [w/2, h*0.35], [w*3/4, h*0.4],
    [w/4, h*0.6], [w*3/4, h*0.6],
    [w/2, h*0.8],
    [w/2, h*0.95]
    [w / 2, h * 0.08],
export function drawTree(ctx, w, h, lineColor, nodeColor, NUM) {
  const nodes = [
    [w / 2, h * 0.05],
=======
export function drawTree(ctx, w, h, lineColor, nodeColor, NUM) {
  const nodes = [
    [w / 2, h * 0.08],
>>>>>>> e69d1e52
    [w / 4, h * 0.2], [w * 3 / 4, h * 0.2],
    [w / 4, h * 0.4], [w / 2, h * 0.35], [w * 3 / 4, h * 0.4],
    [w / 4, h * 0.6], [w * 3 / 4, h * 0.6],
    [w / 2, h * 0.8],
    [w / 2, h * 0.95]
<<<<<<< HEAD
    [w / 2, h * 0.95],
=======
>>>>>>> e69d1e52
  ];

  const paths = [
    [0,1],[0,2],
    [1,3],[1,4],[2,4],[2,5],
    [3,4],[4,5],
    [3,6],[4,6],[4,7],[5,7],
<<<<<<< HEAD
    [6,8],[7,8],[8,9],
    [1,2],[3,5],[1,6],[2,7],[3,7],[5,6],[4,8]
    [0,1],[0,2],[1,3],[1,4],[2,4],[2,5],
    [3,4],[4,5],[3,6],[4,6],[4,7],[5,7],
    [6,8],[7,8],[8,9]
  ]; // 22 paths
  paths.forEach(([a,b]) => {
    [6,8],[7,8],[8,9],
    [3,5],[1,2],[6,7],[1,3],[2,5],[3,5],[4,8],[5,7],
    [1,2],[3,5],[4,8],[5,6],[6,7],[3,5],[2,5],[4,7]
=======
    [6,8],[7,8],[8,9],
    [1,2],[3,5],[1,6],[2,7],[3,7],[5,6],[4,8]
>>>>>>> e69d1e52
  ]; // 22 paths

    [0,1],[0,2],[1,2],
    [1,3],[2,4],[3,5],[4,5],
    [3,6],[4,6],[5,6],
    [5,7],[6,7],
    [6,8],[7,8],[8,9]
  const nodes = [
    [w/2, h*0.05],
    [w/4, h*0.2], [w*3/4, h*0.2],
    [w/4, h*0.4], [w/2, h*0.35], [w*3/4, h*0.4],
    [w/4, h*0.6], [w*3/4, h*0.6],
    [w/2, h*0.8],
    [w/2, h*0.95],
  ];

  const paths = [
    [0,1],[0,2],[1,2],[1,3],[2,5],[3,4],[5,4],[3,6],[5,7],[6,8],[7,8],
    [8,9],[1,4],[2,4],[3,5],[6,7],[1,6],[2,7],[4,6],[4,7],[0,4],[4,8]
  ]; // 22 paths

    [6,8],[7,8],[8,9]
  ]; // 22 paths

    [0,1],[0,2],[1,2],[1,3],[2,4],[3,4],[3,5],[4,5],
    [3,6],[4,7],[5,6],[5,7],[6,7],[6,8],[7,8],
    [6,9],[7,9],[8,9],[5,8],[2,5],[1,5],[0,5]
    [3,5],[1,2],[6,7],[1,3],[2,5],[4,8],[5,7]
  ]; // 22 paths

    [1,2],[3,5],[6,7],[1,3],[2,5],[4,8],[5,7]
  ]; // 22 paths

  ctx.strokeStyle = lineColor;
  ctx.lineWidth = 1.5;
  paths.forEach(([a, b]) => {
    const [x1, y1] = nodes[a];
    const [x2, y2] = nodes[b];
<<<<<<< HEAD
    ctx.beginPath();
    ctx.moveTo(x1, y1);
    ctx.lineTo(x2, y2);
    ctx.beginPath();
    ctx.moveTo(nodes[a][0] * w, nodes[a][1] * h);
    ctx.lineTo(nodes[b][0] * w, nodes[b][1] * h);
=======
    ctx.beginPath();
    ctx.moveTo(x1, y1);
    ctx.lineTo(x2, y2);
>>>>>>> e69d1e52
    ctx.stroke();
  });

  ctx.fillStyle = nodeColor;
  const r = Math.min(w, h) / NUM.NINETYNINE * NUM.SEVEN;
  nodes.forEach(([x,y]) => {

  const rNode = Math.min(w, h) / NUM.NINETYNINE * NUM.SEVEN;
  nodes.forEach(([x, y]) => {
<<<<<<< HEAD
    ctx.beginPath();
    ctx.arc(x, y, r, 0, Math.PI * 2);
  const rNode = Math.min(w, h) / NUM.NINETYNINE * NUM.SEVEN;
  nodes.forEach(([nx, ny]) => {
    ctx.beginPath();
    ctx.arc(nx * w, ny * h, rNode, 0, Math.PI * 2);
  const rNode = Math.min(w, h) / NUM.NINETYNINE * NUM.SEVEN;
  ctx.fillStyle = nodeColor;
  const r = Math.min(w, h) / NUM.NINETYNINE * NUM.SEVEN;
  ctx.fillStyle = nodeColor;
  nodes.forEach(([x,y]) => {
  nodes.forEach(([x, y]) => {
=======
>>>>>>> e69d1e52
    ctx.beginPath();
    ctx.arc(x * w, y * h, r, 0, Math.PI * 2);
  nodes.forEach(([x, y]) => {
    ctx.beginPath();
    ctx.arc(x * w, y * h, rNode, 0, Math.PI * 2);
    ctx.arc(x, y, r, 0, Math.PI * 2);
    ctx.fill();
  });

  ctx.restore();
}

// Layer 3: Fibonacci curve
<<<<<<< HEAD
// ND-safe: static logarithmic spiral, no motion
function drawFibonacci(ctx, width, height, color, NUM) {
  const phi = (1 + Math.sqrt(5)) / 2;
  const turns = NUM.THREE;
  const steps = NUM.THIRTYTHREE;
  const cx = width / NUM.THREE;
  const cy = height - height / NUM.THREE;
  ctx.strokeStyle = color;
  ctx.lineWidth = 2;
  ctx.beginPath();
  for (let i = 0; i <= steps; i++) {
    const t = (i / steps) * turns * Math.PI * 2;
    const r = (Math.min(width, height) / NUM.ONEFORTYFOUR) * Math.pow(phi, t / (Math.PI * 2));
    const x = cx + r * Math.cos(t);
    const y = cy - r * Math.sin(t);
    if (i === 0) ctx.moveTo(x, y); else ctx.lineTo(x, y);
// ND-safe: single logarithmic spiral
function drawFibonacci(ctx, w, h, color, NUM) {
  ctx.save();
  ctx.strokeStyle = color;
  ctx.lineWidth = 2;
  const PHI = (1 + Math.sqrt(5)) / 2; // Golden Ratio
  const steps = NUM.THIRTYTHREE;
  const scale = Math.min(w, h) / NUM.ONEFORTYFOUR * NUM.THIRTYTHREE;
  let angle = 0;
  let radius = scale;
  ctx.beginPath();
  for (let i = 0; i <= steps; i++) {
    const x = w / 2 + radius * Math.cos(angle);
    const y = h / 2 + radius * Math.sin(angle);
    if (i === 0) ctx.moveTo(x, y); else ctx.lineTo(x, y);
// ND-safe: single log spiral; uses the Golden Ratio
// ND-safe: single log spiral; Golden Ratio guides growth
// ND-safe: single log spiral, uses the Golden Ratio
export function drawFibonacci(ctx, w, h, color, NUM) {
  const PHI = (1 + Math.sqrt(5)) / 2; // Golden Ratio
  const steps = NUM.TWENTYTWO;
  const scale = Math.min(w, h) / NUM.ONEFORTYFOUR;
  const cx = w / 2;
  const cy = h / 2;
  let angle = 0;
  let radius = scale;

  let radius = scale;
  let angle = 0;
  ctx.strokeStyle = color;
  ctx.lineWidth = 2;
  ctx.beginPath();
// ND-safe: single log spiral, uses the Golden Ratio
export function drawFibonacci(ctx, w, h, color, NUM) {
  const PHI = (1 + Math.sqrt(5)) / 2; // Golden Ratio
  const steps = NUM.THIRTYTHREE;
  const scale = Math.min(w, h) / NUM.ONEFORTYFOUR;
  const cx = w / 2;
  const cy = h / 2;
  ctx.strokeStyle = color;
  ctx.lineWidth = 2;
  ctx.beginPath();
  let angle = 0;
  let radius = scale;
  ctx.moveTo(cx, cy);

  for (let i = 0; i < steps; i++) {
    const x = cx + radius * Math.cos(angle);
    const y = cy + radius * Math.sin(angle);
    ctx.lineTo(x, y);
    radius *= PHI;
    angle += Math.PI / NUM.SEVEN;
  }
  ctx.stroke();
  ctx.restore();
}

// Layer 4: Double-helix lattice
// ND-safe: static strands with crossbars
function drawHelix(ctx, w, h, strandColor, rungColor, NUM) {
  ctx.save();
  const turns = NUM.ELEVEN; // 11 turns
  const amp = w / NUM.THIRTYTHREE;
  const steps = NUM.NINETYNINE;

  // two strands
  [0, Math.PI].forEach(phase => {
    ctx.strokeStyle = strandColor;
    ctx.beginPath();
    for (let i = 0; i <= steps; i++) {
      const t = i / steps;
      const x = w / 2 + amp * Math.sin(turns * 2 * Math.PI * t + phase);
}

// Layer 4: Double-helix lattice
// ND-safe: static lattice, no oscillation
export function drawHelix(ctx, w, h, color1, color2, NUM) {
  const amplitude = w / NUM.THIRTYTHREE;
  const steps = NUM.NINETYNINE;
  ctx.lineWidth = 1.5;

  ctx.strokeStyle = color1;
  ctx.beginPath();
  for (let i = 0; i <= steps; i++) {
    const t = i / steps;
    const x = w / 2 + amplitude * Math.sin(NUM.ELEVEN * t * Math.PI);
    const y = t * h;
    if (i === 0) ctx.moveTo(x, y); else ctx.lineTo(x, y);
  }
  ctx.stroke();

  ctx.strokeStyle = color2;
  ctx.beginPath();
  for (let i = 0; i <= steps; i++) {
    const t = i / steps;
    const x = w / 2 + amplitude * Math.sin(NUM.ELEVEN * t * Math.PI + Math.PI);
    const y = t * h;
    if (i === 0) ctx.moveTo(x, y); else ctx.lineTo(x, y);
  }
  ctx.stroke();

  ctx.strokeStyle = color1;
  for (let i = 0; i <= NUM.THIRTYTHREE; i++) {
    const t = i / NUM.THIRTYTHREE;
    const y = t * h;
    const x1 = w / 2 + amplitude * Math.sin(NUM.ELEVEN * t * Math.PI);
    const x2 = w / 2 + amplitude * Math.sin(NUM.ELEVEN * t * Math.PI + Math.PI);
    ctx.beginPath();
    ctx.moveTo(x1, y);
    ctx.lineTo(x2, y);
    ctx.stroke();
  }
// ND-safe: single log spiral, uses the Golden Ratio
// ND-safe: single log spiral; Golden Ratio governs growth.
=======
// ND-safe: single log spiral, uses the Golden Ratio
>>>>>>> e69d1e52
export function drawFibonacci(ctx, w, h, color, NUM) {
// ND-safe: single log spiral, uses the Golden Ratio
function drawFibonacci(ctx, w, h, color, NUM) {
  const PHI = (1 + Math.sqrt(5)) / 2; // Golden Ratio
  const steps = NUM.TWENTYTWO;
  const scale = Math.min(w, h) / NUM.ONEFORTYFOUR;
  const cx = w / 2;
  const cy = h / 2;
  ctx.save();
  ctx.strokeStyle = color;
  ctx.lineWidth = 2;
  ctx.beginPath();
  ctx.moveTo(cx, cy);
  let angle = 0;
  let radius = scale;
// ND-safe: static logarithmic spiral using the Golden Ratio.
function drawFibonacci(ctx, w, h, color, NUM) {
  const PHI = (1 + Math.sqrt(5)) / 2;
  const steps = NUM.THIRTYTHREE;
  const scale = Math.min(w, h) / NUM.ONEFORTYFOUR;

  let angle = 0;
  let radius = scale;
  const cx = w / 2;
  const cy = h / 2;
  ctx.strokeStyle = color;
  ctx.lineWidth = 1;
  ctx.beginPath();
  ctx.moveTo(cx, cy);

  ctx.strokeStyle = color;
  ctx.lineWidth = 2;
  ctx.beginPath();
  for (let i = 0; i < steps; i++) {
    const x = cx + radius * Math.cos(angle);
    const y = cy + radius * Math.sin(angle);
    if (i === 0) ctx.moveTo(x, y); else ctx.lineTo(x, y);
    radius *= PHI;
// ND-safe: single log spiral; static
export function drawFibonacci(ctx, w, h, color, NUM) {
  const PHI = (1 + Math.sqrt(5)) / 2; // Golden Ratio
  const steps = NUM.THIRTYTHREE; // 33 points
  const scale = Math.min(w, h) / NUM.ONEFORTYFOUR * NUM.THREE;
  let angle = 0;
  let radius = scale;
  ctx.strokeStyle = color;
  ctx.lineWidth = 2;
  ctx.beginPath();
// ND-safe: single log spiral; static
export function drawFibonacci(ctx, w, h, color, NUM) {
  const PHI = (1 + Math.sqrt(5)) / 2; // Golden Ratio
  const steps = NUM.THIRTYTHREE; // 33 points
  const scale = Math.min(w, h) / NUM.ONEFORTYFOUR * NUM.THREE;
  let angle = 0;
  let radius = scale;
  ctx.strokeStyle = color;
  ctx.lineWidth = 2;
  ctx.beginPath();
  let x = w/2 + radius * Math.cos(angle);
  let y = h/2 + radius * Math.sin(angle);
  ctx.moveTo(x, y);
  for (let i = 1; i <= steps; i++) {
    angle += Math.PI / NUM.SEVEN;
// ND-safe: single log spiral, uses the Golden Ratio
export function drawFibonacci(ctx, w, h, color, NUM) {
  const PHI = (1 + Math.sqrt(5)) / 2; // Golden Ratio
  const steps = NUM.TWENTYTWO;
  const scale = Math.min(w, h) / NUM.ONEFORTYFOUR;

  let angle = 0;
  let radius = scale;
  const cx = w / 2;
  const cy = h / 2;

  ctx.strokeStyle = color;
  ctx.lineWidth = 2;
  ctx.beginPath();
  for (let i = 0; i < steps; i++) {
    const x = cx + radius * Math.cos(angle);
    const y = cy + radius * Math.sin(angle);
    if (i === 0) ctx.moveTo(x, y); else ctx.lineTo(x, y);
    radius *= PHI;
    angle += Math.PI / NUM.SEVEN;
  }
  ctx.stroke();
  ctx.save();
  const PHI = (1 + Math.sqrt(5)) / 2; // Golden Ratio
  const steps = NUM.THIRTYTHREE;
  const scale = Math.min(w, h) / NUM.ONEFORTYFOUR * NUM.THIRTYTHREE;
  let angle = 0;
  let radius = scale;
  ctx.strokeStyle = color;
  ctx.lineWidth = 2;
  ctx.beginPath();
  ctx.moveTo(w/2, h/2);
  for (let i = 0; i < steps; i++) {
    const x = w/2 + radius * Math.cos(angle);
    const y = h/2 + radius * Math.sin(angle);
    x = w/2 + radius * Math.cos(angle);
    y = h/2 + radius * Math.sin(angle);
    ctx.lineTo(x, y);
    radius *= PHI;
    angle += Math.PI / NUM.SEVEN;
  }
  ctx.stroke();
  ctx.restore();
  }
  ctx.stroke();
}

// Layer 4: Double-helix lattice
// ND-safe: two static sine strands with gentle lattice rungs
function drawHelix(ctx, width, height, colorA, colorB, NUM) {
  const steps = NUM.NINETYNINE;
  const amp = height / NUM.ELEVEN;
  ctx.lineWidth = 2;

  // Strand A
  ctx.strokeStyle = colorA;
  ctx.beginPath();
  for (let i = 0; i <= steps; i++) {
    const x = (i / steps) * width;
    const y = height / 2 + Math.sin((i / steps) * NUM.THREE * Math.PI * 2) * amp;
    if (i === 0) ctx.moveTo(x, y); else ctx.lineTo(x, y);
// ND-safe: static lattice without oscillation
<<<<<<< HEAD
export function drawHelix(ctx, w, h, color1, color2, NUM) {
  ctx.save();
  const turns = NUM.NINETYNINE / NUM.NINE; // 11 turns
  const amplitude = h / 4;
  const turns = NUM.ELEVEN;
  const step = w / NUM.ONEFORTYFOUR;
  const amplitude = h / 4;

// ND-safe: static lattice, no oscillation
export function drawHelix(ctx, w, h, color1, color2, NUM) {
// ND-safe: static lattice, no oscillation
export function drawHelix(ctx, w, h, color1, color2, NUM) {
  const turns = NUM.ELEVEN; // 11 turns
  const amplitude = h / NUM.NINE;
  const step = w / NUM.NINETYNINE;
  ctx.lineWidth = 1.5;

  ctx.strokeStyle = color1;
  ctx.beginPath();
  for (let x = 0; x <= w; x += step) {
    const y = h/2 + amplitude * Math.sin((turns * 2 * Math.PI * x) / w);
    if (x === 0) ctx.moveTo(x, y); else ctx.lineTo(x, y);
  }
  ctx.stroke();

  ctx.strokeStyle = color2;
  ctx.beginPath();
  for (let x = 0; x <= w; x += step) {
    const y = h/2 + amplitude * Math.sin((turns * 2 * Math.PI * x) / w + Math.PI);
    if (x === 0) ctx.moveTo(x, y); else ctx.lineTo(x, y);
    }
  ctx.stroke();
export function drawHelix(ctx, w, h, colorA, colorB, NUM) {
  ctx.save();
  const amplitude = w / NUM.THIRTYTHREE;
  const steps = NUM.NINETYNINE;
  const strands = [
    { phase: 0, color: colorA },
    { phase: Math.PI, color: colorB }
  ];
  strands.forEach(({ phase, color }) => {
    ctx.strokeStyle = color;
  const amplitude = w / NUM.THIRTYTHREE;
  const steps = NUM.NINETYNINE;
  ctx.lineWidth = 1.5;

  [0, Math.PI].forEach((phase, idx) => {
    ctx.strokeStyle = idx === 0 ? color1 : color2;
    ctx.beginPath();
    for (let i = 0; i <= steps; i++) {
      const t = i / steps;
      const x = w / 2 + amplitude * Math.sin(NUM.ELEVEN * t * Math.PI + phase);
  const amplitude = w / NUM.THIRTYTHREE;
  const steps = NUM.NINETYNINE;
  const cx = w / 2;

  ctx.lineWidth = 1.5;
  [0, Math.PI].forEach(phase => {
    ctx.strokeStyle = color1;
    ctx.beginPath();
    for (let i = 0; i <= steps; i++) {
      const t = i / steps;
      const x = cx + amplitude * Math.sin(NUM.ELEVEN * t * Math.PI + phase);
      const y = t * h;
      if (i === 0) ctx.moveTo(x, y); else ctx.lineTo(x, y);
    }
    ctx.stroke();
  });

  // crossbars
  ctx.strokeStyle = rungColor;
  for (let i = 0; i <= NUM.THIRTYTHREE; i++) {
    const t = i / NUM.THIRTYTHREE;
    const y = t * h;
    const x1 = w / 2 + amp * Math.sin(turns * 2 * Math.PI * t);
    const x2 = w / 2 + amp * Math.sin(turns * 2 * Math.PI * t + Math.PI);
  ctx.restore();
export function drawHelix(ctx, w, h, colorA, colorB, NUM) {
  const amplitude = w / NUM.THIRTYTHREE;
  const steps = NUM.NINETYNINE;
  [colorA, colorB].forEach((color, i) => {
    ctx.strokeStyle = color;
    ctx.lineWidth = 1;
    ctx.beginPath();
    for (let s = 0; s <= steps; s++) {
      const t = s / steps;
      const x = w/2 + amplitude * Math.sin(NUM.ELEVEN * t * Math.PI + i * Math.PI);
      const y = t * h;
      if (s === 0) ctx.moveTo(x, y); else ctx.lineTo(x, y);
    }
    ctx.stroke();
  });

  ctx.strokeStyle = color2;
  for (let i = 0; i <= NUM.THIRTYTHREE; i++) {
    const t = i / NUM.THIRTYTHREE;
    const y = t * h;
    const x1 = w / 2 + amplitude * Math.sin(NUM.ELEVEN * t * Math.PI);
    const x2 = w / 2 + amplitude * Math.sin(NUM.ELEVEN * t * Math.PI + Math.PI);
  ctx.strokeStyle = color2;
  for (let i = 0; i <= NUM.THIRTYTHREE; i++) {
    const t = i / NUM.THIRTYTHREE;
    const y = t * h;
    const x1 = cx + amplitude * Math.sin(NUM.ELEVEN * t * Math.PI);
    const x2 = cx + amplitude * Math.sin(NUM.ELEVEN * t * Math.PI + Math.PI);
    ctx.beginPath();
    ctx.moveTo(x1, y);
    ctx.lineTo(x2, y);
    ctx.stroke();
  }
}
function drawHelix(ctx, w, h, color1, color2, NUM) {
// ND-safe: two static strands with rungs; no oscillation.
=======
>>>>>>> e69d1e52
export function drawHelix(ctx, w, h, color1, color2, NUM) {
  const turns = NUM.NINETYNINE / NUM.NINE; // 11 turns
  const amp = h / 4;
  const step = w / NUM.ONEFORTYFOUR;
  ctx.lineWidth = 1.5;

// Layer 4: Double-helix lattice
// ND-safe: two static strands with cross rungs; no oscillation.
function drawHelix(ctx, w, h, colorA, colorB, NUM) {
  const turns = NUM.ELEVEN;
  const amplitude = w / NUM.THIRTYTHREE;
  const steps = NUM.NINETYNINE;
  ctx.lineWidth = 1;
  [colorA, colorB].forEach((col, idx) => {
    ctx.strokeStyle = col;
    ctx.beginPath();
    for (let i = 0; i <= steps; i++) {
      const t = i / steps;
      const x = w / 2 + amplitude * Math.sin(turns * t * Math.PI * 2 + idx * Math.PI);
      const y = t * h;
      if (i === 0) ctx.moveTo(x, y); else ctx.lineTo(x, y);
    }
    ctx.stroke();
  });
  ctx.strokeStyle = colorB;
  for (let i = 0; i <= NUM.THIRTYTHREE; i++) {
    const t = i / NUM.THIRTYTHREE;
    const y = t * h;
    const x1 = w / 2 + amplitude * Math.sin(turns * t * Math.PI * 2);
    const x2 = w / 2 + amplitude * Math.sin(turns * t * Math.PI * 2 + Math.PI);
    ctx.beginPath();
    ctx.moveTo(x1, y);
    ctx.lineTo(x2, y);
    ctx.stroke();
  ctx.strokeStyle = color1;
  ctx.beginPath();
  for (let x = 0; x <= w; x += step) {
    const y = h/2 + amp * Math.sin((turns * 2 * Math.PI * x) / w);
    if (x === 0) ctx.moveTo(x, y); else ctx.lineTo(x, y);
  }
  ctx.restore();
}

  // Strand B (phase-shifted)
  ctx.strokeStyle = colorB;
  ctx.beginPath();
  for (let i = 0; i <= steps; i++) {
    const x = (i / steps) * width;
    const y = height / 2 + Math.sin((i / steps) * NUM.THREE * Math.PI * 2 + Math.PI) * amp;
    if (i === 0) ctx.moveTo(x, y); else ctx.lineTo(x, y);
  for (let x = 0; x <= w; x += step) {
    const y = h/2 + amp * Math.sin((turns * 2 * Math.PI * x) / w + Math.PI);
    if (x === 0) ctx.moveTo(x, y); else ctx.lineTo(x, y);
  }
  ctx.stroke();

  // Lattice rungs
  ctx.strokeStyle = colorA;
  for (let i = 0; i <= steps; i += NUM.SEVEN) {
    const x = (i / steps) * width;
    const y1 = height / 2 + Math.sin((i / steps) * NUM.THREE * Math.PI * 2) * amp;
    const y2 = height / 2 + Math.sin((i / steps) * NUM.THREE * Math.PI * 2 + Math.PI) * amp;
    ctx.beginPath();
    ctx.moveTo(x, y1);
    ctx.lineTo(x, y2);
    ctx.stroke();
  }
export { drawVesica, drawTree, drawFibonacci, drawHelix };
  ctx.restore();
}
<|MERGE_RESOLUTION|>--- conflicted
+++ resolved
@@ -8,7 +8,6 @@
     1) Vesica field (intersecting circles)
     2) Tree-of-Life scaffold (10 sephirot + 22 paths)
     3) Fibonacci curve (log spiral polyline)
-<<<<<<< HEAD
     4) Double-helix lattice (two phase-shifted strands)
 */
 
@@ -112,18 +111,15 @@
 
 export function renderHelix(ctx, { width, height, palette, NUM }) {
   // Fill background first to avoid flashes
-=======
     4) Double-helix lattice (two phase-shifted strands)
 */
 
 export function renderHelix(ctx, { width, height, palette, NUM }) {
   // ND-safe: fill background first to avoid flashes
->>>>>>> e69d1e52
   ctx.fillStyle = palette.bg;
   ctx.fillRect(0, 0, width, height);
 
   // Layer order preserves contemplative depth
-<<<<<<< HEAD
     3) Fibonacci curve (log spiral polyline; static)
     4) Double-helix lattice (two phase-shifted strands)
 
@@ -162,8 +158,6 @@
   ctx.fillStyle = palette.bg;
   ctx.fillRect(0, 0, width, height);
 
-=======
->>>>>>> e69d1e52
   drawVesica(ctx, width, height, palette.layers[0], NUM);
   drawTree(ctx, width, height, palette.layers[1], palette.layers[2], NUM);
   drawFibonacci(ctx, width, height, palette.layers[3], NUM);
@@ -174,7 +168,6 @@
 // ND-safe: static intersecting circles
 function drawVesica(ctx, w, h, color, NUM) {
 // ND-safe: static intersecting circles, soft lines
-<<<<<<< HEAD
 function drawVesica(ctx, width, height, color, NUM) {
   const r = Math.min(width, height) / NUM.THREE;
   const step = r / NUM.NINE;
@@ -184,8 +177,6 @@
   for (let i = -NUM.THREE; i <= NUM.THREE; i++) {
     const cx = width / 2 + i * step * NUM.SEVEN;
 // ND-safe: static intersecting circles, soft lines.
-=======
->>>>>>> e69d1e52
 export function drawVesica(ctx, w, h, color, NUM) {
   ctx.save();
   ctx.strokeStyle = color;
@@ -222,7 +213,6 @@
 
 // Layer 2: Tree-of-Life scaffold
 // ND-safe: nodes and paths only, no flashing
-<<<<<<< HEAD
 function drawTree(ctx, width, height, pathColor, nodeColor, NUM) {
   const r = width / NUM.NINETYNINE;
 export function drawTree(ctx, w, h, lineColor, nodeColor, NUM) {
@@ -323,20 +313,15 @@
 export function drawTree(ctx, w, h, lineColor, nodeColor, NUM) {
   const nodes = [
     [w / 2, h * 0.05],
-=======
 export function drawTree(ctx, w, h, lineColor, nodeColor, NUM) {
   const nodes = [
     [w / 2, h * 0.08],
->>>>>>> e69d1e52
     [w / 4, h * 0.2], [w * 3 / 4, h * 0.2],
     [w / 4, h * 0.4], [w / 2, h * 0.35], [w * 3 / 4, h * 0.4],
     [w / 4, h * 0.6], [w * 3 / 4, h * 0.6],
     [w / 2, h * 0.8],
     [w / 2, h * 0.95]
-<<<<<<< HEAD
     [w / 2, h * 0.95],
-=======
->>>>>>> e69d1e52
   ];
 
   const paths = [
@@ -344,7 +329,6 @@
     [1,3],[1,4],[2,4],[2,5],
     [3,4],[4,5],
     [3,6],[4,6],[4,7],[5,7],
-<<<<<<< HEAD
     [6,8],[7,8],[8,9],
     [1,2],[3,5],[1,6],[2,7],[3,7],[5,6],[4,8]
     [0,1],[0,2],[1,3],[1,4],[2,4],[2,5],
@@ -355,10 +339,8 @@
     [6,8],[7,8],[8,9],
     [3,5],[1,2],[6,7],[1,3],[2,5],[3,5],[4,8],[5,7],
     [1,2],[3,5],[4,8],[5,6],[6,7],[3,5],[2,5],[4,7]
-=======
     [6,8],[7,8],[8,9],
     [1,2],[3,5],[1,6],[2,7],[3,7],[5,6],[4,8]
->>>>>>> e69d1e52
   ]; // 22 paths
 
     [0,1],[0,2],[1,2],
@@ -397,18 +379,15 @@
   paths.forEach(([a, b]) => {
     const [x1, y1] = nodes[a];
     const [x2, y2] = nodes[b];
-<<<<<<< HEAD
     ctx.beginPath();
     ctx.moveTo(x1, y1);
     ctx.lineTo(x2, y2);
     ctx.beginPath();
     ctx.moveTo(nodes[a][0] * w, nodes[a][1] * h);
     ctx.lineTo(nodes[b][0] * w, nodes[b][1] * h);
-=======
     ctx.beginPath();
     ctx.moveTo(x1, y1);
     ctx.lineTo(x2, y2);
->>>>>>> e69d1e52
     ctx.stroke();
   });
 
@@ -418,7 +397,6 @@
 
   const rNode = Math.min(w, h) / NUM.NINETYNINE * NUM.SEVEN;
   nodes.forEach(([x, y]) => {
-<<<<<<< HEAD
     ctx.beginPath();
     ctx.arc(x, y, r, 0, Math.PI * 2);
   const rNode = Math.min(w, h) / NUM.NINETYNINE * NUM.SEVEN;
@@ -431,8 +409,6 @@
   ctx.fillStyle = nodeColor;
   nodes.forEach(([x,y]) => {
   nodes.forEach(([x, y]) => {
-=======
->>>>>>> e69d1e52
     ctx.beginPath();
     ctx.arc(x * w, y * h, r, 0, Math.PI * 2);
   nodes.forEach(([x, y]) => {
@@ -446,7 +422,6 @@
 }
 
 // Layer 3: Fibonacci curve
-<<<<<<< HEAD
 // ND-safe: static logarithmic spiral, no motion
 function drawFibonacci(ctx, width, height, color, NUM) {
   const phi = (1 + Math.sqrt(5)) / 2;
@@ -577,9 +552,7 @@
   }
 // ND-safe: single log spiral, uses the Golden Ratio
 // ND-safe: single log spiral; Golden Ratio governs growth.
-=======
 // ND-safe: single log spiral, uses the Golden Ratio
->>>>>>> e69d1e52
 export function drawFibonacci(ctx, w, h, color, NUM) {
 // ND-safe: single log spiral, uses the Golden Ratio
 function drawFibonacci(ctx, w, h, color, NUM) {
@@ -705,7 +678,6 @@
     const y = height / 2 + Math.sin((i / steps) * NUM.THREE * Math.PI * 2) * amp;
     if (i === 0) ctx.moveTo(x, y); else ctx.lineTo(x, y);
 // ND-safe: static lattice without oscillation
-<<<<<<< HEAD
 export function drawHelix(ctx, w, h, color1, color2, NUM) {
   ctx.save();
   const turns = NUM.NINETYNINE / NUM.NINE; // 11 turns
@@ -819,8 +791,6 @@
 }
 function drawHelix(ctx, w, h, color1, color2, NUM) {
 // ND-safe: two static strands with rungs; no oscillation.
-=======
->>>>>>> e69d1e52
 export function drawHelix(ctx, w, h, color1, color2, NUM) {
   const turns = NUM.NINETYNINE / NUM.NINE; // 11 turns
   const amp = h / 4;
