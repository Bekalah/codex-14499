--- conflicted
+++ resolved
@@ -9,13 +9,10 @@
     4) Double-helix lattice (two phase-shifted strands)
   Notes:
     - No motion or animation.
-<<<<<<< HEAD
     - All geometry parameterized by numerology constants.
     - Golden Ratio used in Fibonacci curve.
-=======
     - Geometry uses numerology constants.
     - Golden Ratio used for Fibonacci curve.
->>>>>>> f3f577fd
 */
 
 export function renderHelix(ctx, opts) {
@@ -76,11 +73,8 @@
     ctx.lineTo(x2*width, y2*height);
   });
   ctx.stroke();
-<<<<<<< HEAD
   nodes.forEach(([nx,ny])=>{
-=======
   nodes.forEach(([nx, ny]) => {
->>>>>>> f3f577fd
     ctx.beginPath();
     ctx.arc(nx*width, ny*height, r, 0, Math.PI*2);
     ctx.fill();
