--- conflicted
+++ resolved
@@ -21,7 +21,6 @@
     2) Tree-of-Life scaffold (10 sephirot + 22 paths; simplified layout)
     3) Fibonacci curve (log spiral polyline; static)
     4) Double-helix lattice (two phase-shifted strands)
-<<<<<<< HEAD
 
     3) Fibonacci curve (log spiral)
     4) Double-helix lattice (two phase-shifted strands)
@@ -113,7 +112,6 @@
   ctx.fillRect(0, 0, width, height);
 
   // layer order preserves contemplative depth
-=======
 
   ND-safe notes:
     - No motion or animation.
@@ -126,7 +124,6 @@
   ctx.fillStyle = palette.bg;
   ctx.fillRect(0, 0, width, height);
 
->>>>>>> 49c7b379
   drawVesica(ctx, width, height, palette.layers[0], NUM);
   drawTree(ctx, width, height, palette.layers[1], palette.layers[2], NUM);
   drawFibonacci(ctx, width, height, palette.layers[3], NUM);
@@ -171,7 +168,6 @@
 
 // Layer 2: Tree-of-Life scaffold
 // ND-safe: nodes and paths only, no flashing
-<<<<<<< HEAD
 function drawTree(ctx, w, h, lineColor, nodeColor, NUM) {
   ctx.save();
   ctx.strokeStyle = lineColor;
@@ -237,9 +233,7 @@
   ctx.fillStyle = nodeColor;
 
   ctx.save();
-=======
 export function drawTree(ctx, w, h, lineColor, nodeColor, NUM) {
->>>>>>> 49c7b379
   const nodes = [
     [w/2, h*0.05],
     [w/4, h*0.2], [w*3/4, h*0.2],
@@ -263,7 +257,6 @@
   paths.forEach(([a,b]) => {
     [6,8],[7,8],[8,9],
     [3,5],[1,2],[6,7],[1,3],[2,5],[3,5],[4,8],[5,7],
-<<<<<<< HEAD
   ]; // 22 paths
 
     [0,1],[0,2],[1,2],
@@ -291,8 +284,6 @@
     [0,1],[0,2],[1,2],[1,3],[2,4],[3,4],[3,5],[4,5],
     [3,6],[4,7],[5,6],[5,7],[6,7],[6,8],[7,8],
     [6,9],[7,9],[8,9],[5,8],[2,5],[1,5],[0,5]
-=======
->>>>>>> 49c7b379
   ]; // 22 paths
 
   ctx.strokeStyle = lineColor;
@@ -332,7 +323,6 @@
 }
 
 // Layer 3: Fibonacci curve
-<<<<<<< HEAD
 // ND-safe: single logarithmic spiral
 function drawFibonacci(ctx, w, h, color, NUM) {
   ctx.save();
@@ -433,8 +423,6 @@
     ctx.lineTo(x2, y);
     ctx.stroke();
   }
-=======
->>>>>>> 49c7b379
 // ND-safe: single log spiral, uses the Golden Ratio
 export function drawFibonacci(ctx, w, h, color, NUM) {
   const PHI = (1 + Math.sqrt(5)) / 2; // Golden Ratio
