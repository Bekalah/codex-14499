--- conflicted
+++ resolved
@@ -7,7 +7,6 @@
     2) Tree-of-Life scaffold (10 sephirot + 22 paths)
     3) Fibonacci curve (log spiral polyline; static)
     4) Double-helix lattice (two phase-shifted strands with crossbars)
-<<<<<<< HEAD
 */
 
 function drawVesica(ctx, w, h, color, NUM) {
@@ -27,7 +26,6 @@
       ctx.stroke();
     });
   });
-=======
 
   ND-safe: no motion, calm contrast, small pure functions.
 */
@@ -52,24 +50,20 @@
       ctx.stroke();
     }
   }
->>>>>>> b12b0f25
   ctx.restore();
 }
 
 function drawTree(ctx, w, h, lineColor, nodeColor, NUM) {
-<<<<<<< HEAD
   // ND-safe: nodes and straight paths only
   ctx.save();
   const nodes = [
     [w / 2, h * 0.08],
-=======
   // ND-safe: static nodes and paths only
   ctx.save();
   ctx.strokeStyle = lineColor;
   ctx.fillStyle = nodeColor;
   const nodes = [
     [w / 2, h * 0.05],
->>>>>>> b12b0f25
     [w / 4, h * 0.2], [w * 3 / 4, h * 0.2],
     [w / 4, h * 0.4], [w / 2, h * 0.35], [w * 3 / 4, h * 0.4],
     [w / 4, h * 0.6], [w * 3 / 4, h * 0.6],
@@ -78,7 +72,6 @@
   ];
   const paths = [
     [0,1],[0,2],[1,2],
-<<<<<<< HEAD
     [1,3],[1,4],[2,4],[2,5],
     [3,4],[4,5],
     [3,6],[4,6],[4,7],[5,7],
@@ -101,7 +94,6 @@
 
   ctx.fillStyle = nodeColor;
   const r = w / NUM.NINETYNINE;
-=======
     [1,3],[2,5],[3,4],[4,5],
     [3,6],[4,6],[5,6],
     [5,7],[6,7],
@@ -117,7 +109,6 @@
     ctx.stroke();
   });
   const r = Math.min(w, h) / NUM.ONEFORTYFOUR * NUM.THREE;
->>>>>>> b12b0f25
   nodes.forEach(([x,y]) => {
     ctx.beginPath();
     ctx.arc(x, y, r, 0, Math.PI * 2);
@@ -126,13 +117,10 @@
   ctx.restore();
 }
 
-<<<<<<< HEAD
 function drawFibonacci(ctx, w, h, palette, NUM) {
   // ND-safe: static logarithmic spiral
-=======
 function drawFibonacci(ctx, w, h, color, NUM) {
   // ND-safe: static logarithmic spiral, Golden Ratio governs growth
->>>>>>> b12b0f25
   ctx.save();
   ctx.strokeStyle = color;
   ctx.lineWidth = 2;
@@ -157,7 +145,6 @@
 }
 
 function drawHelix(ctx, w, h, strandColor, rungColor, NUM) {
-<<<<<<< HEAD
   // ND-safe: two static strands with crossbars
   ctx.save();
   ctx.lineWidth = 1;
@@ -165,14 +152,12 @@
   const steps = NUM.NINETYNINE;
   const cx = w / 2;
 
-=======
   // ND-safe: static double-helix lattice, no oscillation
   ctx.save();
   const amp = w / NUM.THIRTYTHREE;
   const steps = NUM.NINETYNINE;
   const cx = w / 2;
   ctx.lineWidth = 1.5;
->>>>>>> b12b0f25
   [0, Math.PI].forEach(phase => {
     ctx.strokeStyle = strandColor;
     ctx.beginPath();
@@ -182,7 +167,6 @@
       const y = t * h;
       if (i === 0) ctx.moveTo(x, y); else ctx.lineTo(x, y);
     }
-<<<<<<< HEAD
     ctx.stroke();
   });
 
@@ -196,7 +180,6 @@
     ctx.moveTo(x1, y);
     ctx.lineTo(x2, y);
     ctx.stroke();
-=======
     ctx.stroke();
   });
   ctx.strokeStyle = rungColor;
@@ -209,26 +192,22 @@
     ctx.moveTo(x1, y);
     ctx.lineTo(x2, y);
     ctx.stroke();
->>>>>>> b12b0f25
   }
   ctx.restore();
 }
 
 export function renderHelix(ctx, { width, height, palette, NUM }) {
-<<<<<<< HEAD
   ctx.fillStyle = palette.bg;
   ctx.fillRect(0, 0, width, height);
 
   drawVesica(ctx, width, height, palette.layers[0], NUM);
   drawTree(ctx, width, height, palette.layers[1], palette.layers[2], NUM);
   drawFibonacci(ctx, width, height, palette, NUM);
-=======
   // ND-safe: layers rendered in fixed order, no motion
   ctx.clearRect(0, 0, width, height);
   drawVesica(ctx, width, height, palette.layers[0], NUM);
   drawTree(ctx, width, height, palette.layers[1], palette.layers[2], NUM);
   drawFibonacci(ctx, width, height, palette.layers[3], NUM);
->>>>>>> b12b0f25
   drawHelix(ctx, width, height, palette.layers[4], palette.layers[5], NUM);
 }
 
