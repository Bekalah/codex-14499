--- conflicted
+++ resolved
@@ -1,8 +1,5 @@
-<<<<<<< HEAD
 // Per Texturas Numerorum, Spira Loquitur.
 // Per Texturas Numerorum, Spira Loquitur. //
-=======
->>>>>>> 38a3a8a4
 /*
   helix-renderer.mjs
   ND-safe static renderer for layered sacred geometry.
@@ -25,7 +22,6 @@
     3) Fibonacci curve (log spiral polyline; static)
     4) Double-helix lattice (two phase-shifted strands)
 
-<<<<<<< HEAD
     3) Fibonacci curve (log spiral)
     4) Double-helix lattice (two phase-shifted strands)
   ND-safe choices: no motion, calm colors, clear separation.
@@ -98,21 +94,18 @@
   Why: preserves contemplative depth without motion or external libs.
 */
 
-=======
   ND-safe:
     - No motion or animation.
     - Soft palette passed from palette.json or default.
     - Drawing order preserves contemplative depth.
 */
 
->>>>>>> 38a3a8a4
 export function renderHelix(ctx, { width, height, palette, NUM }) {
   // Fill background first to avoid flashes
   ctx.fillStyle = palette.bg;
   ctx.fillRect(0, 0, width, height);
 
   // Layer order preserves contemplative depth
-<<<<<<< HEAD
     3) Fibonacci curve (log spiral polyline; static)
     4) Double-helix lattice (two phase-shifted strands)
 
@@ -140,8 +133,6 @@
   ctx.fillStyle = palette.bg;
   ctx.fillRect(0, 0, width, height);
 
-=======
->>>>>>> 38a3a8a4
   drawVesica(ctx, width, height, palette.layers[0], NUM);
   drawTree(ctx, width, height, palette.layers[1], palette.layers[2], NUM);
   drawFibonacci(ctx, width, height, palette.layers[3], NUM);
@@ -158,16 +149,12 @@
   ctx.lineWidth = 2;
 function drawVesica(ctx, w, h, color, NUM) {
   const r = Math.min(w, h) / NUM.THREE;
-<<<<<<< HEAD
   const step = r / NUM.NINE;
-=======
   const offset = r / NUM.THREE;
->>>>>>> 38a3a8a4
   const cy = h / 2;
 
   ctx.strokeStyle = color;
   ctx.lineWidth = 2;
-<<<<<<< HEAD
   ctx.beginPath();
   ctx.arc(cx1, cy, r, 0, Math.PI * 2);
   ctx.arc(cx2, cy, r, 0, Math.PI * 2);
@@ -181,8 +168,6 @@
   const r = Math.min(w, h) / NUM.THREE;
   const offset = r / NUM.NINE;
   const cy = h / 2;
-=======
->>>>>>> 38a3a8a4
   for (let i = -NUM.THREE; i <= NUM.THREE; i++) {
     const cx = w / 2 + i * offset * NUM.SEVEN;
     ctx.beginPath();
@@ -194,7 +179,6 @@
 
 // Layer 2: Tree-of-Life scaffold
 // ND-safe: nodes and paths only, no flashing
-<<<<<<< HEAD
 function drawTree(ctx, w, h, lineColor, nodeColor, NUM) {
   ctx.save();
   ctx.strokeStyle = lineColor;
@@ -269,20 +253,15 @@
     [w/2, h*0.8],
     [w/2, h*0.95]
     [w / 2, h * 0.08],
-=======
 export function drawTree(ctx, w, h, lineColor, nodeColor, NUM) {
   const nodes = [
     [w / 2, h * 0.05],
->>>>>>> 38a3a8a4
     [w / 4, h * 0.2], [w * 3 / 4, h * 0.2],
     [w / 4, h * 0.4], [w / 2, h * 0.35], [w * 3 / 4, h * 0.4],
     [w / 4, h * 0.6], [w * 3 / 4, h * 0.6],
     [w / 2, h * 0.8],
-<<<<<<< HEAD
     [w / 2, h * 0.95]
-=======
     [w / 2, h * 0.95],
->>>>>>> 38a3a8a4
   ];
 
   const paths = [
@@ -292,7 +271,6 @@
   ]; // 22 paths
   paths.forEach(([a,b]) => {
     [6,8],[7,8],[8,9],
-<<<<<<< HEAD
     [3,5],[1,2],[6,7],[1,3],[2,5],[3,5],[4,8],[5,7],
   ]; // 22 paths
 
@@ -324,11 +302,9 @@
     [3,5],[1,2],[6,7],[1,3],[2,5],[4,8],[5,7]
   ]; // 22 paths
 
-=======
     [1,2],[3,5],[6,7],[1,3],[2,5],[4,8],[5,7]
   ]; // 22 paths
 
->>>>>>> 38a3a8a4
   ctx.strokeStyle = lineColor;
   ctx.lineWidth = 1.5;
   paths.forEach(([a, b]) => {
@@ -351,11 +327,8 @@
     ctx.beginPath();
     ctx.arc(nx * w, ny * h, rNode, 0, Math.PI * 2);
   const rNode = Math.min(w, h) / NUM.NINETYNINE * NUM.SEVEN;
-<<<<<<< HEAD
   ctx.fillStyle = nodeColor;
   nodes.forEach(([x,y]) => {
-=======
->>>>>>> 38a3a8a4
   nodes.forEach(([x, y]) => {
     ctx.beginPath();
     ctx.arc(x * w, y * h, r, 0, Math.PI * 2);
@@ -369,7 +342,6 @@
 }
 
 // Layer 3: Fibonacci curve
-<<<<<<< HEAD
 // ND-safe: single logarithmic spiral
 function drawFibonacci(ctx, w, h, color, NUM) {
   ctx.save();
@@ -402,7 +374,6 @@
   ctx.strokeStyle = color;
   ctx.lineWidth = 2;
   ctx.beginPath();
-=======
 // ND-safe: single log spiral, uses the Golden Ratio
 export function drawFibonacci(ctx, w, h, color, NUM) {
   const PHI = (1 + Math.sqrt(5)) / 2; // Golden Ratio
@@ -415,7 +386,6 @@
   ctx.beginPath();
   let angle = 0;
   let radius = scale;
->>>>>>> 38a3a8a4
   ctx.moveTo(cx, cy);
 
   for (let i = 0; i < steps; i++) {
@@ -426,7 +396,6 @@
     angle += Math.PI / NUM.SEVEN;
   }
   ctx.stroke();
-<<<<<<< HEAD
   ctx.restore();
 }
 
@@ -594,14 +563,11 @@
   ctx.restore();
   }
   ctx.stroke();
-=======
->>>>>>> 38a3a8a4
 }
 
 // Layer 4: Double-helix lattice
 // ND-safe: static lattice without oscillation
 export function drawHelix(ctx, w, h, color1, color2, NUM) {
-<<<<<<< HEAD
   ctx.save();
   const turns = NUM.NINETYNINE / NUM.NINE; // 11 turns
   const amplitude = h / 4;
@@ -653,7 +619,6 @@
     for (let i = 0; i <= steps; i++) {
       const t = i / steps;
       const x = w / 2 + amplitude * Math.sin(NUM.ELEVEN * t * Math.PI + phase);
-=======
   const amplitude = w / NUM.THIRTYTHREE;
   const steps = NUM.NINETYNINE;
   const cx = w / 2;
@@ -665,14 +630,12 @@
     for (let i = 0; i <= steps; i++) {
       const t = i / steps;
       const x = cx + amplitude * Math.sin(NUM.ELEVEN * t * Math.PI + phase);
->>>>>>> 38a3a8a4
       const y = t * h;
       if (i === 0) ctx.moveTo(x, y); else ctx.lineTo(x, y);
     }
     ctx.stroke();
   });
 
-<<<<<<< HEAD
   // crossbars
   ctx.strokeStyle = rungColor;
   for (let i = 0; i <= NUM.THIRTYTHREE; i++) {
@@ -703,21 +666,18 @@
     const y = t * h;
     const x1 = w / 2 + amplitude * Math.sin(NUM.ELEVEN * t * Math.PI);
     const x2 = w / 2 + amplitude * Math.sin(NUM.ELEVEN * t * Math.PI + Math.PI);
-=======
   ctx.strokeStyle = color2;
   for (let i = 0; i <= NUM.THIRTYTHREE; i++) {
     const t = i / NUM.THIRTYTHREE;
     const y = t * h;
     const x1 = cx + amplitude * Math.sin(NUM.ELEVEN * t * Math.PI);
     const x2 = cx + amplitude * Math.sin(NUM.ELEVEN * t * Math.PI + Math.PI);
->>>>>>> 38a3a8a4
     ctx.beginPath();
     ctx.moveTo(x1, y);
     ctx.lineTo(x2, y);
     ctx.stroke();
   }
 }
-<<<<<<< HEAD
 function drawHelix(ctx, w, h, color1, color2, NUM) {
   const turns = NUM.NINETYNINE / NUM.NINE; // 11 turns
   const amplitude = h / 4;
@@ -759,5 +719,3 @@
 export { drawVesica, drawTree, drawFibonacci, drawHelix };
   ctx.restore();
 }
-=======
->>>>>>> 38a3a8a4
