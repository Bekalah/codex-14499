--- conflicted
+++ resolved
@@ -11,7 +11,6 @@
 
   Notes:
     - No motion or animation.
-<<<<<<< HEAD
     - All geometry parameterized by numerology constants.
     - Golden Ratio used in Fibonacci curve.
 */
@@ -39,7 +38,6 @@
   ctx.fillRect(0, 0, width, height);
 
   // Layer order preserves contemplative depth.
-=======
     - Geometry uses numerology constants.
     - Golden Ratio used for Fibonacci curve.
 */
@@ -50,7 +48,6 @@
   ctx.fillRect(0, 0, width, height);
 
   // Layer order preserves contemplative depth
->>>>>>> a71fae7e
   drawVesica(ctx, width, height, palette.layers[0], NUM);
   drawTree(ctx, width, height, palette.layers[1], palette.layers[2], NUM);
   drawFibonacci(ctx, width, height, palette.layers[3], NUM);
@@ -62,18 +59,12 @@
 export function drawVesica(ctx, w, h, color, NUM) {
   ctx.save();
   ctx.strokeStyle = color;
-<<<<<<< HEAD
   ctx.lineWidth = 2;
-=======
->>>>>>> a71fae7e
   const r = Math.min(w, h) / NUM.THREE;
   const cx1 = w / 2 - r / 2;
   const cx2 = w / 2 + r / 2;
   const cy = h / 2;
-<<<<<<< HEAD
-=======
   ctx.lineWidth = 2;
->>>>>>> a71fae7e
   ctx.beginPath();
   ctx.arc(cx1, cy, r, 0, Math.PI * 2);
   ctx.arc(cx2, cy, r, 0, Math.PI * 2);
@@ -84,7 +75,6 @@
 // Layer 2: Tree-of-Life scaffold
 // ND-safe: nodes and paths only, no flashing
 export function drawTree(ctx, w, h, lineColor, nodeColor, NUM) {
-<<<<<<< HEAD
   const nodes = [
     [w / 2, h * 0.05],
     [w / 4, h * 0.2], [w * 3 / 4, h * 0.2],
@@ -132,7 +122,6 @@
   ctx.strokeStyle = pathColor;
   ctx.lineWidth = 1;
   paths.forEach(([a,b]) => {
-=======
   ctx.save();
   ctx.strokeStyle = lineColor;
   ctx.fillStyle = nodeColor;
@@ -155,21 +144,17 @@
 
   ctx.lineWidth = 1.5;
   paths.forEach(([a, b]) => {
->>>>>>> a71fae7e
     ctx.beginPath();
     ctx.moveTo(nodes[a][0] * w, nodes[a][1] * h);
     ctx.lineTo(nodes[b][0] * w, nodes[b][1] * h);
     ctx.stroke();
   });
-<<<<<<< HEAD
   ctx.fillStyle = nodeColor;
   const r = Math.min(w, h) / NUM.NINETYNINE * NUM.SEVEN;
   nodes.forEach(([x,y]) => {
-=======
 
   const rNode = Math.min(w, h) / NUM.NINETYNINE * NUM.SEVEN;
   nodes.forEach(([x, y]) => {
->>>>>>> a71fae7e
     ctx.beginPath();
     ctx.arc(x, y, r, 0, Math.PI * 2);
   const rNode = Math.min(w, h) / NUM.NINETYNINE * NUM.SEVEN;
@@ -183,7 +168,6 @@
 }
 
 // Layer 3: Fibonacci curve
-<<<<<<< HEAD
 // ND-safe: single log spiral; uses the Golden Ratio
 export function drawFibonacci(ctx, w, h, color, NUM) {
   const PHI = (1 + Math.sqrt(5)) / 2; // Golden Ratio
@@ -217,7 +201,6 @@
     ctx.lineTo(x, y);
     radius *= PHI;
     angle += Math.PI / NUM.SEVEN;
-=======
 // ND-safe: single log spiral, uses the Golden Ratio
 export function drawFibonacci(ctx, w, h, color, NUM) {
   ctx.save();
@@ -238,7 +221,6 @@
     x = w / 2 + radius * Math.cos(angle);
     y = h / 2 + radius * Math.sin(angle);
     ctx.lineTo(x, y);
->>>>>>> a71fae7e
   }
   ctx.stroke();
   ctx.restore();
@@ -246,7 +228,6 @@
 
 // Layer 4: Double-helix lattice
 // ND-safe: static lattice without oscillation
-<<<<<<< HEAD
 export function drawHelix(ctx, w, h, color1, color2, NUM) {
   const turns = NUM.NINETYNINE / NUM.NINE; // 11 turns
   const amplitude = h / 4;
@@ -268,6 +249,26 @@
     if (x === 0) ctx.moveTo(x, y); else ctx.lineTo(x, y);
   }
   ctx.stroke();
+export function drawHelix(ctx, w, h, colorA, colorB, NUM) {
+  ctx.save();
+  const amplitude = w / NUM.THIRTYTHREE;
+  const steps = NUM.NINETYNINE;
+  const strands = [
+    { phase: 0, color: colorA },
+    { phase: Math.PI, color: colorB }
+  ];
+  strands.forEach(({ phase, color }) => {
+    ctx.strokeStyle = color;
+    ctx.beginPath();
+    for (let i = 0; i <= steps; i++) {
+      const t = i / steps;
+      const x = w / 2 + amplitude * Math.sin(NUM.ELEVEN * t * Math.PI + phase);
+      const y = t * h;
+      if (i === 0) ctx.moveTo(x, y); else ctx.lineTo(x, y);
+    }
+    ctx.stroke();
+  });
+  ctx.restore();
 }
 
 // Layer 4: Double-helix lattice
@@ -283,28 +284,11 @@
     for (let i = 0; i <= steps; i++) {
       const t = i / steps;
       const x = w / 2 + amplitude * Math.sin(turns * t * Math.PI * 2 + idx * Math.PI);
-=======
-export function drawHelix(ctx, w, h, colorA, colorB, NUM) {
-  ctx.save();
-  const amplitude = w / NUM.THIRTYTHREE;
-  const steps = NUM.NINETYNINE;
-  const strands = [
-    { phase: 0, color: colorA },
-    { phase: Math.PI, color: colorB }
-  ];
-  strands.forEach(({ phase, color }) => {
-    ctx.strokeStyle = color;
-    ctx.beginPath();
-    for (let i = 0; i <= steps; i++) {
-      const t = i / steps;
-      const x = w / 2 + amplitude * Math.sin(NUM.ELEVEN * t * Math.PI + phase);
->>>>>>> a71fae7e
       const y = t * h;
       if (i === 0) ctx.moveTo(x, y); else ctx.lineTo(x, y);
     }
     ctx.stroke();
   });
-<<<<<<< HEAD
   ctx.strokeStyle = colorB;
   for (let i = 0; i <= NUM.THIRTYTHREE; i++) {
     const t = i / NUM.THIRTYTHREE;
@@ -318,8 +302,4 @@
   }
 }
 
-export { drawVesica, drawTree, drawFibonacci, drawHelix };
-=======
-  ctx.restore();
-}
->>>>>>> a71fae7e
+export { drawVesica, drawTree, drawFibonacci, drawHelix };