--- conflicted
+++ resolved
@@ -21,7 +21,6 @@
     2) Tree-of-Life scaffold (10 sephirot + 22 paths; simplified layout)
     3) Fibonacci curve (log spiral polyline; static)
     4) Double-helix lattice (two phase-shifted strands)
-<<<<<<< HEAD
 
     3) Fibonacci curve (log spiral)
     4) Double-helix lattice (two phase-shifted strands)
@@ -92,18 +91,15 @@
   No motion; calm palette and layer order support readability.
 */
 
-=======
   Why: preserves contemplative depth without motion or external libs.
 */
 
->>>>>>> e50058ab
 export function renderHelix(ctx, { width, height, palette, NUM }) {
   // Fill background first to avoid flashes
   ctx.fillStyle = palette.bg;
   ctx.fillRect(0, 0, width, height);
 
   // Layer order preserves contemplative depth
-<<<<<<< HEAD
     3) Fibonacci curve (log spiral polyline; static)
     4) Double-helix lattice (two phase-shifted strands)
 
@@ -131,8 +127,6 @@
   ctx.fillStyle = palette.bg;
   ctx.fillRect(0, 0, width, height);
 
-=======
->>>>>>> e50058ab
   drawVesica(ctx, width, height, palette.layers[0], NUM);
   drawTree(ctx, width, height, palette.layers[1], palette.layers[2], NUM);
   drawFibonacci(ctx, width, height, palette.layers[3], NUM);
@@ -143,14 +137,11 @@
 // ND-safe: static intersecting circles
 function drawVesica(ctx, w, h, color, NUM) {
 // ND-safe: static intersecting circles, soft lines
-<<<<<<< HEAD
 export function drawVesica(ctx, w, h, color, NUM) {
   ctx.save();
   ctx.strokeStyle = color;
   ctx.lineWidth = 2;
-=======
 function drawVesica(ctx, w, h, color, NUM) {
->>>>>>> e50058ab
   const r = Math.min(w, h) / NUM.THREE;
   const step = r / NUM.NINE;
   const cy = h / 2;
@@ -182,7 +173,6 @@
 // Layer 2: Tree-of-Life scaffold
 // ND-safe: nodes and paths only, no flashing
 function drawTree(ctx, w, h, lineColor, nodeColor, NUM) {
-<<<<<<< HEAD
   ctx.save();
   ctx.strokeStyle = lineColor;
   ctx.lineWidth = 1.5;
@@ -248,8 +238,6 @@
 
   ctx.save();
 export function drawTree(ctx, w, h, lineColor, nodeColor, NUM) {
-=======
->>>>>>> e50058ab
   const nodes = [
     [w/2, h*0.05],
     [w/4, h*0.2], [w*3/4, h*0.2],
@@ -272,7 +260,6 @@
   ]; // 22 paths
   paths.forEach(([a,b]) => {
     [6,8],[7,8],[8,9],
-<<<<<<< HEAD
     [3,5],[1,2],[6,7],[1,3],[2,5],[3,5],[4,8],[5,7],
   ]; // 22 paths
 
@@ -301,9 +288,7 @@
     [0,1],[0,2],[1,2],[1,3],[2,4],[3,4],[3,5],[4,5],
     [3,6],[4,7],[5,6],[5,7],[6,7],[6,8],[7,8],
     [6,9],[7,9],[8,9],[5,8],[2,5],[1,5],[0,5]
-=======
     [3,5],[1,2],[6,7],[1,3],[2,5],[4,8],[5,7]
->>>>>>> e50058ab
   ]; // 22 paths
 
   ctx.strokeStyle = lineColor;
@@ -343,7 +328,6 @@
 }
 
 // Layer 3: Fibonacci curve
-<<<<<<< HEAD
 // ND-safe: single logarithmic spiral
 function drawFibonacci(ctx, w, h, color, NUM) {
   ctx.save();
@@ -446,10 +430,8 @@
   }
 // ND-safe: single log spiral, uses the Golden Ratio
 export function drawFibonacci(ctx, w, h, color, NUM) {
-=======
 // ND-safe: single log spiral, uses the Golden Ratio
 function drawFibonacci(ctx, w, h, color, NUM) {
->>>>>>> e50058ab
   const PHI = (1 + Math.sqrt(5)) / 2; // Golden Ratio
   const steps = NUM.TWENTYTWO;
   const scale = Math.min(w, h) / NUM.ONEFORTYFOUR;
@@ -559,7 +541,6 @@
 
 // Layer 4: Double-helix lattice
 // ND-safe: static lattice without oscillation
-<<<<<<< HEAD
 export function drawHelix(ctx, w, h, color1, color2, NUM) {
   ctx.save();
   const turns = NUM.NINETYNINE / NUM.NINE; // 11 turns
@@ -654,13 +635,11 @@
     ctx.stroke();
   }
 }
-=======
 function drawHelix(ctx, w, h, color1, color2, NUM) {
   const turns = NUM.NINETYNINE / NUM.NINE; // 11 turns
   const amplitude = h / 4;
   const step = w / NUM.ONEFORTYFOUR;
   ctx.lineWidth = 1.5;
->>>>>>> e50058ab
 
 // Layer 4: Double-helix lattice
 // ND-safe: two static strands with cross rungs; no oscillation.
@@ -694,16 +673,6 @@
   ctx.restore();
 }
 
-<<<<<<< HEAD
 export { drawVesica, drawTree, drawFibonacci, drawHelix };
   ctx.restore();
-=======
-  ctx.strokeStyle = color2;
-  ctx.beginPath();
-  for (let x = 0; x <= w; x += step) {
-    const y = h / 2 + amplitude * Math.sin((turns * 2 * Math.PI * x) / w + Math.PI);
-    if (x === 0) ctx.moveTo(x, y); else ctx.lineTo(x, y);
-  }
-  ctx.stroke();
->>>>>>> e50058ab
-}
+}
