/*
  helix-renderer.mjs
  ND-safe static renderer for the layered cosmology in Codex 144:99.

<<<<<<< HEAD
  Layer order (furthest to nearest):
    1. Vesica field - intersecting circles ground the space.
    2. Tree-of-Life scaffold - ten sephirot connected by twenty-two paths.
    3. Fibonacci curve - calm golden spiral polyline, sampled once.
    4. Double-helix lattice - paired strands with steady crossbars.

  ND-safe commitments:
    - No animation or timers; everything draws once per call.
    - Calm palette with readable contrast; background and ink values guard sensory comfort.
    - Pure helper functions keep the lineage data intact and auditable (no workflow side-effects).
=======
  Layer order (rendered back to front):
    1. Vesica field (intersecting circles ground the space).
    2. Tree-of-Life scaffold (ten sephirot nodes plus twenty-two calm paths).
    3. Fibonacci curve (static golden spiral polyline).
    4. Double-helix lattice (two phase-shifted strands with steady crossbars).

  ND-safe commitments:
    - No animation or timers; everything renders in a single synchronous pass.
    - Calm palette with readable contrast to avoid sensory overload.
    - Small pure helper functions so the cosmology remains lore-safe and auditable.
>>>>>>> de773821
*/

const DEFAULT_DIMENSIONS = { width: 1440, height: 900 };

const DEFAULT_PALETTE = {
  bg: '#0b0b12',
  ink: '#e8e8f0',
  layers: ['#b1c7ff', '#89f7fe', '#a0ffa1', '#ffd27f', '#f5a3ff', '#d0d0e6']
};

const DEFAULT_NUM = {
  THREE: 3,
  SEVEN: 7,
  NINE: 9,
  ELEVEN: 11,
  TWENTYTWO: 22,
  THIRTYTHREE: 33,
  NINETYNINE: 99,
  ONEFORTYFOUR: 144
};

<<<<<<< HEAD
const GOLDEN_RATIO = (1 + Math.sqrt(5)) / 2;

/*
  Canonical lore: major arcana names stay present so path numerology remains traceable.
  This data is read-only and used to weight Tree-of-Life path opacity by numerology value.
*/
const MAJOR_ARCANA = [
  { name: 'The Fool', numerology: 0 },
  { name: 'The Magician', numerology: 1 },
  { name: 'The High Priestess', numerology: 2 },
  { name: 'The Empress', numerology: 3 },
  { name: 'The Emperor', numerology: 4 },
  { name: 'The Hierophant', numerology: 5 },
  { name: 'The Lovers', numerology: 6 },
  { name: 'The Chariot', numerology: 7 },
  { name: 'Strength', numerology: 8 },
  { name: 'The Hermit', numerology: 9 },
  { name: 'Wheel of Fortune', numerology: 10 },
  { name: 'Justice', numerology: 11 },
  { name: 'The Hanged Man', numerology: 12 },
  { name: 'Death', numerology: 13 },
  { name: 'Temperance', numerology: 14 },
  { name: 'The Devil', numerology: 15 },
  { name: 'The Tower', numerology: 16 },
  { name: 'The Star', numerology: 17 },
  { name: 'The Moon', numerology: 18 },
  { name: 'The Sun', numerology: 19 },
  { name: 'Judgement', numerology: 20 },
  { name: 'The World', numerology: 21 }
];

/*
  Sephirot layout is encoded with numerology-weighted offsets so we keep the tradition intact.
  xShift values are scaled against width/NUM.ELEVEN; yUnits scale against height/NUM.ONEFORTYFOUR.
*/
const SEPHIROT_TEMPLATE = [
  { key: 'kether', name: 'Kether', yUnits: 9, xShift: 0 },
  { key: 'chokmah', name: 'Chokmah', yUnits: 22, xShift: 1.2 },
  { key: 'binah', name: 'Binah', yUnits: 22, xShift: -1.2 },
  { key: 'chesed', name: 'Chesed', yUnits: 44, xShift: 1.45 },
  { key: 'geburah', name: 'Geburah', yUnits: 44, xShift: -1.45 },
  { key: 'tiphareth', name: 'Tiphareth', yUnits: 55, xShift: 0 },
  { key: 'netzach', name: 'Netzach', yUnits: 77, xShift: 1.1 },
  { key: 'hod', name: 'Hod', yUnits: 77, xShift: -1.1 },
  { key: 'yesod', name: 'Yesod', yUnits: 99, xShift: 0 },
  { key: 'malkuth', name: 'Malkuth', yUnits: 126, xShift: 0 }
];

const TREE_PATH_DEFINITIONS = [
  { from: 'kether', to: 'chokmah', arcanaIndex: 0 },
  { from: 'kether', to: 'binah', arcanaIndex: 1 },
  { from: 'kether', to: 'tiphareth', arcanaIndex: 2 },
  { from: 'chokmah', to: 'binah', arcanaIndex: 3 },
  { from: 'chokmah', to: 'tiphareth', arcanaIndex: 4 },
  { from: 'chokmah', to: 'chesed', arcanaIndex: 5 },
  { from: 'binah', to: 'tiphareth', arcanaIndex: 6 },
  { from: 'binah', to: 'geburah', arcanaIndex: 7 },
  { from: 'chesed', to: 'geburah', arcanaIndex: 8 },
  { from: 'chesed', to: 'tiphareth', arcanaIndex: 9 },
  { from: 'chesed', to: 'netzach', arcanaIndex: 10 },
  { from: 'geburah', to: 'tiphareth', arcanaIndex: 11 },
  { from: 'geburah', to: 'hod', arcanaIndex: 12 },
  { from: 'tiphareth', to: 'netzach', arcanaIndex: 13 },
  { from: 'tiphareth', to: 'yesod', arcanaIndex: 14 },
  { from: 'tiphareth', to: 'hod', arcanaIndex: 15 },
  { from: 'netzach', to: 'hod', arcanaIndex: 16 },
  { from: 'netzach', to: 'yesod', arcanaIndex: 17 },
  { from: 'netzach', to: 'malkuth', arcanaIndex: 18 },
  { from: 'hod', to: 'yesod', arcanaIndex: 19 },
  { from: 'hod', to: 'malkuth', arcanaIndex: 20 },
  { from: 'yesod', to: 'malkuth', arcanaIndex: 21 }
];

/**
 * Render the four-layer helix cosmology onto a 2D canvas context.
 * One synchronous call keeps the scene static (no animation, no timers).
 *
 * @param {CanvasRenderingContext2D} ctx - Target 2D context; function exits quietly when missing.
 * @param {Object} [opts] - Optional settings (width, height, palette, NUM numerology constants).
 */
export function renderHelix(ctx, opts = {}) {
  if (!ctx) return;

  const { width, height, palette, NUM } = normalizeOptions(opts);
  const canvas = ctx.canvas;
  if (canvas && (canvas.width !== width || canvas.height !== height)) {
    canvas.width = width;
    canvas.height = height;
  }

  drawBackground(ctx, width, height, palette.bg);
  drawVesicaField(ctx, { width, height }, palette, NUM);
  drawTreeOfLife(ctx, { width, height }, palette, NUM);
  drawFibonacciCurve(ctx, { width, height }, palette, NUM);
  drawDoubleHelix(ctx, { width, height }, palette, NUM);
}

function normalizeOptions(opts) {
  const width = isPositiveNumber(opts.width) ? opts.width : DEFAULT_DIMENSIONS.width;
  const height = isPositiveNumber(opts.height) ? opts.height : DEFAULT_DIMENSIONS.height;
  const palette = ensurePalette(opts.palette);
  const numerology = ensureNumerology(opts.NUM);
  return { width, height, palette, NUM: numerology };
}

function isPositiveNumber(value) {
  return typeof value === 'number' && Number.isFinite(value) && value > 0;
}

function ensurePalette(candidate) {
  if (!candidate || typeof candidate !== 'object') return DEFAULT_PALETTE;
  const bg = typeof candidate.bg === 'string' ? candidate.bg : DEFAULT_PALETTE.bg;
  const ink = typeof candidate.ink === 'string' ? candidate.ink : DEFAULT_PALETTE.ink;
  const layers = buildLayerPalette(candidate.layers, DEFAULT_PALETTE.layers);
  return { bg, ink, layers };
}

function buildLayerPalette(candidate, fallbackLayers) {
  const fallback = Array.isArray(fallbackLayers) ? fallbackLayers : DEFAULT_PALETTE.layers;
  if (!Array.isArray(candidate) || candidate.length === 0) return fallback.slice();
  const limit = Math.max(candidate.length, fallback.length);
  const result = [];
  for (let index = 0; index < limit; index += 1) {
    const color = typeof candidate[index] === 'string' ? candidate[index] : fallback[index % fallback.length];
    result.push(color);
  }
  return result;
}

function ensureNumerology(candidate) {
  if (!candidate || typeof candidate !== 'object') return DEFAULT_NUM;
  const numerology = {};
  for (const key of Object.keys(DEFAULT_NUM)) {
    numerology[key] = isPositiveNumber(candidate[key]) ? candidate[key] : DEFAULT_NUM[key];
  }
  return numerology;
}

function drawBackground(ctx, width, height, color) {
=======
/**
 * Render the complete calm helix composition onto a 2D canvas context.
 *
 * Normalizes options (dimensions, palette, numerology) and draws four layered
 * elements — vesica field, Tree of Life scaffold, Fibonacci curve, and
 * double-helix lattice — in a single synchronous pass. If `ctx` is falsy the
 * function returns without drawing.
 *
 * @param {Object} [opts] - Optional render configuration accepted by
 *   `normalizeOptions`. May include `width`, `height`, `palette`, and `NUM`;
 *   missing values are filled from defaults.
 */
export function renderHelix(ctx, opts = {}) {
  if (!ctx) return;

  const { width, height, palette, NUM } = normalizeOptions(opts);

  ctx.save();
  prepareCanvas(ctx, width, height, palette.bg);
  drawVesicaField(ctx, width, height, palette.layers[0], NUM);
  drawTreeOfLife(ctx, width, height, palette.layers[1], palette.layers[2], palette.ink, NUM);
  drawFibonacciCurve(ctx, width, height, palette.layers[3], NUM);
  drawHelixLattice(ctx, width, height, palette.layers[4], palette.layers[5], palette.ink, NUM);
  ctx.restore();
}

/**
 * Reset the canvas state, clear its contents, and fill with a background color.
 *
 * Resets the transform to identity, clears the rectangle defined by width/height,
 * then fills that area with the provided CSS color.
 *
 * @param {number} width - Canvas width in pixels.
 * @param {number} height - Canvas height in pixels.
 * @param {string} bgColor - CSS color string used to fill the background.
 */
function prepareCanvas(ctx, width, height, bgColor) {
>>>>>>> de773821
  ctx.save();
  ctx.setTransform(1, 0, 0, 1, 0, 0);
  ctx.clearRect(0, 0, width, height);
  ctx.fillStyle = bgColor;
  ctx.fillRect(0, 0, width, height);
  ctx.restore();
}

<<<<<<< HEAD
function drawVesicaField(ctx, dims, palette, NUM) {
  ctx.save();
  const columns = NUM.NINE;
  const rows = NUM.SEVEN;
  const marginX = dims.width / NUM.TWENTYTWO;
  const marginY = dims.height / NUM.TWENTYTWO;
  const stepX = (dims.width - marginX * 2) / (columns - 1);
  const stepY = (dims.height - marginY * 2) / (rows - 1);
  const radius = Math.min(stepX, stepY) / 1.9;

  ctx.lineWidth = Math.max(1.25, radius / NUM.THIRTYTHREE);
  ctx.strokeStyle = palette.layers[0] ?? DEFAULT_PALETTE.layers[0];
  ctx.globalAlpha = 0.35;

  for (let row = 0; row < rows; row += 1) {
    for (let col = 0; col < columns; col += 1) {
      const cx = marginX + col * stepX;
      const cy = marginY + row * stepY;
      drawCircle(ctx, cx, cy, radius);
    }
  }

  ctx.strokeStyle = palette.layers[5] ?? DEFAULT_PALETTE.layers[5];
  ctx.globalAlpha = 0.2;
  const offsetX = stepX / 2;
  const offsetY = stepY / 2;
  for (let row = 0; row < rows - 1; row += 1) {
    for (let col = 0; col < columns - 1; col += 1) {
      const cx = marginX + col * stepX + offsetX;
      const cy = marginY + row * stepY + offsetY;
      drawCircle(ctx, cx, cy, radius);
=======
/**
 * Draws a grounding "vesica" field of overlapping circles across the canvas.
 *
 * Renders a grid of circle pairs (one slightly vertically offset from the other)
 * to produce repeated vesica piscis overlaps. The function preserves and
 * restores canvas state, sets a translucent stroke, and uses the provided
 * numerology constants to determine spacing, radius, and line width.
 *
 * @param {number} width - Canvas drawing width used to compute grid spacing.
 * @param {number} height - Canvas drawing height used to compute grid spacing.
 * @param {string} color - Stroke color applied to all circles.
 * @param {Object} NUM - Numerology constants object. Must include numeric keys used here:
 *   ONEFORTYFOUR, NINE, SEVEN, and THREE; these influence spacing, radius, and line width.
 */
function drawVesicaField(ctx, width, height, color, NUM) {
  ctx.save();
  ctx.strokeStyle = color;
  ctx.globalAlpha = 0.35;
  ctx.lineWidth = Math.max(1.25, Math.min(width, height) / NUM.ONEFORTYFOUR);

  const columns = NUM.NINE;
  const rows = NUM.SEVEN;
  const xSpacing = width / (columns + 1);
  const ySpacing = height / (rows + 1);
  const radius = Math.min(xSpacing, ySpacing) * (NUM.THREE / (NUM.NINE - NUM.SEVEN)); // 3 / 2 keeps vesica overlap gentle.
  const verticalOffset = (radius / NUM.THREE) * (NUM.NINE - NUM.SEVEN); // radius * 2/3 using sacred numbers.

  for (let row = 0; row < rows; row += 1) {
    for (let col = 0; col < columns; col += 1) {
      const cx = xSpacing * (col + 1);
      const cy = ySpacing * (row + 1);
      drawCircle(ctx, cx, cy, radius);
      // Offset circle creates the vesica piscis overlap for layered depth.
      drawCircle(ctx, cx, cy + verticalOffset, radius);
>>>>>>> de773821
    }
  }
  ctx.restore();
}

<<<<<<< HEAD
function drawTreeOfLife(ctx, dims, palette, NUM) {
  ctx.save();
  const nodes = mapSephirotPositions(dims.width, dims.height, NUM);
  const nodeByKey = new Map(nodes.map((node) => [node.key, node]));

  // Paths first to keep nodes legible on top.
  ctx.strokeStyle = palette.layers[1] ?? DEFAULT_PALETTE.layers[1];
  ctx.lineCap = 'round';
  ctx.lineJoin = 'round';
  ctx.lineWidth = Math.max(1.5, dims.width / NUM.ONEFORTYFOUR);

  for (const path of TREE_PATH_DEFINITIONS) {
    const start = nodeByKey.get(path.from);
    const end = nodeByKey.get(path.to);
    if (!start || !end) continue;

    const arcana = MAJOR_ARCANA[path.arcanaIndex] ?? MAJOR_ARCANA[0];
    const weight = 0.35 + (arcana.numerology % NUM.ELEVEN) / (NUM.THIRTYTHREE);
    ctx.globalAlpha = clamp(weight, 0.35, 0.85);

    ctx.beginPath();
    ctx.moveTo(start.x, start.y);
    ctx.lineTo(end.x, end.y);
    ctx.stroke();
  }

  // Sephirot nodes - calm fill with ink outline for readability.
  const nodeRadius = Math.max(8, Math.min(dims.width, dims.height) / NUM.THIRTYTHREE);
  ctx.globalAlpha = 1;
  ctx.strokeStyle = palette.ink ?? DEFAULT_PALETTE.ink;
  ctx.lineWidth = Math.max(1, nodeRadius / NUM.TWENTYTWO);

  for (const node of nodes) {
    ctx.fillStyle = palette.layers[2] ?? DEFAULT_PALETTE.layers[2];
    drawFilledCircle(ctx, node.x, node.y, nodeRadius);
    // ND-safe annotation: gentle, centered labels keep lore legible without overwhelming the eye.
    ctx.font = `${Math.round(nodeRadius * 0.9)}px system-ui`;
    ctx.textAlign = 'center';
    ctx.textBaseline = 'middle';
    ctx.fillStyle = palette.ink ?? DEFAULT_PALETTE.ink;
    ctx.fillText(node.name, node.x, node.y - nodeRadius * 1.6);
  }
=======
/**
 * Draws a schematic Tree of Life scaffold onto the given canvas context.
 *
 * Renders ten sephirot nodes arranged across seven vertical levels and the
 * twenty-two canonical connective paths between them. Nodes are drawn as
 * filled circles with stroked outlines; paths are stroked lines. The drawing
 * is scaled and positioned to fit the provided width and height.
 *
 * @param {number} width - Canvas drawing width in pixels.
 * @param {number} height - Canvas drawing height in pixels.
 * @param {string} pathColor - CSS color for connective paths.
 * @param {string} nodeColor - CSS fill color for sephirot nodes.
 * @param {string} inkColor - CSS stroke color for node outlines.
 * @param {Object} NUM - Numerology constants used for layout (expected numeric
 *   properties include: THREE, SEVEN, NINE, ELEVEN, TWENTYTWO, THIRTYTHREE).
 */
function drawTreeOfLife(ctx, width, height, pathColor, nodeColor, inkColor, NUM) {
  ctx.save();

  const yMargin = height / NUM.SEVEN;
  const levelCount = NUM.THREE + NUM.THREE; // six intervals create seven vertical levels.
  const ySpacing = (height - yMargin * 2) / levelCount;
  const xCenter = width / 2;
  const xMajor = width / NUM.THREE;
  const xMinor = xMajor * (NUM.SEVEN / NUM.ELEVEN);
  const xGentle = xMajor * (NUM.NINE / NUM.TWENTYTWO);
  const nodeRadius = Math.min(width, height) / (NUM.THIRTYTHREE + NUM.ELEVEN);

  const layout = [
    { key: 'kether', level: 0, offset: 0 },
    { key: 'chokmah', level: 1, offset: xMajor / 2 },
    { key: 'binah', level: 1, offset: -xMajor / 2 },
    { key: 'chesed', level: 2, offset: xMinor },
    { key: 'geburah', level: 2, offset: -xMinor },
    { key: 'tiphareth', level: 3, offset: 0 },
    { key: 'netzach', level: 4, offset: xGentle },
    { key: 'hod', level: 4, offset: -xGentle },
    { key: 'yesod', level: 5, offset: 0 },
    { key: 'malkuth', level: 6, offset: 0 }
  ];

  const nodes = layout.map(node => ({
    key: node.key,
    x: xCenter + node.offset,
    y: yMargin + node.level * ySpacing
  }));

  const nodeLookup = new Map(nodes.map(n => [n.key, n]));

  const treePaths = [
    ['kether', 'chokmah'],
    ['kether', 'binah'],
    ['kether', 'tiphareth'],
    ['chokmah', 'binah'],
    ['chokmah', 'chesed'],
    ['chokmah', 'tiphareth'],
    ['binah', 'geburah'],
    ['binah', 'tiphareth'],
    ['chesed', 'geburah'],
    ['chesed', 'tiphareth'],
    ['chesed', 'netzach'],
    ['geburah', 'tiphareth'],
    ['geburah', 'hod'],
    ['tiphareth', 'netzach'],
    ['tiphareth', 'hod'],
    ['tiphareth', 'yesod'],
    ['netzach', 'hod'],
    ['netzach', 'yesod'],
    ['netzach', 'malkuth'],
    ['hod', 'yesod'],
    ['hod', 'malkuth'],
    ['yesod', 'malkuth']
  ];

  ctx.strokeStyle = pathColor;
  ctx.lineWidth = Math.max(2, nodeRadius / NUM.SEVEN);
  ctx.globalAlpha = 0.6;

  treePaths.forEach(([fromKey, toKey]) => {
    const from = nodeLookup.get(fromKey);
    const to = nodeLookup.get(toKey);
    if (!from || !to) return;
    ctx.beginPath();
    ctx.moveTo(from.x, from.y);
    ctx.lineTo(to.x, to.y);
    ctx.stroke();
  });

  ctx.globalAlpha = 1;
  ctx.fillStyle = nodeColor;
  ctx.strokeStyle = inkColor;
  ctx.lineWidth = Math.max(1.5, nodeRadius / NUM.ELEVEN);

  nodes.forEach(node => {
    drawCircle(ctx, node.x, node.y, nodeRadius, true);
  });
>>>>>>> de773821

  ctx.restore();
}

<<<<<<< HEAD
function mapSephirotPositions(width, height, NUM) {
  const unitY = height / NUM.ONEFORTYFOUR;
  const unitX = width / NUM.ELEVEN;
  return SEPHIROT_TEMPLATE.map((entry) => ({
    key: entry.key,
    name: entry.name,
    x: width / 2 + entry.xShift * unitX,
    y: entry.yUnits * unitY,
  }));
}

function drawFibonacciCurve(ctx, dims, palette, NUM) {
  ctx.save();
  const points = generateFibonacciPoints(dims, NUM);
  if (points.length < 2) {
    ctx.restore();
    return;
  }

  ctx.strokeStyle = palette.layers[3] ?? DEFAULT_PALETTE.layers[3];
  ctx.lineWidth = Math.max(2, dims.width / NUM.ONEFORTYFOUR);
  ctx.globalAlpha = 0.85;
  drawPolyline(ctx, points);

  // Gentle markers highlight growth points without motion.
  ctx.fillStyle = palette.layers[3] ?? DEFAULT_PALETTE.layers[3];
  ctx.globalAlpha = 0.9;
  const markerRadius = Math.max(3, Math.min(dims.width, dims.height) / (NUM.NINETYNINE));
  for (let i = 0; i < points.length; i += Math.floor(NUM.NINETYNINE / NUM.ELEVEN)) {
    const point = points[i];
    drawFilledCircle(ctx, point.x, point.y, markerRadius);
  }
=======
/**
 * Draws a calm, non-animated Fibonacci/golden-spiral polyline onto the provided canvas.
 *
 * Renders a stroked spiral approximating Fibonacci/golden growth using the golden ratio (phi).
 * The density, scale, center, and sweep of the curve are driven by the supplied numerology
 * constants (`NUM`). Sampling count is taken from `NUM.NINETYNINE` (minimum 2) and the sweep
 * produces roughly 1.5 turns. This function mutates the given canvas context state while
 * drawing and restores it before returning.
 *
 * Parameters:
 * - width, height: canvas dimensions used to compute center and scale.
 * - color: stroke color for the curve.
 * - NUM: numerology constants object (expected keys used here include ONEFORTYFOUR,
 *   NINETYNINE, THIRTYTHREE, TWENTYTWO, NINE, SEVEN, ELEVEN) that control line width,
 *   sample count, sweep fraction, and layout offsets.
 */
function drawFibonacciCurve(ctx, width, height, color, NUM) {
  ctx.save();
  ctx.strokeStyle = color;
  ctx.lineWidth = Math.max(1.5, Math.min(width, height) / NUM.ONEFORTYFOUR);
  ctx.globalAlpha = 0.85;

  const phi = (1 + Math.sqrt(5)) / 2;
  const sampleCount = Math.max(NUM.NINETYNINE, 2);
  const sweep = Math.PI * (NUM.THIRTYTHREE / NUM.TWENTYTWO); // 1.5 turns for golden growth.
  const centerX = width * (NUM.NINE / NUM.TWENTYTWO);
  const centerY = height * (NUM.SEVEN / NUM.ELEVEN);
  const scale = Math.min(width, height) / NUM.NINE;

  ctx.beginPath();
  for (let i = 0; i < sampleCount; i += 1) {
    const t = i / (sampleCount - 1);
    const theta = t * sweep;
    const radius = scale * Math.pow(phi, theta / Math.PI);
    const x = centerX + radius * Math.cos(theta);
    const y = centerY - radius * Math.sin(theta);
    if (i === 0) {
      ctx.moveTo(x, y);
    } else {
      ctx.lineTo(x, y);
    }
  }
  ctx.stroke();
>>>>>>> de773821

  ctx.restore();
}

<<<<<<< HEAD
function generateFibonacciPoints(dims, NUM) {
  const sampleCount = NUM.NINETYNINE;
  const points = [];
  const baseRadius = Math.min(dims.width, dims.height) / NUM.TWENTYTWO;
  const centerX = dims.width * (NUM.THREE / NUM.NINE);
  const centerY = dims.height * (NUM.NINETYNINE / NUM.ONEFORTYFOUR);
  const thetaMax = (NUM.THREE + NUM.SEVEN / NUM.TWENTYTWO) * Math.PI;
  for (let index = 0; index < sampleCount; index += 1) {
    const t = index / (sampleCount - 1);
    const theta = t * thetaMax;
    const radius = baseRadius * Math.pow(GOLDEN_RATIO, theta / (Math.PI / 2));
    const x = centerX + radius * Math.cos(theta);
    const y = centerY - radius * Math.sin(theta);
    points.push({ x, y });
  }
  return points;
}

function drawDoubleHelix(ctx, dims, palette, NUM) {
  ctx.save();
  const strandPoints = generateHelixStrands(dims, NUM);
  const strandA = strandPoints.strandA;
  const strandB = strandPoints.strandB;

  ctx.strokeStyle = palette.layers[4] ?? DEFAULT_PALETTE.layers[4];
  ctx.lineWidth = Math.max(2, dims.width / NUM.ONEFORTYFOUR);
  ctx.globalAlpha = 0.8;
  drawPolyline(ctx, strandA);
  drawPolyline(ctx, strandB);

  // Crossbars keep the lattice stable; drawn with the most muted layer color.
  ctx.strokeStyle = palette.layers[5] ?? DEFAULT_PALETTE.layers[5];
  ctx.lineWidth = Math.max(1.25, dims.width / (NUM.ONEFORTYFOUR * 1.5));
  const crossStep = Math.max(2, Math.floor(strandA.length / NUM.TWENTYTWO));
  for (let i = 0; i < strandA.length && i < strandB.length; i += crossStep) {
    const a = strandA[i];
    const b = strandB[i];
=======
/**
 * Render a double-helix lattice with two colored strands and semi-transparent crossbars.
 *
 * Draws two phase-shifted sinusoidal strands down the canvas and a series of crossbars
 * between corresponding points to imply depth. The function mutates the provided 2D
 * rendering context (stroke/fill, transforms are saved/restored locally).
 *
 * @param {number} width - Canvas width in pixels.
 * @param {number} height - Canvas height in pixels.
 * @param {string} strandAColor - CSS color for the first helix strand.
 * @param {string} strandBColor - CSS color for the second helix strand.
 * @param {string} rungColor - CSS color for the crossbars (rungs) between strands.
 * @param {Object} NUM - Numerology constants used to derive layout. Required keys:
 *   - ONEFORTYFOUR: divisor to scale line width
 *   - THREE: wave frequency (number of twists)
 *   - SEVEN, NINE, ELEVEN, NINETYNINE: layout/step counts and spacing factors
 */
function drawHelixLattice(ctx, width, height, strandAColor, strandBColor, rungColor, NUM) {
  ctx.save();

  const verticalMargin = height / NUM.NINE;
  const usableHeight = height - verticalMargin * 2;
  const amplitude = width / NUM.SEVEN;
  const waveFrequency = NUM.THREE; // three gentle twists down the canvas.
  const steps = Math.max(NUM.NINETYNINE, 12);
  const phaseShift = Math.PI / (NUM.NINE - NUM.SEVEN); // pi/2 using sacred subtraction.

  const strandA = traceHelix(strandAColor, 0);
  const strandB = traceHelix(strandBColor, phaseShift);

  // Crossbars keep the lattice layered without implying motion.
  ctx.strokeStyle = rungColor;
  ctx.globalAlpha = 0.55;
  ctx.lineWidth = Math.max(1.5, Math.min(width, height) / NUM.ONEFORTYFOUR);
  const rungCount = NUM.ELEVEN;
  for (let i = 0; i <= rungCount; i += 1) {
    const t = i / rungCount;
    const a = helixPoint(t, 0, width, verticalMargin, usableHeight, amplitude, waveFrequency);
    const b = helixPoint(t, phaseShift, width, verticalMargin, usableHeight, amplitude, waveFrequency);
>>>>>>> de773821
    ctx.beginPath();
    ctx.moveTo(a.x, a.y);
    ctx.lineTo(b.x, b.y);
    ctx.stroke();
  }

  ctx.restore();
<<<<<<< HEAD
}

function generateHelixStrands(dims, NUM) {
  const sampleCount = NUM.ONEFORTYFOUR;
  const strandA = [];
  const strandB = [];
  const amplitude = dims.width / NUM.TWENTYTWO;
  const centerX = dims.width * (NUM.TWENTYTWO / NUM.THIRTYTHREE);
  const stepY = dims.height / (sampleCount - 1);
  const phaseShift = Math.PI;
  const totalTurns = NUM.THREE; // Three calm turns encode 3-7-9 layering without motion.

  for (let index = 0; index < sampleCount; index += 1) {
    const y = index * stepY;
    const progress = index / (sampleCount - 1);
    const angle = progress * totalTurns * Math.PI;
    const xA = centerX + Math.sin(angle) * amplitude;
    const xB = centerX + Math.sin(angle + phaseShift) * amplitude;
    strandA.push({ x: xA, y });
    strandB.push({ x: xB, y });
  }

  return { strandA, strandB };
}

function drawCircle(ctx, x, y, radius) {
  ctx.beginPath();
  ctx.arc(x, y, radius, 0, Math.PI * 2);
  ctx.stroke();
}

function drawFilledCircle(ctx, x, y, radius) {
  ctx.beginPath();
  ctx.arc(x, y, radius, 0, Math.PI * 2);
  ctx.fill();
  ctx.stroke();
}

function drawPolyline(ctx, points) {
  if (points.length === 0) return;
  ctx.beginPath();
  ctx.moveTo(points[0].x, points[0].y);
  for (let index = 1; index < points.length; index += 1) {
    const point = points[index];
    ctx.lineTo(point.x, point.y);
  }
  ctx.stroke();
}

function clamp(value, min, max) {
  return Math.max(min, Math.min(max, value));
=======

  /**
   * Draws a stroked helix trace onto the surrounding canvas context.
   *
   * Renders a single phase-shifted helix strand by sampling helixPoint across the configured
   * step count and stroking a continuous polyline. Stroke appearance (alpha and line width)
   * is set based on canvas dimensions and numerology constants in the enclosing scope.
   *
   * @param {string} color - Stroke color for the helix strand (any valid CSS color).
   * @param {number} phase - Phase offset applied to the helix sampling function.
   * @returns {null} Always returns null; primary effect is drawing on the canvas context.
   */
  function traceHelix(color, phase) {
    ctx.strokeStyle = color;
    ctx.globalAlpha = 0.85;
    ctx.lineWidth = Math.max(1.5, Math.min(width, height) / NUM.ONEFORTYFOUR);
    ctx.beginPath();
    for (let i = 0; i < steps; i += 1) {
      const t = i / (steps - 1);
      const point = helixPoint(t, phase, width, verticalMargin, usableHeight, amplitude, waveFrequency);
      if (i === 0) {
        ctx.moveTo(point.x, point.y);
      } else {
        ctx.lineTo(point.x, point.y);
      }
    }
    ctx.stroke();
    return null;
  }
}

/**
 * Compute a single (x,y) point on a sine-based helix curve.
 *
 * @param {number} t - Normalized vertical progress along the strand (0 = top, 1 = bottom).
 * @param {number} phase - Phase offset for the sine wave (radians).
 * @param {number} width - Total canvas width; used to compute the horizontal center.
 * @param {number} verticalMargin - Top offset for the helix drawing area.
 * @param {number} usableHeight - Vertical span available for the helix.
 * @param {number} amplitude - Horizontal amplitude of the sine wave.
 * @param {number} waveFrequency - Frequency multiplier controlling horizontal wave count over the strand.
 * @return {{x: number, y: number}} Cartesian coordinates of the helix point.
 */
function helixPoint(t, phase, width, verticalMargin, usableHeight, amplitude, waveFrequency) {
  const centerX = width / 2;
  const wave = Math.sin((waveFrequency * Math.PI * t) + phase);
  const x = centerX + wave * amplitude;
  const y = verticalMargin + usableHeight * t;
  return { x, y };
}

/**
 * Normalize and validate rendering options, returning a stable configuration object.
 *
 * Ensures numeric width/height fall back to DEFAULT_DIMENSIONS, runs palette through
 * ensurePalette, and numerology through ensureNumerology so callers receive a predictable
 * { width, height, palette, NUM } shape suitable for the renderer.
 *
 * @param {Object} opts - Partial options object supplied by callers (may be empty or partial).
 * @return {{width: number, height: number, palette: Object, NUM: Object}} Normalized configuration:
 *   - width, height: finite numbers (defaults from DEFAULT_DIMENSIONS when missing/invalid)
 *   - palette: validated palette object (result of ensurePalette)
 *   - NUM: validated numerology constants (result of ensureNumerology)
 */
function normalizeOptions(opts) {
  const width = Number.isFinite(opts.width) ? opts.width : DEFAULT_DIMENSIONS.width;
  const height = Number.isFinite(opts.height) ? opts.height : DEFAULT_DIMENSIONS.height;
  const palette = ensurePalette(opts.palette);
  const NUM = ensureNumerology(opts.NUM);
  return { width, height, palette, NUM };
}

/**
 * Normalize a palette object, ensuring background, ink, and a fixed-length layers array.
 *
 * If `input` is falsy or not an object, returns a copy of the default palette. For a partial
 * palette, `bg` and `ink` are taken when they are strings; `layers` is normalized to the same
 * length as DEFAULT_PALETTE.layers by truncating or filling missing entries from the defaults.
 *
 * @param {Object|undefined} input - Partial palette to normalize (may contain `bg`, `ink`, `layers`).
 * @return {{bg: string, ink: string, layers: string[]}} A palette object with validated `bg`, `ink`, and a full `layers` array.
 */
function ensurePalette(input) {
  if (!input || typeof input !== 'object') {
    return {
      bg: DEFAULT_PALETTE.bg,
      ink: DEFAULT_PALETTE.ink,
      layers: [...DEFAULT_PALETTE.layers]
    };
  }

  const layers = Array.isArray(input.layers) ? input.layers.slice(0, DEFAULT_PALETTE.layers.length) : [];
  while (layers.length < DEFAULT_PALETTE.layers.length) {
    layers.push(DEFAULT_PALETTE.layers[layers.length]);
  }

  return {
    bg: typeof input.bg === 'string' ? input.bg : DEFAULT_PALETTE.bg,
    ink: typeof input.ink === 'string' ? input.ink : DEFAULT_PALETTE.ink,
    layers
  };
}

/**
 * Validate and return a safe numerology map, using DEFAULT_NUM for any missing or invalid entries.
 *
 * Accepts an object with numeric entries keyed like DEFAULT_NUM and produces a new object
 * where each key contains a finite, non-zero number: values from `input` override defaults
 * only if they coerce to a finite, non-zero Number; otherwise the corresponding default is kept.
 *
 * @param {Object|undefined|null} input - Partial numerology overrides keyed by the same symbols as DEFAULT_NUM.
 * @return {Object} A complete numerology map with all keys from DEFAULT_NUM populated with safe numbers.
 */
function ensureNumerology(input) {
  const safe = { ...DEFAULT_NUM };
  if (!input || typeof input !== 'object') return safe;
  Object.keys(safe).forEach(key => {
    const value = Number(input[key]);
    if (Number.isFinite(value) && value !== 0) {
      safe[key] = value;
    }
  });
  return safe;
}

/**
 * Draws a circle path at (x, y) with the given radius and either strokes or fills it using the context's current state.
 *
 * Uses the context's current fillStyle, strokeStyle, globalAlpha, and lineWidth; does not change or restore the context state.
 * @param {number} x - Center x coordinate.
 * @param {number} y - Center y coordinate.
 * @param {number} radius - Circle radius.
 * @param {boolean} [fill=false] - If true, fills then strokes the circle; otherwise only strokes.
 */
function drawCircle(ctx, x, y, radius, fill = false) {
  ctx.beginPath();
  ctx.arc(x, y, radius, 0, Math.PI * 2);
  if (fill) {
    ctx.fill();
    ctx.stroke();
  } else {
    ctx.stroke();
  }
>>>>>>> de773821
}<|MERGE_RESOLUTION|>--- conflicted
+++ resolved
@@ -2,7 +2,6 @@
   helix-renderer.mjs
   ND-safe static renderer for the layered cosmology in Codex 144:99.
 
-<<<<<<< HEAD
   Layer order (furthest to nearest):
     1. Vesica field - intersecting circles ground the space.
     2. Tree-of-Life scaffold - ten sephirot connected by twenty-two paths.
@@ -13,7 +12,6 @@
     - No animation or timers; everything draws once per call.
     - Calm palette with readable contrast; background and ink values guard sensory comfort.
     - Pure helper functions keep the lineage data intact and auditable (no workflow side-effects).
-=======
   Layer order (rendered back to front):
     1. Vesica field (intersecting circles ground the space).
     2. Tree-of-Life scaffold (ten sephirot nodes plus twenty-two calm paths).
@@ -24,7 +22,6 @@
     - No animation or timers; everything renders in a single synchronous pass.
     - Calm palette with readable contrast to avoid sensory overload.
     - Small pure helper functions so the cosmology remains lore-safe and auditable.
->>>>>>> de773821
 */
 
 const DEFAULT_DIMENSIONS = { width: 1440, height: 900 };
@@ -46,7 +43,6 @@
   ONEFORTYFOUR: 144
 };
 
-<<<<<<< HEAD
 const GOLDEN_RATIO = (1 + Math.sqrt(5)) / 2;
 
 /*
@@ -186,7 +182,6 @@
 }
 
 function drawBackground(ctx, width, height, color) {
-=======
 /**
  * Render the complete calm helix composition onto a 2D canvas context.
  *
@@ -224,7 +219,6 @@
  * @param {string} bgColor - CSS color string used to fill the background.
  */
 function prepareCanvas(ctx, width, height, bgColor) {
->>>>>>> de773821
   ctx.save();
   ctx.setTransform(1, 0, 0, 1, 0, 0);
   ctx.clearRect(0, 0, width, height);
@@ -233,7 +227,6 @@
   ctx.restore();
 }
 
-<<<<<<< HEAD
 function drawVesicaField(ctx, dims, palette, NUM) {
   ctx.save();
   const columns = NUM.NINE;
@@ -265,7 +258,6 @@
       const cx = marginX + col * stepX + offsetX;
       const cy = marginY + row * stepY + offsetY;
       drawCircle(ctx, cx, cy, radius);
-=======
 /**
  * Draws a grounding "vesica" field of overlapping circles across the canvas.
  *
@@ -300,13 +292,11 @@
       drawCircle(ctx, cx, cy, radius);
       // Offset circle creates the vesica piscis overlap for layered depth.
       drawCircle(ctx, cx, cy + verticalOffset, radius);
->>>>>>> de773821
     }
   }
   ctx.restore();
 }
 
-<<<<<<< HEAD
 function drawTreeOfLife(ctx, dims, palette, NUM) {
   ctx.save();
   const nodes = mapSephirotPositions(dims.width, dims.height, NUM);
@@ -349,7 +339,6 @@
     ctx.fillStyle = palette.ink ?? DEFAULT_PALETTE.ink;
     ctx.fillText(node.name, node.x, node.y - nodeRadius * 1.6);
   }
-=======
 /**
  * Draws a schematic Tree of Life scaffold onto the given canvas context.
  *
@@ -446,12 +435,10 @@
   nodes.forEach(node => {
     drawCircle(ctx, node.x, node.y, nodeRadius, true);
   });
->>>>>>> de773821
 
   ctx.restore();
 }
 
-<<<<<<< HEAD
 function mapSephirotPositions(width, height, NUM) {
   const unitY = height / NUM.ONEFORTYFOUR;
   const unitX = width / NUM.ELEVEN;
@@ -484,7 +471,6 @@
     const point = points[i];
     drawFilledCircle(ctx, point.x, point.y, markerRadius);
   }
-=======
 /**
  * Draws a calm, non-animated Fibonacci/golden-spiral polyline onto the provided canvas.
  *
@@ -528,12 +514,10 @@
     }
   }
   ctx.stroke();
->>>>>>> de773821
 
   ctx.restore();
 }
 
-<<<<<<< HEAD
 function generateFibonacciPoints(dims, NUM) {
   const sampleCount = NUM.NINETYNINE;
   const points = [];
@@ -571,7 +555,6 @@
   for (let i = 0; i < strandA.length && i < strandB.length; i += crossStep) {
     const a = strandA[i];
     const b = strandB[i];
-=======
 /**
  * Render a double-helix lattice with two colored strands and semi-transparent crossbars.
  *
@@ -611,7 +594,6 @@
     const t = i / rungCount;
     const a = helixPoint(t, 0, width, verticalMargin, usableHeight, amplitude, waveFrequency);
     const b = helixPoint(t, phaseShift, width, verticalMargin, usableHeight, amplitude, waveFrequency);
->>>>>>> de773821
     ctx.beginPath();
     ctx.moveTo(a.x, a.y);
     ctx.lineTo(b.x, b.y);
@@ -619,7 +601,6 @@
   }
 
   ctx.restore();
-<<<<<<< HEAD
 }
 
 function generateHelixStrands(dims, NUM) {
@@ -671,7 +652,6 @@
 
 function clamp(value, min, max) {
   return Math.max(min, Math.min(max, value));
-=======
 
   /**
    * Draws a stroked helix trace onto the surrounding canvas context.
@@ -815,5 +795,4 @@
   } else {
     ctx.stroke();
   }
->>>>>>> de773821
 }