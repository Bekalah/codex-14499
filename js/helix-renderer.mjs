--- conflicted
+++ resolved
@@ -6,15 +6,12 @@
   Layers:
     1) Vesica field (intersecting circles)
     2) Tree-of-Life scaffold (10 sephirot + 22 paths)
-<<<<<<< HEAD
     3) Fibonacci curve (log spiral polyline; static)
     4) Double-helix lattice (two phase-shifted strands)
 
-=======
     3) Fibonacci curve (log spiral)
     4) Double-helix lattice (two phase-shifted strands)
   ND-safe choices: no motion, calm colors, clear separation.
->>>>>>> f98f9dba
   Notes:
     - No motion or animation.
     - All geometry parameterized by numerology constants.
@@ -89,7 +86,6 @@
 // ND-safe: nodes and paths only, no flashing
 export function drawTree(ctx, w, h, lineColor, nodeColor, NUM) {
   const nodes = [
-<<<<<<< HEAD
     [w / 2, h * 0.05],
     [w / 4, h * 0.2], [w * 3 / 4, h * 0.2],
     [w / 4, h * 0.4], [w / 2, h * 0.55], [w * 3 / 4, h * 0.4],
@@ -121,8 +117,6 @@
 // ND-safe: simple nodes and paths only.
 function drawTree(ctx, w, h, pathColor, nodeColor, NUM) {
   const nodes = [
-=======
->>>>>>> f98f9dba
     [0.5, 0.05],
     [0.25, 0.2], [0.75, 0.2],
     [0.25, 0.4], [0.75, 0.4],
@@ -132,14 +126,12 @@
     [0.5, 0.95]
   ];
   const paths = [
-<<<<<<< HEAD
     [0,1],[0,2],[1,2],[1,3],[2,4],[3,5],[4,5],[3,6],[4,6],[5,6],
     [5,7],[6,7],[6,8],[7,8],[8,9],[1,3],[2,4],[3,4],[6,7],[3,5],[4,5],[4,8]
   ]; // 22 paths
   ctx.strokeStyle = pathColor;
   ctx.lineWidth = 1;
   paths.forEach(([a,b]) => {
-=======
     [0,1],[0,2],[1,2],
     [1,3],[2,4],[3,5],[4,5],
     [3,6],[4,6],[5,6],
@@ -148,7 +140,6 @@
   ]; // 22 paths
 
   ctx.strokeStyle = lineColor;
->>>>>>> f98f9dba
   ctx.save();
   ctx.strokeStyle = lineColor;
   ctx.fillStyle = nodeColor;
@@ -189,7 +180,6 @@
   ctx.fillStyle = nodeColor;
   const r = Math.min(w, h) / NUM.NINETYNINE * NUM.SEVEN;
   nodes.forEach(([x,y]) => {
-<<<<<<< HEAD
 
   const rNode = Math.min(w, h) / NUM.NINETYNINE * NUM.SEVEN;
   nodes.forEach(([x, y]) => {
@@ -199,11 +189,9 @@
   nodes.forEach(([nx, ny]) => {
     ctx.beginPath();
     ctx.arc(nx * w, ny * h, rNode, 0, Math.PI * 2);
-=======
   const rNode = Math.min(w, h) / NUM.NINETYNINE * NUM.SEVEN;
   nodes.forEach(([x, y]) => {
     ctx.beginPath();
->>>>>>> f98f9dba
     ctx.arc(x * w, y * h, r, 0, Math.PI * 2);
     ctx.fill();
   });
@@ -301,12 +289,9 @@
 // Layer 4: Double-helix lattice
 // ND-safe: static lattice without oscillation
 export function drawHelix(ctx, w, h, color1, color2, NUM) {
-<<<<<<< HEAD
   ctx.save();
   const turns = NUM.NINETYNINE / NUM.NINE; // 11 turns
   const amplitude = h / 4;
-=======
->>>>>>> f98f9dba
   const turns = NUM.ELEVEN;
   const step = w / NUM.ONEFORTYFOUR;
   const amplitude = h / 4;
