--- conflicted
+++ resolved
@@ -1,7 +1,6 @@
 /*
   helix-renderer.mjs
   ND-safe static renderer for layered sacred geometry.
-<<<<<<< HEAD
   Each layer draws once; no motion or external dependencies.
 */
 
@@ -17,61 +16,11 @@
     for (let iy = -1; iy <= 1; iy++) {
       ctx.beginPath();
       ctx.arc(cx + ix * step, cy + iy * step, r, 0, Math.PI * 2);
-=======
-
-  Layers:
-    1) Vesica field (intersecting circles)
-    2) Tree-of-Life scaffold (10 sephirot + 22 paths)
-    3) Fibonacci curve (log spiral polyline; static)
-    4) Double-helix lattice (two phase-shifted strands with crossbars)
-*/
-
-function drawVesica(ctx, w, h, color, NUM) {
-  // ND-safe: simple repeated Vesica Piscis shapes, no motion
-  ctx.save();
-  ctx.strokeStyle = color;
-  ctx.lineWidth = 1;
-  const r = Math.min(w, h) / NUM.THREE;
-  const offsets = [-1, 0, 1];
-  offsets.forEach(ix => {
-    offsets.forEach(iy => {
-      const cx = w / 2 + ix * r;
-      const cy = h / 2 + iy * r;
-      ctx.beginPath();
-      ctx.arc(cx - r / 2, cy, r, 0, Math.PI * 2);
-      ctx.arc(cx + r / 2, cy, r, 0, Math.PI * 2);
-      ctx.stroke();
-    });
-  });
-
-  ND-safe: no motion, calm contrast, small pure functions.
-*/
-
-function drawVesica(ctx, w, h, color, NUM) {
-  // ND-safe: simple vesica grid, low contrast lines
-  ctx.save();
-  ctx.strokeStyle = color;
-  const r = Math.min(w, h) / NUM.NINE;
-  const step = r;
-  const startX = w / 2 - step;
-  const startY = h / 2 - step;
-  for (let i = 0; i < NUM.THREE; i++) {
-    for (let j = 0; j < NUM.THREE; j++) {
-      const cx = startX + i * step;
-      const cy = startY + j * step;
-      ctx.beginPath();
-      ctx.arc(cx, cy, r, 0, Math.PI * 2);
-      ctx.stroke();
-      ctx.beginPath();
-      ctx.arc(cx + step, cy, r, 0, Math.PI * 2);
->>>>>>> b2c81ad9
       ctx.stroke();
     }
   }
-  ctx.restore();
-}
-
-<<<<<<< HEAD
+}
+
 // Draw simplified Tree-of-Life nodes and paths
 export function drawTree(ctx, width, height, color, NUM) {
   const cx = width / 2;
@@ -159,7 +108,58 @@
     ctx.lineTo(x, y2);
     ctx.stroke();
   }
-=======
+
+  Layers:
+    1) Vesica field (intersecting circles)
+    2) Tree-of-Life scaffold (10 sephirot + 22 paths)
+    3) Fibonacci curve (log spiral polyline; static)
+    4) Double-helix lattice (two phase-shifted strands with crossbars)
+*/
+
+function drawVesica(ctx, w, h, color, NUM) {
+  // ND-safe: simple repeated Vesica Piscis shapes, no motion
+  ctx.save();
+  ctx.strokeStyle = color;
+  ctx.lineWidth = 1;
+  const r = Math.min(w, h) / NUM.THREE;
+  const offsets = [-1, 0, 1];
+  offsets.forEach(ix => {
+    offsets.forEach(iy => {
+      const cx = w / 2 + ix * r;
+      const cy = h / 2 + iy * r;
+      ctx.beginPath();
+      ctx.arc(cx - r / 2, cy, r, 0, Math.PI * 2);
+      ctx.arc(cx + r / 2, cy, r, 0, Math.PI * 2);
+      ctx.stroke();
+    });
+  });
+
+  ND-safe: no motion, calm contrast, small pure functions.
+*/
+
+function drawVesica(ctx, w, h, color, NUM) {
+  // ND-safe: simple vesica grid, low contrast lines
+  ctx.save();
+  ctx.strokeStyle = color;
+  const r = Math.min(w, h) / NUM.NINE;
+  const step = r;
+  const startX = w / 2 - step;
+  const startY = h / 2 - step;
+  for (let i = 0; i < NUM.THREE; i++) {
+    for (let j = 0; j < NUM.THREE; j++) {
+      const cx = startX + i * step;
+      const cy = startY + j * step;
+      ctx.beginPath();
+      ctx.arc(cx, cy, r, 0, Math.PI * 2);
+      ctx.stroke();
+      ctx.beginPath();
+      ctx.arc(cx + step, cy, r, 0, Math.PI * 2);
+      ctx.stroke();
+    }
+  }
+  ctx.restore();
+}
+
 function drawTree(ctx, w, h, lineColor, nodeColor, NUM) {
   // ND-safe: nodes and straight paths only
   ctx.save();
@@ -316,7 +316,6 @@
   drawTree(ctx, width, height, palette.layers[1], palette.layers[2], NUM);
   drawFibonacci(ctx, width, height, palette.layers[3], NUM);
   drawHelix(ctx, width, height, palette.layers[4], palette.layers[5], NUM);
->>>>>>> b2c81ad9
 }
 
 // Main entry: paint background then all four layers
