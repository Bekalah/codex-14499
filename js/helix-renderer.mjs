/*
  helix-renderer.mjs
<<<<<<< HEAD
  ND-safe static renderer for the layered cosmology in Codex 144:99.

  Layer order (furthest to nearest):
    1. Vesica field (intersecting circles to ground the scene)
    2. Tree-of-Life scaffold (ten sephirot connected by twenty-two paths)
    3. Fibonacci curve (static golden spiral polyline)
    4. Double-helix lattice (paired strands with steady crossbars)

  All helpers are small pure functions and run once per render call.
  This honors the offline-first, trauma-informed protocol: no motion,
  gentle contrast, and clear layering comments explaining why.
=======
  ND-safe static renderer for layered sacred geometry in Codex 144:99.

  Layers (rendered back-to-front):
    1) Vesica field (intersecting circles)
    2) Tree-of-Life scaffold (ten sephirot, twenty-two paths)
    3) Fibonacci curve (golden spiral polyline)
    4) Double-helix lattice (two strands plus crossbars)

  ND-safe commitments:
    - No animation or timers; everything renders once per call.
    - Calm palette with readable contrast to avoid sensory overload.
    - Small, pure helpers so future adaptations stay lore-safe.
>>>>>>> ec9f31ab
*/

const DEFAULT_PALETTE = {
  bg: "#0b0b12",
  ink: "#e8e8f0",
  layers: ["#b1c7ff", "#89f7fe", "#a0ffa1", "#ffd27f", "#f5a3ff", "#d0d0e6"]
};

const DEFAULT_NUM = {
  THREE: 3,
  SEVEN: 7,
  NINE: 9,
  ELEVEN: 11,
  TWENTYTWO: 22,
  THIRTYTHREE: 33,
  NINETYNINE: 99,
  ONEFORTYFOUR: 144
};

<<<<<<< HEAD
// Entry point: orchestrates the four layers in a single synchronous pass.
=======
/**
 * Render a calm, ND-safe static composition of four layered elements onto a 2D canvas context.
 *
 * Draws four layers back-to-front: Vesica field, Tree-of-Life scaffold, Fibonacci curve, and a double-helix lattice.
 * The function performs a single static render (no animation or timers), normalizes palette and numerology via helpers,
 * and returns immediately if no canvas context is provided.
 *
 * @param {CanvasRenderingContext2D} ctx - Destination 2D canvas context (required).
 * @param {Object} [opts] - Optional render options.
 * @param {number} [opts.width=1440] - Canvas width in pixels.
 * @param {number} [opts.height=900] - Canvas height in pixels.
 * @param {Object} [opts.palette] - Palette input passed to ensurePalette; missing or invalid entries are replaced with defaults.
 * @param {Object} [opts.NUM] - Numeric constants passed to ensureNumerology; missing/invalid keys are filled from defaults.
 */
>>>>>>> ec9f31ab
export function renderHelix(ctx, opts = {}) {
  if (!ctx) return;

  const width = typeof opts.width === "number" ? opts.width : 1440;
  const height = typeof opts.height === "number" ? opts.height : 900;
  const palette = ensurePalette(opts.palette);
  const NUM = ensureNumerology(opts.NUM);

  fillBackground(ctx, width, height, palette.bg);
  drawVesicaField(ctx, width, height, palette.layers[0], NUM);
  drawTreeOfLife(ctx, width, height, palette.layers[1], palette.layers[2], palette.ink, NUM);
  drawFibonacciCurve(ctx, width, height, palette.layers[3], NUM);
  drawHelixLattice(ctx, width, height, palette.layers[4], palette.layers[5], palette.ink, NUM);
}

<<<<<<< HEAD
// Validate palette input so missing data never blocks offline rendering.
function ensurePalette(palette) {
  const base = { ...DEFAULT_PALETTE };
  if (!palette) return base;

  const layers = Array.isArray(palette.layers) ? palette.layers.slice(0, 6) : [];
  while (layers.length < 6) {
    layers.push(base.layers[layers.length]);
  }

  return {
    bg: typeof palette.bg === "string" ? palette.bg : base.bg,
    ink: typeof palette.ink === "string" ? palette.ink : base.ink,
    layers
=======
/**
 * Normalize an input palette into a calm, safe palette object.
 *
 * Returns a palette object guaranteed to have string `bg` and `ink` properties
 * and a `layers` array whose length matches DEFAULT_PALETTE.layers; any missing
 * or non-string entries are replaced with defaults from DEFAULT_PALETTE.
 *
 * @param {object|undefined} palette - Partial palette to sanitize. May include `bg`, `ink`, and `layers` (array of strings).
 * @return {{bg: string, ink: string, layers: string[]}} A sanitized palette safe for rendering.
 */
function ensurePalette(palette) {
  if (!palette || typeof palette !== "object") return { ...DEFAULT_PALETTE };

  const safe = {
    bg: typeof palette.bg === "string" ? palette.bg : DEFAULT_PALETTE.bg,
    ink: typeof palette.ink === "string" ? palette.ink : DEFAULT_PALETTE.ink,
    layers: []
>>>>>>> ec9f31ab
  };

<<<<<<< HEAD
// Ensure numerology constants exist so geometry math stays predictable.
function ensureNumerology(NUM) {
  const safe = { ...DEFAULT_NUM };
  if (NUM && typeof NUM === "object") {
    for (const key of Object.keys(DEFAULT_NUM)) {
      if (Number.isFinite(NUM[key])) safe[key] = NUM[key];
    }
  }
  return safe;
}

=======
  const sourceLayers = Array.isArray(palette.layers) ? palette.layers : [];
  for (let i = 0; i < DEFAULT_PALETTE.layers.length; i += 1) {
    const candidate = sourceLayers[i];
    safe.layers.push(typeof candidate === "string" ? candidate : DEFAULT_PALETTE.layers[i]);
  }

  return safe;
}

/**
 * Return a sanitized numerology object based on DEFAULT_NUM with safe numeric overrides.
 *
 * If `input` is an object, numeric keys present in it are coerced to Number and, when finite and non-zero,
 * replace the corresponding entries from DEFAULT_NUM. If `input` is falsy or not an object, a shallow copy
 * of DEFAULT_NUM is returned unchanged.
 *
 * @param {Object|undefined|null} input - Partial numerology values to override defaults (keys matching DEFAULT_NUM).
 * @return {Object} A new numerology object containing only DEFAULT_NUM keys with validated numeric overrides applied.
 */
function ensureNumerology(input) {
  const safe = { ...DEFAULT_NUM };
  if (!input || typeof input !== "object") return safe;

  for (const key of Object.keys(safe)) {
    const value = Number(input[key]);
    if (Number.isFinite(value) && value !== 0) {
      safe[key] = value;
    }
  }

  return safe;
}

/**
 * Fill the entire drawing surface with a solid background color.
 *
 * @param {number} width - Width in pixels of the area to fill.
 * @param {number} height - Height in pixels of the area to fill.
 * @param {string} color - CSS color string used to fill the background.
 */
>>>>>>> ec9f31ab
function fillBackground(ctx, width, height, color) {
  ctx.save();
  ctx.fillStyle = color;
  ctx.fillRect(0, 0, width, height);
  ctx.restore();
}

<<<<<<< HEAD
// Layer 1: Vesica field. Intersecting circles provide depth without motion.
function drawVesicaField(ctx, width, height, color, NUM) {
  const cols = Math.max(1, NUM.NINE);
  const rows = Math.max(1, NUM.SEVEN);
  const stepX = width / (cols + 1);
  const stepY = height / (rows + 1);
  const radius = Math.min(stepX, stepY) * 0.75;
  const offset = radius / NUM.THREE;

  ctx.save();
  ctx.strokeStyle = color;
  ctx.globalAlpha = 0.25;
  ctx.lineWidth = Math.max(1, Math.min(width, height) / NUM.NINETYNINE);

  for (let row = 1; row <= rows; row++) {
    const cy = stepY * row;
    for (let col = 1; col <= cols; col++) {
      const cx = stepX * col;
      drawCircle(ctx, cx - offset, cy, radius);
      drawCircle(ctx, cx + offset, cy, radius);
=======
/**
 * Draws a static vesica field: a grid of horizontally paired, intersecting circles.
 *
 * The field is centered on the canvas and laid out back-to-front to provide
 * depth without animation. Circle sizing and grid spacing are derived from
 * the canvas dimensions and the provided numerology constants.
 *
 * @param {string} color - Stroke color for the circles.
 * @param {Object} NUM - Numerology constants object (expects numeric keys used here: `NINE`, `SEVEN`, `THREE`).
 */
function drawVesicaField(ctx, width, height, color, NUM) {
  ctx.save();
  ctx.strokeStyle = color;
  ctx.lineWidth = 1.5;

  const radius = Math.min(width, height) / NUM.NINE;
  const horizontalStep = radius;
  const verticalStep = radius * (NUM.SEVEN / NUM.NINE);
  const offset = radius / NUM.THREE;
  const columns = NUM.SEVEN;
  const rows = NUM.NINE;

  for (let row = -Math.floor(rows / 2); row <= Math.floor(rows / 2); row += 1) {
    for (let col = -Math.floor(columns / 2); col <= Math.floor(columns / 2); col += 1) {
      const cx = width / 2 + col * horizontalStep;
      const cy = height / 2 + row * verticalStep;
      drawCirclePair(ctx, cx, cy, radius, offset);
>>>>>>> ec9f31ab
    }
  }

  ctx.restore();
}

<<<<<<< HEAD
function drawCircle(ctx, cx, cy, radius) {
=======
/**
 * Draw two horizontally offset stroked circles centered on a common y coordinate.
 *
 * @param {CanvasRenderingContext2D} ctx - 2D canvas rendering context to draw into.
 * @param {number} cx - Central x coordinate around which the pair is placed.
 * @param {number} cy - Y coordinate for both circle centers.
 * @param {number} radius - Radius of each circle.
 * @param {number} offset - Horizontal distance from `cx` to each circle center (one at cx - offset, the other at cx + offset).
 */
function drawCirclePair(ctx, cx, cy, radius, offset) {
  ctx.beginPath();
  ctx.arc(cx - offset, cy, radius, 0, Math.PI * 2);
  ctx.stroke();

>>>>>>> ec9f31ab
  ctx.beginPath();
  ctx.arc(cx, cy, radius, 0, Math.PI * 2);
  ctx.stroke();
}

<<<<<<< HEAD
// Layer 2: Tree-of-Life scaffold. Ten nodes, twenty-two calm connective paths.
function drawTreeOfLife(ctx, width, height, pathColor, nodeColor, ink, NUM) {
  const unitY = height / NUM.ONEFORTYFOUR;
  const unitX = width / NUM.ONEFORTYFOUR;
  const centerX = width / 2;

  // Positions derive from numerology units to honor the cosmology.
  const nodes = [
    { name: "kether", x: centerX, y: unitY * NUM.NINE },
    { name: "chokmah", x: centerX + unitX * NUM.TWENTYTWO, y: unitY * NUM.TWENTYTWO },
    { name: "binah", x: centerX - unitX * NUM.TWENTYTWO, y: unitY * NUM.TWENTYTWO },
    { name: "chesed", x: centerX + unitX * (NUM.THIRTYTHREE - NUM.THREE), y: unitY * (NUM.THIRTYTHREE + NUM.THREE) },
    { name: "geburah", x: centerX - unitX * (NUM.THIRTYTHREE - NUM.THREE), y: unitY * (NUM.THIRTYTHREE + NUM.THREE) },
    { name: "tiphereth", x: centerX, y: unitY * (NUM.ONEFORTYFOUR / 2) },
    { name: "netzach", x: centerX + unitX * NUM.TWENTYTWO, y: unitY * NUM.NINETYNINE },
    { name: "hod", x: centerX - unitX * NUM.TWENTYTWO, y: unitY * NUM.NINETYNINE },
    { name: "yesod", x: centerX, y: unitY * (NUM.NINETYNINE + NUM.ELEVEN) },
    { name: "malkuth", x: centerX, y: unitY * (NUM.ONEFORTYFOUR - NUM.ELEVEN) }
=======
/**
 * Render a static, ND-safe "Tree of Life" scaffold: straight connector paths and filled node discs.
 *
 * The function computes a fixed set of node positions relative to canvas size and draws the
 * connecting straight-line paths and circular nodes. Intended to be deterministic and non-animated.
 *
 * @param {CanvasRenderingContext2D} ctx - 2D canvas rendering context to draw into.
 * @param {number} width - Canvas width in pixels; used to compute horizontal spacing and node radius.
 * @param {number} height - Canvas height in pixels; used to compute vertical positions.
 * @param {string} pathColor - Stroke color used for the connecting paths.
 * @param {string} nodeColor - Fill color used for the node discs.
 * @param {Object} NUM - Numerology constants (expects numeric fields like ONEFORTYFOUR, ELEVEN, NINETYNINE).
 */
function drawTreeOfLife(ctx, width, height, pathColor, nodeColor, NUM) {
  const baseY = height / NUM.ONEFORTYFOUR;
  const centerX = width / 2;
  const spread = width / NUM.ELEVEN;

  const nodes = [
    { x: centerX, y: baseY * 9 },
    { x: centerX + spread, y: baseY * 22 },
    { x: centerX - spread, y: baseY * 22 },
    { x: centerX + spread * 1.4, y: baseY * 44 },
    { x: centerX - spread * 1.4, y: baseY * 44 },
    { x: centerX, y: baseY * 55 },
    { x: centerX + spread, y: baseY * 77 },
    { x: centerX - spread, y: baseY * 77 },
    { x: centerX, y: baseY * 99 },
    { x: centerX, y: baseY * 126 }
>>>>>>> ec9f31ab
  ];

  const paths = [
    [0, 1], [0, 2], [0, 5],
    [1, 2], [1, 3], [1, 5], [1, 6],
    [2, 4], [2, 5], [2, 7],
    [3, 4], [3, 5], [3, 6],
    [4, 5], [4, 7],
    [5, 6], [5, 7], [5, 8],
    [6, 8], [7, 8],
    [7, 9], [8, 9]
  ];

  ctx.save();
  ctx.strokeStyle = pathColor;
<<<<<<< HEAD
  ctx.globalAlpha = 0.45;
  ctx.lineWidth = Math.max(1.5, Math.min(width, height) / (NUM.ONEFORTYFOUR / 2));

  for (const [a, b] of paths) {
    const start = nodes[a];
    const end = nodes[b];
=======
  ctx.lineWidth = 2;
  ctx.lineCap = "round";

  paths.forEach(([a, b]) => {
>>>>>>> ec9f31ab
    ctx.beginPath();
    ctx.moveTo(start.x, start.y);
    ctx.lineTo(end.x, end.y);
    ctx.stroke();
  }

  ctx.globalAlpha = 1;
  ctx.fillStyle = nodeColor;
<<<<<<< HEAD
  ctx.strokeStyle = ink;
  ctx.lineWidth = Math.max(1, Math.min(width, height) / NUM.ONEFORTYFOUR);

  const nodeRadius = Math.max(4, Math.min(width, height) / NUM.TWENTYTWO);
  for (const node of nodes) {
=======
  const radius = Math.max(3, width / NUM.NINETYNINE);
  nodes.forEach(node => {
>>>>>>> ec9f31ab
    ctx.beginPath();
    ctx.arc(node.x, node.y, nodeRadius, 0, Math.PI * 2);
    ctx.fill();
    ctx.stroke();
  }

  ctx.restore();
}

<<<<<<< HEAD
// Layer 3: Fibonacci curve. Static golden spiral sampled with gentle spacing.
function drawFibonacciCurve(ctx, width, height, color, NUM) {
  const centerX = width * 0.66;
  const centerY = height * 0.62;
  const baseRadius = Math.min(width, height) / NUM.THREE;
  const phi = (1 + Math.sqrt(5)) / 2; // Golden Ratio constant (phi)
  const growth = Math.log(phi) / (Math.PI / 2);
  const turns = NUM.THREE; // three turns keep the curve legible and calm.
  const steps = NUM.NINETYNINE;
  const maxTheta = turns * Math.PI * 2;
  const step = maxTheta / steps;

  ctx.save();
  ctx.strokeStyle = color;
  ctx.globalAlpha = 0.75;
  ctx.lineWidth = Math.max(1.5, Math.min(width, height) / NUM.ONEFORTYFOUR);
  ctx.beginPath();

  for (let i = 0; i <= steps; i++) {
    const theta = i * step;
    const radius = baseRadius * Math.exp(growth * theta);
    const x = centerX + radius * Math.cos(theta);
    const y = centerY - radius * Math.sin(theta);
    if (i === 0) {
      ctx.moveTo(x, y);
    } else {
      ctx.lineTo(x, y);
    }
  }

  ctx.stroke();
  ctx.restore();
}

// Layer 4: Double-helix lattice. Two phase-shifted strands with calm crossbars.
function drawHelixLattice(ctx, width, height, strandAColor, strandBColor, rungColor, NUM) {
  const steps = NUM.ONEFORTYFOUR;
  const turns = NUM.THREE;
  const centerX = width / 2;
  const amplitude = width / NUM.ELEVEN;
  const yStep = height / steps;

  const strands = [
    { phase: 0, color: strandAColor, points: [] },
    { phase: Math.PI, color: strandBColor, points: [] }
  ];

  for (const strand of strands) {
    ctx.save();
    ctx.strokeStyle = strand.color;
    ctx.globalAlpha = 0.85;
    ctx.lineWidth = Math.max(1.5, Math.min(width, height) / NUM.NINETYNINE);
    ctx.beginPath();

    for (let i = 0; i <= steps; i++) {
      const theta = (i / steps) * (Math.PI * 2 * turns) + strand.phase;
      const y = i * yStep;
      const x = centerX + Math.sin(theta) * amplitude;
      strand.points.push({ x, y });
      if (i === 0) {
        ctx.moveTo(x, y);
      } else {
        ctx.lineTo(x, y);
      }
    }

    ctx.stroke();
    ctx.restore();
  }

  // Crossbars: evenly spaced rungs tie the strands together without motion.
  ctx.save();
  ctx.strokeStyle = rungColor;
  ctx.globalAlpha = 0.55;
  ctx.lineWidth = Math.max(1, Math.min(width, height) / NUM.ONEFORTYFOUR);

  const rungCount = NUM.TWENTYTWO;
  const stride = Math.floor(steps / (rungCount + 1));
  for (let i = stride; i < strands[0].points.length && i < strands[1].points.length; i += stride) {
    const a = strands[0].points[i];
    const b = strands[1].points[i];
=======
/**
 * Draws a static, calm Fibonacci (golden) spiral sampled as a stroked polyline.
 *
 * Renders a spiraling curve centered near the upper-left third of the canvas using
 * the golden ratio; the curve is sampled from theta = 0 to theta = π * NUM.SEVEN
 * in steps of π / NUM.THIRTYTHREE and stroked with the provided color. The drawing
 * mutates the provided canvas context (no return value).
 *
 * @param {number} width - Canvas width in pixels.
 * @param {number} height - Canvas height in pixels.
 * @param {string} color - Stroke color used for the spiral.
 * @param {Object} NUM - Numerology constants object; expected numeric keys used:
 *   THREE, SEVEN, NINETYNINE, THIRTYTHREE (controls center, scale and sampling).
 */
function drawFibonacciCurve(ctx, width, height, color, NUM) {
  ctx.save();
  ctx.strokeStyle = color;
  ctx.lineWidth = 2;
  ctx.lineCap = "round";

  const goldenRatio = (1 + Math.sqrt(5)) / 2;
  const centerX = (width / NUM.THREE) * 2;
  const centerY = height / NUM.THREE;
  const scale = (Math.min(width, height) / NUM.NINETYNINE) * NUM.SEVEN;
  const maxTheta = Math.PI * NUM.SEVEN;
  const thetaStep = Math.PI / NUM.THIRTYTHREE;

  ctx.beginPath();
  for (let theta = 0; theta <= maxTheta; theta += thetaStep) {
    const radius = scale * Math.pow(goldenRatio, theta / (Math.PI / 2));
    const x = centerX + radius * Math.cos(theta);
    const y = centerY + radius * Math.sin(theta);
    if (theta === 0) ctx.moveTo(x, y); else ctx.lineTo(x, y);
  }
  ctx.stroke();

  ctx.restore();
}

/**
 * Draws a static double-helix lattice (two strands with crossbars) onto a 2D canvas.
 *
 * Renders two sine-like strands and vertical rungs between them. This layer is intentionally static (no animations) and uses NUM constants to determine step count, amplitude, and frequency. If `strandColorB` is falsy, it falls back to `strandColorA`.
 *
 * @param {CanvasRenderingContext2D} ctx - 2D rendering context to draw into.
 * @param {number} width - Canvas width in pixels.
 * @param {number} height - Canvas height in pixels.
 * @param {string} strandColorA - Stroke color for the first helix strand.
 * @param {string} [strandColorB] - Stroke color for the second strand; defaults to `strandColorA` when not provided.
 * @param {string} rungColor - Stroke color for the crossbars (rungs) between strands.
 * @param {object} NUM - Numerology constants object (expects TWENTYTWO, THIRTYTHREE, ELEVEN).
 */
function drawHelixLattice(ctx, width, height, strandColorA, strandColorB, rungColor, NUM) {
  ctx.save();

  const steps = NUM.TWENTYTWO;
  const amplitude = height / NUM.THIRTYTHREE;
  const frequency = (Math.PI * NUM.ELEVEN) / width;
  const baseline = height * 0.65;

  drawHelixStrand(ctx, width, steps, amplitude, frequency, baseline, 0, strandColorA);
  drawHelixStrand(ctx, width, steps, amplitude, frequency, baseline, Math.PI, strandColorB || strandColorA);
  drawHelixRungs(ctx, width, steps, amplitude, frequency, baseline, rungColor);

  ctx.restore();
}

/**
 * Draws a single static helix strand as a smooth sine-based polyline across the given width.
 *
 * @param {number} width - Horizontal span (pixels) over which the strand is drawn.
 * @param {number} steps - Number of samples/segments; larger values produce a smoother curve.
 * @param {number} amplitude - Peak vertical displacement from the baseline (pixels).
 * @param {number} frequency - Angular frequency applied to the x coordinate (radians per pixel).
 * @param {number} baseline - Vertical centerline (pixels) around which the strand oscillates.
 * @param {number} phase - Phase offset (radians) applied to the sine wave.
 * @param {string} color - Stroke color used to draw the strand.
 */
function drawHelixStrand(ctx, width, steps, amplitude, frequency, baseline, phase, color) {
  ctx.strokeStyle = color;
  ctx.lineWidth = 2;
  ctx.lineCap = "round";

  ctx.beginPath();
  for (let i = 0; i <= steps; i += 1) {
    const x = (width / steps) * i;
    const y = baseline + amplitude * Math.sin(frequency * x + phase);
    if (i === 0) ctx.moveTo(x, y); else ctx.lineTo(x, y);
  }
  ctx.stroke();
}

/**
 * Draws the vertical crossbars ("rungs") connecting two helix strands across the canvas.
 *
 * Renders a series of short vertical lines at every other step along the horizontal span. Each rung is drawn between the two strand y-positions computed as baseline + amplitude * sin(frequency * x + phase) with phases 0 and π so the rungs bridge opposite points of the two strands.
 *
 * @param {CanvasRenderingContext2D} ctx - 2D canvas context to draw into.
 * @param {number} width - Total horizontal span (pixels) across which rungs are placed.
 * @param {number} steps - Number of divisions along the width; rungs are drawn at i = 0..steps in increments of 2.
 * @param {number} amplitude - Vertical amplitude used to compute strand displacement from the baseline.
 * @param {number} frequency - Frequency multiplier applied to the x position when computing the sine for strand y positions.
 * @param {number} baseline - Vertical center line (pixels) about which the two strands oscillate.
 * @param {string} color - Stroke color used for the rungs.
 */
function drawHelixRungs(ctx, width, steps, amplitude, frequency, baseline, color) {
  ctx.strokeStyle = color;
  ctx.lineWidth = 1.5;
  ctx.lineCap = "round";

  for (let i = 0; i <= steps; i += 2) {
    const x = (width / steps) * i;
    const yA = baseline + amplitude * Math.sin(frequency * x);
    const yB = baseline + amplitude * Math.sin(frequency * x + Math.PI);
>>>>>>> ec9f31ab
    ctx.beginPath();
    ctx.moveTo(a.x, a.y);
    ctx.lineTo(b.x, b.y);
    ctx.stroke();
  }
<<<<<<< HEAD

  ctx.restore();
=======
>>>>>>> ec9f31ab
}<|MERGE_RESOLUTION|>--- conflicted
+++ resolved
@@ -1,6 +1,5 @@
 /*
   helix-renderer.mjs
-<<<<<<< HEAD
   ND-safe static renderer for the layered cosmology in Codex 144:99.
 
   Layer order (furthest to nearest):
@@ -12,7 +11,6 @@
   All helpers are small pure functions and run once per render call.
   This honors the offline-first, trauma-informed protocol: no motion,
   gentle contrast, and clear layering comments explaining why.
-=======
   ND-safe static renderer for layered sacred geometry in Codex 144:99.
 
   Layers (rendered back-to-front):
@@ -25,7 +23,6 @@
     - No animation or timers; everything renders once per call.
     - Calm palette with readable contrast to avoid sensory overload.
     - Small, pure helpers so future adaptations stay lore-safe.
->>>>>>> ec9f31ab
 */
 
 const DEFAULT_PALETTE = {
@@ -45,9 +42,7 @@
   ONEFORTYFOUR: 144
 };
 
-<<<<<<< HEAD
 // Entry point: orchestrates the four layers in a single synchronous pass.
-=======
 /**
  * Render a calm, ND-safe static composition of four layered elements onto a 2D canvas context.
  *
@@ -62,7 +57,6 @@
  * @param {Object} [opts.palette] - Palette input passed to ensurePalette; missing or invalid entries are replaced with defaults.
  * @param {Object} [opts.NUM] - Numeric constants passed to ensureNumerology; missing/invalid keys are filled from defaults.
  */
->>>>>>> ec9f31ab
 export function renderHelix(ctx, opts = {}) {
   if (!ctx) return;
 
@@ -78,7 +72,6 @@
   drawHelixLattice(ctx, width, height, palette.layers[4], palette.layers[5], palette.ink, NUM);
 }
 
-<<<<<<< HEAD
 // Validate palette input so missing data never blocks offline rendering.
 function ensurePalette(palette) {
   const base = { ...DEFAULT_PALETTE };
@@ -93,7 +86,6 @@
     bg: typeof palette.bg === "string" ? palette.bg : base.bg,
     ink: typeof palette.ink === "string" ? palette.ink : base.ink,
     layers
-=======
 /**
  * Normalize an input palette into a calm, safe palette object.
  *
@@ -111,10 +103,8 @@
     bg: typeof palette.bg === "string" ? palette.bg : DEFAULT_PALETTE.bg,
     ink: typeof palette.ink === "string" ? palette.ink : DEFAULT_PALETTE.ink,
     layers: []
->>>>>>> ec9f31ab
   };
 
-<<<<<<< HEAD
 // Ensure numerology constants exist so geometry math stays predictable.
 function ensureNumerology(NUM) {
   const safe = { ...DEFAULT_NUM };
@@ -126,7 +116,6 @@
   return safe;
 }
 
-=======
   const sourceLayers = Array.isArray(palette.layers) ? palette.layers : [];
   for (let i = 0; i < DEFAULT_PALETTE.layers.length; i += 1) {
     const candidate = sourceLayers[i];
@@ -167,7 +156,6 @@
  * @param {number} height - Height in pixels of the area to fill.
  * @param {string} color - CSS color string used to fill the background.
  */
->>>>>>> ec9f31ab
 function fillBackground(ctx, width, height, color) {
   ctx.save();
   ctx.fillStyle = color;
@@ -175,7 +163,6 @@
   ctx.restore();
 }
 
-<<<<<<< HEAD
 // Layer 1: Vesica field. Intersecting circles provide depth without motion.
 function drawVesicaField(ctx, width, height, color, NUM) {
   const cols = Math.max(1, NUM.NINE);
@@ -196,7 +183,6 @@
       const cx = stepX * col;
       drawCircle(ctx, cx - offset, cy, radius);
       drawCircle(ctx, cx + offset, cy, radius);
-=======
 /**
  * Draws a static vesica field: a grid of horizontally paired, intersecting circles.
  *
@@ -224,16 +210,13 @@
       const cx = width / 2 + col * horizontalStep;
       const cy = height / 2 + row * verticalStep;
       drawCirclePair(ctx, cx, cy, radius, offset);
->>>>>>> ec9f31ab
     }
   }
 
   ctx.restore();
 }
 
-<<<<<<< HEAD
 function drawCircle(ctx, cx, cy, radius) {
-=======
 /**
  * Draw two horizontally offset stroked circles centered on a common y coordinate.
  *
@@ -248,13 +231,11 @@
   ctx.arc(cx - offset, cy, radius, 0, Math.PI * 2);
   ctx.stroke();
 
->>>>>>> ec9f31ab
   ctx.beginPath();
   ctx.arc(cx, cy, radius, 0, Math.PI * 2);
   ctx.stroke();
 }
 
-<<<<<<< HEAD
 // Layer 2: Tree-of-Life scaffold. Ten nodes, twenty-two calm connective paths.
 function drawTreeOfLife(ctx, width, height, pathColor, nodeColor, ink, NUM) {
   const unitY = height / NUM.ONEFORTYFOUR;
@@ -273,7 +254,6 @@
     { name: "hod", x: centerX - unitX * NUM.TWENTYTWO, y: unitY * NUM.NINETYNINE },
     { name: "yesod", x: centerX, y: unitY * (NUM.NINETYNINE + NUM.ELEVEN) },
     { name: "malkuth", x: centerX, y: unitY * (NUM.ONEFORTYFOUR - NUM.ELEVEN) }
-=======
 /**
  * Render a static, ND-safe "Tree of Life" scaffold: straight connector paths and filled node discs.
  *
@@ -303,7 +283,6 @@
     { x: centerX - spread, y: baseY * 77 },
     { x: centerX, y: baseY * 99 },
     { x: centerX, y: baseY * 126 }
->>>>>>> ec9f31ab
   ];
 
   const paths = [
@@ -319,19 +298,16 @@
 
   ctx.save();
   ctx.strokeStyle = pathColor;
-<<<<<<< HEAD
   ctx.globalAlpha = 0.45;
   ctx.lineWidth = Math.max(1.5, Math.min(width, height) / (NUM.ONEFORTYFOUR / 2));
 
   for (const [a, b] of paths) {
     const start = nodes[a];
     const end = nodes[b];
-=======
   ctx.lineWidth = 2;
   ctx.lineCap = "round";
 
   paths.forEach(([a, b]) => {
->>>>>>> ec9f31ab
     ctx.beginPath();
     ctx.moveTo(start.x, start.y);
     ctx.lineTo(end.x, end.y);
@@ -340,16 +316,13 @@
 
   ctx.globalAlpha = 1;
   ctx.fillStyle = nodeColor;
-<<<<<<< HEAD
   ctx.strokeStyle = ink;
   ctx.lineWidth = Math.max(1, Math.min(width, height) / NUM.ONEFORTYFOUR);
 
   const nodeRadius = Math.max(4, Math.min(width, height) / NUM.TWENTYTWO);
   for (const node of nodes) {
-=======
   const radius = Math.max(3, width / NUM.NINETYNINE);
   nodes.forEach(node => {
->>>>>>> ec9f31ab
     ctx.beginPath();
     ctx.arc(node.x, node.y, nodeRadius, 0, Math.PI * 2);
     ctx.fill();
@@ -359,7 +332,6 @@
   ctx.restore();
 }
 
-<<<<<<< HEAD
 // Layer 3: Fibonacci curve. Static golden spiral sampled with gentle spacing.
 function drawFibonacciCurve(ctx, width, height, color, NUM) {
   const centerX = width * 0.66;
@@ -441,7 +413,6 @@
   for (let i = stride; i < strands[0].points.length && i < strands[1].points.length; i += stride) {
     const a = strands[0].points[i];
     const b = strands[1].points[i];
-=======
 /**
  * Draws a static, calm Fibonacci (golden) spiral sampled as a stroked polyline.
  *
@@ -556,15 +527,11 @@
     const x = (width / steps) * i;
     const yA = baseline + amplitude * Math.sin(frequency * x);
     const yB = baseline + amplitude * Math.sin(frequency * x + Math.PI);
->>>>>>> ec9f31ab
     ctx.beginPath();
     ctx.moveTo(a.x, a.y);
     ctx.lineTo(b.x, b.y);
     ctx.stroke();
   }
-<<<<<<< HEAD
-
-  ctx.restore();
-=======
->>>>>>> ec9f31ab
+
+  ctx.restore();
 }