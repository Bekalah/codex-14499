// Per Texturas Numerorum, Spira Loquitur.
// Per Texturas Numerorum, Spira Loquitur. //
/*
  helix-renderer.mjs
  ND-safe static renderer for layered sacred geometry.

  Layers:
    1) Vesica field (intersecting circles)
    2) Tree-of-Life scaffold (10 sephirot + 22 paths)
<<<<<<< HEAD
=======
    3) Fibonacci curve (log spiral polyline)
    4) Double-helix lattice (two phase-shifted strands)
*/

export function renderHelix(ctx, { width, height, palette, NUM }) {
  // ND-safe: fill background first to avoid flashes
    3) Fibonacci curve (log spiral)
    4) Double-helix lattice (static strands)
  Rationale: no motion, soft contrast, numerology constants.
*/

export function renderHelix(ctx, opts) {
  const { width, height, palette, NUM } = opts;
  ctx.fillStyle = palette.bg;
  ctx.fillRect(0, 0, width, height);

    2) Tree-of-Life scaffold (10 sephirot + 22 paths; simplified layout)
>>>>>>> cda0cd3e
    3) Fibonacci curve (log spiral polyline; static)
    4) Double-helix lattice (two phase-shifted strands)

    3) Fibonacci curve (log spiral)
    4) Double-helix lattice (two phase-shifted strands)
  ND-safe choices: no motion, calm colors, clear separation.
  Notes:
    - No motion or animation.
    - Palette and numerology constants passed in.
    - Geometry uses constants 3,7,9,11,22,33,99,144.
*/

export function renderHelix(ctx, { width, height, palette, NUM }) {
  // ND-safe: fill background first to avoid flashes
    - All geometry parameterized by numerology constants.
    - Golden Ratio used in Fibonacci curve.
*/

export function renderHelix(ctx, { width, height, palette, NUM }) {
  // ND-safe: fill background first to avoid flashes
*/

export function renderHelix(ctx, { width, height, palette, NUM }) {
  // ND-safe: fill background first to avoid flashes
  ctx.fillStyle = palette.bg;
  ctx.fillRect(0, 0, width, height);

  // Layer order preserves contemplative depth
    1) Vesica field (intersecting circle grid)
    2) Tree-of-Life scaffold (10 sephirot + 22 paths)
    3) Fibonacci curve (log spiral polyline)
    4) Double-helix lattice (two strands with rungs)

  ND-safe choices:
    - No motion or animation; everything renders once.
    - Calming palette supplied externally; high-contrast lines.
    - Pure functions with numerology constants 3,7,9,11,22,33,99,144.
*/

    3) Fibonacci curve (log spiral)
    4) Double-helix lattice (two phase-shifted strands)
  ND-safe choices: no motion, calm colors, clear separation.
*/

export function renderHelix(ctx, { width, height, palette, NUM }) {
  // Fill background first to avoid flashes.
  ctx.fillStyle = palette.bg;
  ctx.fillRect(0, 0, width, height);

  // Layer order preserves contemplative depth.
    - Geometry uses numerology constants.
    - Golden Ratio used for Fibonacci curve.
*/

export function renderHelix(ctx, { width, height, palette, NUM }) {
  // ND-safe: fill background first to avoid flashes

  ND-safe notes:
    - No motion or animation
    - Calm palette passed via palette.json
    - Geometry uses numerology constants
    - Golden Ratio used for Fibonacci curve
*/

    2) Tree-of-Life scaffold (10 sephirot + 22 paths; simplified)
    3) Fibonacci curve (log spiral polyline)
    4) Double-helix lattice (two phase-shifted strands)
  No motion; calm palette and layer order support readability.
*/

    2) Tree-of-Life scaffold (10 sephirot + 22 paths; simplified)
    3) Fibonacci curve (log spiral polyline)
    4) Double-helix lattice (two phase-shifted strands)
  No motion; calm palette and layer order support readability.
*/

  Why: preserves contemplative depth without motion or external libs.
*/

  ND-safe:
    - No motion or animation.
    - Soft palette passed from palette.json or default.
    - Drawing order preserves contemplative depth.
    2) Tree-of-Life scaffold (10 nodes, 22 paths)
    3) Fibonacci curve (log spiral)
    4) Double-helix lattice (static)
  Notes:
    - No motion or animation.
    - All geometry parameterized by numerology constants.
*/

export function renderHelix(ctx, { width, height, palette, NUM }) {
  // Fill background first to avoid flashes
    4) Double-helix lattice (two phase-shifted strands)
*/

export function renderHelix(ctx, { width, height, palette, NUM }) {
  // ND-safe: fill background first to avoid flashes
  ctx.fillStyle = palette.bg;
  ctx.fillRect(0, 0, width, height);

  // Layer order preserves contemplative depth
<<<<<<< HEAD
=======
    3) Fibonacci curve (log spiral polyline; static)
    4) Double-helix lattice (two phase-shifted strands)

  ND-safe notes:
    - no motion or animation
    - calm palette for readability
    - geometry driven by numerology constants
*/

export function renderHelix(ctx, { width, height, palette, NUM }) {
  // fill background first to avoid flashes
  ctx.fillStyle = palette.bg;
  ctx.fillRect(0, 0, width, height);

  // layer order preserves contemplative depth

  ND-safe notes:
    - No motion or animation.
    - Calm palette, high readability.
    - Layer order preserves contemplative depth.
*/

export function renderHelix(ctx, { width, height, palette, NUM }) {
  // Fill background first to avoid flashes.
  ctx.fillStyle = palette.bg;
  ctx.fillRect(0, 0, width, height);

    3) Fibonacci curve (log spiral polyline; static)
    4) Double-helix lattice (two phase-shifted strands)

>>>>>>> cda0cd3e
  ND-safe choices: no motion, calm palette, layered order preserves depth.
*/

export function renderHelix(ctx, { width, height, palette, NUM }) {
  // Fill background first to avoid flashes.
  ctx.fillStyle = palette.bg;
  ctx.fillRect(0, 0, width, height);

  drawVesica(ctx, width, height, palette.layers[0], NUM);
  drawTree(ctx, width, height, palette.layers[1], palette.layers[2], NUM);
  drawFibonacci(ctx, width, height, palette.layers[3], NUM);
  drawHelix(ctx, width, height, palette.layers[4], palette.layers[5], NUM);
}

// Layer 1: Vesica field
// ND-safe: static intersecting circles
function drawVesica(ctx, w, h, color, NUM) {
// ND-safe: static intersecting circles, soft lines
<<<<<<< HEAD
=======
function drawVesica(ctx, width, height, color, NUM) {
  const r = Math.min(width, height) / NUM.THREE;
  const step = r / NUM.NINE;
  const cy = height / 2;
  ctx.strokeStyle = color;
  ctx.lineWidth = 2;
  for (let i = -NUM.THREE; i <= NUM.THREE; i++) {
    const cx = width / 2 + i * step * NUM.SEVEN;
>>>>>>> cda0cd3e
// ND-safe: static intersecting circles, soft lines.
export function drawVesica(ctx, w, h, color, NUM) {
  ctx.save();
  ctx.strokeStyle = color;
  ctx.lineWidth = 2;
function drawVesica(ctx, w, h, color, NUM) {
  const r = Math.min(w, h) / NUM.THREE;
  const step = r / NUM.NINE;
  const offset = r / NUM.THREE;
  const cy = h / 2;

  ctx.strokeStyle = color;
  ctx.lineWidth = 2;
  ctx.beginPath();
  ctx.arc(cx1, cy, r, 0, Math.PI * 2);
  ctx.arc(cx2, cy, r, 0, Math.PI * 2);
  ctx.stroke();
  ctx.restore();
  ctx.lineWidth = 1.5;
  for (let i = -NUM.THREE; i <= NUM.THREE; i++) {
    const cx = w / 2 + i * step * NUM.SEVEN;
  ctx.strokeStyle = color;
  ctx.lineWidth = 2;
  const r = Math.min(w, h) / NUM.THREE;
  const offset = r / NUM.NINE;
  const cy = h / 2;
  for (let i = -NUM.THREE; i <= NUM.THREE; i++) {
    const cx = w / 2 + i * offset * NUM.SEVEN;
    ctx.beginPath();
    ctx.arc(cx - r / NUM.THREE, cy, r, 0, Math.PI * 2);
    ctx.arc(cx + r / NUM.THREE, cy, r, 0, Math.PI * 2);
function drawVesica(ctx, w, h, color, NUM) {
  ctx.strokeStyle = color;
  ctx.lineWidth = 2;
  const r = Math.min(w, h) / NUM.THREE;
  const step = r / NUM.THREE;
  const cy = h / 2;
  for (let i = -NUM.THREE; i <= NUM.THREE; i++) {
    const cx = w / 2 + i * step;
    ctx.beginPath();
    ctx.arc(cx - r / 2, cy, r, 0, Math.PI * 2);
    ctx.arc(cx + r / 2, cy, r, 0, Math.PI * 2);
    ctx.stroke();
  }
}

// Layer 2: Tree-of-Life scaffold
// ND-safe: nodes and paths only, no flashing
<<<<<<< HEAD
// ND-safe: simple nodes and paths only.
=======
function drawTree(ctx, width, height, pathColor, nodeColor, NUM) {
  const r = width / NUM.NINETYNINE;
export function drawTree(ctx, w, h, lineColor, nodeColor, NUM) {
  const nodes = [
    [w / 2, h * 0.08],
function drawTree(ctx, w, h, lineColor, nodeColor, NUM) {
  ctx.save();
  ctx.strokeStyle = lineColor;
  ctx.lineWidth = 1.5;
>>>>>>> cda0cd3e
export function drawTree(ctx, w, h, lineColor, nodeColor, NUM) {
  const nodes = [
    [w / 2, h * 0.05],
    [w / 4, h * 0.2], [w * 3 / 4, h * 0.2],
    [w / 4, h * 0.4], [w / 2, h * 0.55], [w * 3 / 4, h * 0.4],
    [w / 4, h * 0.7], [w * 3 / 4, h * 0.7],
    [w / 2, h * 0.85],
    [w / 2, h * 0.95]
  ];
  const paths = [
    [0,1],[0,2],[1,2],[1,3],[2,4],[3,4],[3,5],[4,5],
    [3,6],[4,7],[5,6],[5,7],[6,7],[6,8],[7,8],
    [6,9],[7,9],[8,9],[1,6],[1,7],[2,6],[2,7]
// ND-safe: static intersecting circles, soft strokes.
function drawVesica(ctx, w, h, color, NUM) {
  const r = Math.min(w, h) / NUM.THREE;
  const step = r / NUM.NINE;
  const cy = h / 2;
  ctx.strokeStyle = color;
  ctx.lineWidth = 1;
  for (let i = -NUM.THREE; i <= NUM.THREE; i++) {
    const cx = w / 2 + i * step * NUM.SEVEN;
    ctx.beginPath();
    ctx.arc(cx - r / NUM.THREE, cy, r, 0, Math.PI * 2);
    ctx.arc(cx + r / NUM.THREE, cy, r, 0, Math.PI * 2);
    ctx.stroke();
  }
}

// Layer 2: Tree-of-Life scaffold
// ND-safe: simple nodes and paths only.
function drawTree(ctx, w, h, pathColor, nodeColor, NUM) {
  const nodes = [
    [0.5, 0.05],
    [0.25, 0.2], [0.75, 0.2],
    [0.25, 0.4], [0.75, 0.4],
    [0.5, 0.55],
    [0.25, 0.7], [0.75, 0.7],
    [0.5, 0.85],
    [0.5, 0.95]
  ];
  const paths = [
    [0,1],[0,2],[1,2],[1,3],[2,4],[3,5],[4,5],[3,6],[4,6],[5,6],[5,7],[6,7],[6,8],[7,8],[8,9]
  ];
  ctx.strokeStyle = pathColor;
  ctx.lineWidth = 1;
  ctx.beginPath();
  paths.forEach(([a,b]) => {
    const [x1,y1] = nodes[a];
    const [x2,y2] = nodes[b];
    ctx.moveTo(x1 * width, y1 * height);
    ctx.lineTo(x2 * width, y2 * height);
  });
  ctx.stroke();

  ctx.fillStyle = nodeColor;
  nodes.forEach(([nx,ny]) => {
    ctx.beginPath();
    ctx.arc(nx * width, ny * height, r, 0, Math.PI * 2);
    [0,1],[0,2],[1,2],[1,3],[2,4],[3,5],[4,5],[3,6],[4,6],[5,6],
    [5,7],[6,7],[6,8],[7,8],[8,9],[1,3],[2,4],[3,4],[6,7],[3,5],[4,5],[4,8]
  ]; // 22 paths
  ctx.strokeStyle = pathColor;
  ctx.lineWidth = 1;
  paths.forEach(([a,b]) => {
    [0,1],[0,2],[1,2],
    [1,3],[2,4],[3,5],[4,5],
    [3,6],[4,6],[5,6],
    [5,7],[6,7],
    [6,8],[7,8],[8,9]
  ]; // 22 paths

  ctx.strokeStyle = lineColor;
  ctx.save();
  ctx.strokeStyle = lineColor;
  ctx.fillStyle = nodeColor;

  ctx.save();
// ND-safe: simple nodes and paths only.
export function drawTree(ctx, w, h, lineColor, nodeColor, NUM) {
  const nodes = [
    [w/2, h*0.05],
    [w/4, h*0.2], [w*3/4, h*0.2],
    [w/4, h*0.4], [w/2, h*0.35], [w*3/4, h*0.4],
    [w/4, h*0.6], [w*3/4, h*0.6],
    [w/2, h*0.8],
    [w/2, h*0.95]
    [w / 2, h * 0.08],
export function drawTree(ctx, w, h, lineColor, nodeColor, NUM) {
  const nodes = [
    [w / 2, h * 0.05],
export function drawTree(ctx, w, h, lineColor, nodeColor, NUM) {
  const nodes = [
    [w / 2, h * 0.08],
    [w / 4, h * 0.2], [w * 3 / 4, h * 0.2],
    [w / 4, h * 0.4], [w / 2, h * 0.35], [w * 3 / 4, h * 0.4],
    [w / 4, h * 0.6], [w * 3 / 4, h * 0.6],
    [w / 2, h * 0.8],
    [w / 2, h * 0.95]
    [w / 2, h * 0.95],
  ];

  const paths = [
    [0,1],[0,2],
    [1,3],[1,4],[2,4],[2,5],
    [3,4],[4,5],
    [3,6],[4,6],[4,7],[5,7],
    [6,8],[7,8],[8,9],
    [1,2],[3,5],[1,6],[2,7],[3,7],[5,6],[4,8]
    [0,1],[0,2],[1,3],[1,4],[2,4],[2,5],
    [3,4],[4,5],[3,6],[4,6],[4,7],[5,7],
    [6,8],[7,8],[8,9]
  ]; // 22 paths
  paths.forEach(([a,b]) => {
    [6,8],[7,8],[8,9],
    [3,5],[1,2],[6,7],[1,3],[2,5],[3,5],[4,8],[5,7],
    [1,2],[3,5],[4,8],[5,6],[6,7],[3,5],[2,5],[4,7]
    [6,8],[7,8],[8,9],
    [1,2],[3,5],[1,6],[2,7],[3,7],[5,6],[4,8]
  ]; // 22 paths

    [0,1],[0,2],[1,2],
    [1,3],[2,4],[3,5],[4,5],
    [3,6],[4,6],[5,6],
    [5,7],[6,7],
    [6,8],[7,8],[8,9]
  const nodes = [
    [w/2, h*0.05],
    [w/4, h*0.2], [w*3/4, h*0.2],
    [w/4, h*0.4], [w/2, h*0.35], [w*3/4, h*0.4],
    [w/4, h*0.6], [w*3/4, h*0.6],
    [w/2, h*0.8],
    [w/2, h*0.95],
  ];

  const paths = [
    [0,1],[0,2],[1,2],[1,3],[2,5],[3,4],[5,4],[3,6],[5,7],[6,8],[7,8],
    [8,9],[1,4],[2,4],[3,5],[6,7],[1,6],[2,7],[4,6],[4,7],[0,4],[4,8]
  ]; // 22 paths

    [6,8],[7,8],[8,9]
  ]; // 22 paths

    [0,1],[0,2],[1,2],[1,3],[2,4],[3,4],[3,5],[4,5],
    [3,6],[4,7],[5,6],[5,7],[6,7],[6,8],[7,8],
    [6,9],[7,9],[8,9],[5,8],[2,5],[1,5],[0,5]
    [3,5],[1,2],[6,7],[1,3],[2,5],[4,8],[5,7]
  ]; // 22 paths

    [1,2],[3,5],[6,7],[1,3],[2,5],[4,8],[5,7]
    [1,2],[3,5],[4,8],[5,6],[6,7],[3,5],[2,5],[4,7]
  ]; // 22 paths

  ctx.strokeStyle = lineColor;
  ctx.lineWidth = 1.5;
  paths.forEach(([a, b]) => {
<<<<<<< HEAD
function drawTree(ctx, w, h, lineColor, nodeColor, NUM) {
  ctx.strokeStyle = lineColor;
  ctx.lineWidth = 1.5;

  const nodes = [
    [w/2, h*0.05],
    [w*0.25, h*0.18], [w*0.75, h*0.18],
    [w*0.25, h*0.38], [w*0.75, h*0.38],
    [w/2, h*0.55],
    [w*0.25, h*0.72], [w*0.75, h*0.72],
    [w/2, h*0.88],
    [w/2, h*0.97]
  ];

  const paths = [
    [0,1],[0,2],[1,2],[1,3],[1,5],[2,4],[2,5],
    [3,4],[3,5],[4,5],[3,6],[4,7],[5,6],[5,7],
    [6,7],[6,8],[7,8],[8,9],[3,8],[4,8],[1,6],[2,7]
  ];

  paths.forEach(([a,b])=>{
=======
    const [x1, y1] = nodes[a];
    const [x2, y2] = nodes[b];
    ctx.beginPath();
    ctx.moveTo(x1, y1);
    ctx.lineTo(x2, y2);
    ctx.beginPath();
    ctx.moveTo(nodes[a][0] * w, nodes[a][1] * h);
    ctx.lineTo(nodes[b][0] * w, nodes[b][1] * h);
>>>>>>> cda0cd3e
    ctx.beginPath();
    ctx.moveTo(x1, y1);
    ctx.lineTo(x2, y2);
    ctx.stroke();
  });

  ctx.fillStyle = nodeColor;
  const r = Math.min(w, h) / NUM.NINETYNINE * NUM.SEVEN;
  nodes.forEach(([x,y]) => {

  const rNode = Math.min(w, h) / NUM.NINETYNINE * NUM.SEVEN;
  nodes.forEach(([x, y]) => {
    ctx.beginPath();
    ctx.arc(x, y, r, 0, Math.PI * 2);
  const rNode = Math.min(w, h) / NUM.NINETYNINE * NUM.SEVEN;
  nodes.forEach(([nx, ny]) => {
    ctx.beginPath();
    ctx.arc(nx * w, ny * h, rNode, 0, Math.PI * 2);
  const rNode = Math.min(w, h) / NUM.NINETYNINE * NUM.SEVEN;
  ctx.fillStyle = nodeColor;
  const r = Math.min(w, h) / NUM.NINETYNINE * NUM.SEVEN;
  ctx.fillStyle = nodeColor;
  nodes.forEach(([x,y]) => {
  nodes.forEach(([x, y]) => {
    ctx.beginPath();
    ctx.arc(x * w, y * h, r, 0, Math.PI * 2);
  nodes.forEach(([x, y]) => {
  const r = Math.min(w, h) / NUM.NINETYNINE * NUM.SEVEN;
  ctx.fillStyle = nodeColor;
  nodes.forEach(([x,y])=>{
    ctx.beginPath();
    ctx.arc(x, y, r, 0, Math.PI*2);
  const r = Math.min(w, h) / NUM.NINETYNINE * NUM.SEVEN;
  ctx.fillStyle = nodeColor;
  nodes.forEach(([x,y]) => {
    ctx.beginPath();
<<<<<<< HEAD
=======
    ctx.arc(x * w, y * h, rNode, 0, Math.PI * 2);
>>>>>>> cda0cd3e
    ctx.arc(x, y, r, 0, Math.PI * 2);
    ctx.fill();
  });

  ctx.restore();
}

// Layer 3: Fibonacci curve
// ND-safe: static logarithmic spiral, no motion
function drawFibonacci(ctx, width, height, color, NUM) {
  const phi = (1 + Math.sqrt(5)) / 2;
  const turns = NUM.THREE;
  const steps = NUM.THIRTYTHREE;
  const cx = width / NUM.THREE;
  const cy = height - height / NUM.THREE;
  ctx.strokeStyle = color;
  ctx.lineWidth = 2;
  ctx.beginPath();
  for (let i = 0; i <= steps; i++) {
    const t = (i / steps) * turns * Math.PI * 2;
    const r = (Math.min(width, height) / NUM.ONEFORTYFOUR) * Math.pow(phi, t / (Math.PI * 2));
    const x = cx + r * Math.cos(t);
    const y = cy - r * Math.sin(t);
    if (i === 0) ctx.moveTo(x, y); else ctx.lineTo(x, y);
// ND-safe: single logarithmic spiral
function drawFibonacci(ctx, w, h, color, NUM) {
  ctx.save();
  ctx.strokeStyle = color;
  ctx.lineWidth = 2;
  const PHI = (1 + Math.sqrt(5)) / 2; // Golden Ratio
  const steps = NUM.THIRTYTHREE;
  const scale = Math.min(w, h) / NUM.ONEFORTYFOUR * NUM.THIRTYTHREE;
  let angle = 0;
  let radius = scale;
  ctx.beginPath();
  for (let i = 0; i <= steps; i++) {
    const x = w / 2 + radius * Math.cos(angle);
    const y = h / 2 + radius * Math.sin(angle);
    if (i === 0) ctx.moveTo(x, y); else ctx.lineTo(x, y);
// ND-safe: single log spiral; uses the Golden Ratio
// ND-safe: single log spiral; Golden Ratio guides growth
// ND-safe: single log spiral, uses the Golden Ratio
export function drawFibonacci(ctx, w, h, color, NUM) {
  const PHI = (1 + Math.sqrt(5)) / 2; // Golden Ratio
  const steps = NUM.TWENTYTWO;
  const scale = Math.min(w, h) / NUM.ONEFORTYFOUR;
  const cx = w / 2;
  const cy = h / 2;
  let angle = 0;
  let radius = scale;

  let radius = scale;
  let angle = 0;
  ctx.strokeStyle = color;
  ctx.lineWidth = 2;
  ctx.beginPath();
// ND-safe: single log spiral, uses the Golden Ratio
export function drawFibonacci(ctx, w, h, color, NUM) {
  const PHI = (1 + Math.sqrt(5)) / 2; // Golden Ratio
  const steps = NUM.THIRTYTHREE;
  const scale = Math.min(w, h) / NUM.ONEFORTYFOUR;
  const cx = w / 2;
  const cy = h / 2;
  ctx.strokeStyle = color;
  ctx.lineWidth = 2;
  ctx.beginPath();
  let angle = 0;
  let radius = scale;
  ctx.moveTo(cx, cy);

  for (let i = 0; i < steps; i++) {
function drawFibonacci(ctx, w, h, color, NUM) {
// ND-safe: single log spiral; Golden Ratio governs growth.
export function drawFibonacci(ctx, w, h, color, NUM) {
  const PHI = (1 + Math.sqrt(5)) / 2; // Golden Ratio
  const steps = NUM.NINETYNINE / NUM.THREE; // 33 points
  const scale = Math.min(w, h) / NUM.ONEFORTYFOUR * NUM.THIRTYTHREE;
  ctx.strokeStyle = color;
  ctx.lineWidth = 2;

  const PHI = (1 + Math.sqrt(5)) / 2; // Golden Ratio
  const steps = NUM.THIRTYTHREE;
  let angle = 0;
  let radius = Math.min(w, h) / NUM.ONEFORTYFOUR * NUM.NINE;
  const cx = w / 2;
  const cy = h / 2;

  ctx.beginPath();
  for (let i=0; i<steps; i++) {
    const x = cx + radius * Math.cos(angle);
    const y = cy + radius * Math.sin(angle);
    if (i===0) ctx.moveTo(x, y); else ctx.lineTo(x, y);
    radius *= PHI;
    angle += Math.PI / NUM.SEVEN;
  }
  ctx.stroke();
  ctx.restore();
}

// Layer 4: Double-helix lattice
// ND-safe: static strands with crossbars
function drawHelix(ctx, w, h, strandColor, rungColor, NUM) {
  ctx.save();
  const turns = NUM.ELEVEN; // 11 turns
  const amp = w / NUM.THIRTYTHREE;
  const steps = NUM.NINETYNINE;

  // two strands
  [0, Math.PI].forEach(phase => {
    ctx.strokeStyle = strandColor;
    ctx.beginPath();
    for (let i = 0; i <= steps; i++) {
      const t = i / steps;
      const x = w / 2 + amp * Math.sin(turns * 2 * Math.PI * t + phase);
}

// Layer 4: Double-helix lattice
// ND-safe: static lattice, no oscillation
export function drawHelix(ctx, w, h, color1, color2, NUM) {
  const amplitude = w / NUM.THIRTYTHREE;
  const steps = NUM.NINETYNINE;
  ctx.lineWidth = 1.5;

  ctx.strokeStyle = color1;
  ctx.beginPath();
  for (let i = 0; i <= steps; i++) {
    const t = i / steps;
    const x = w / 2 + amplitude * Math.sin(NUM.ELEVEN * t * Math.PI);
    const y = t * h;
    if (i === 0) ctx.moveTo(x, y); else ctx.lineTo(x, y);
  }
  ctx.stroke();

  ctx.strokeStyle = color2;
  ctx.beginPath();
  for (let i = 0; i <= steps; i++) {
    const t = i / steps;
    const x = w / 2 + amplitude * Math.sin(NUM.ELEVEN * t * Math.PI + Math.PI);
    const y = t * h;
    if (i === 0) ctx.moveTo(x, y); else ctx.lineTo(x, y);
  }
  ctx.stroke();

  ctx.strokeStyle = color1;
  for (let i = 0; i <= NUM.THIRTYTHREE; i++) {
    const t = i / NUM.THIRTYTHREE;
    const y = t * h;
    const x1 = w / 2 + amplitude * Math.sin(NUM.ELEVEN * t * Math.PI);
    const x2 = w / 2 + amplitude * Math.sin(NUM.ELEVEN * t * Math.PI + Math.PI);
    ctx.beginPath();
    ctx.moveTo(x1, y);
    ctx.lineTo(x2, y);
    ctx.stroke();
  }
// ND-safe: single log spiral, uses the Golden Ratio
// ND-safe: single log spiral; Golden Ratio governs growth.
// ND-safe: single log spiral, uses the Golden Ratio
export function drawFibonacci(ctx, w, h, color, NUM) {
// ND-safe: single log spiral, uses the Golden Ratio
function drawFibonacci(ctx, w, h, color, NUM) {
  const PHI = (1 + Math.sqrt(5)) / 2; // Golden Ratio
  const steps = NUM.TWENTYTWO;
  const scale = Math.min(w, h) / NUM.ONEFORTYFOUR;
  const cx = w / 2;
  const cy = h / 2;
  ctx.save();
  ctx.strokeStyle = color;
  ctx.lineWidth = 2;
  ctx.beginPath();
  ctx.moveTo(cx, cy);
  let angle = 0;
  let radius = scale;
// ND-safe: static logarithmic spiral using the Golden Ratio.
function drawFibonacci(ctx, w, h, color, NUM) {
  const PHI = (1 + Math.sqrt(5)) / 2;
  const steps = NUM.THIRTYTHREE;
  const scale = Math.min(w, h) / NUM.ONEFORTYFOUR;

  let angle = 0;
  let radius = scale;
  const cx = w / 2;
  const cy = h / 2;
  ctx.strokeStyle = color;
  ctx.lineWidth = 1;
  ctx.beginPath();
  ctx.moveTo(cx, cy);

  ctx.strokeStyle = color;
  ctx.lineWidth = 2;
  ctx.beginPath();
  for (let i = 0; i < steps; i++) {
    const x = cx + radius * Math.cos(angle);
    const y = cy + radius * Math.sin(angle);
    if (i === 0) ctx.moveTo(x, y); else ctx.lineTo(x, y);
    radius *= PHI;
// ND-safe: single log spiral; static
export function drawFibonacci(ctx, w, h, color, NUM) {
  const PHI = (1 + Math.sqrt(5)) / 2; // Golden Ratio
  const steps = NUM.THIRTYTHREE; // 33 points
  const scale = Math.min(w, h) / NUM.ONEFORTYFOUR * NUM.THREE;
  let angle = 0;
  let radius = scale;
  ctx.strokeStyle = color;
  ctx.lineWidth = 2;
  ctx.beginPath();
// ND-safe: single log spiral; static
export function drawFibonacci(ctx, w, h, color, NUM) {
  const PHI = (1 + Math.sqrt(5)) / 2; // Golden Ratio
  const steps = NUM.THIRTYTHREE; // 33 points
  const scale = Math.min(w, h) / NUM.ONEFORTYFOUR * NUM.THREE;
  let angle = 0;
  let radius = scale;
  ctx.strokeStyle = color;
  ctx.lineWidth = 2;
  ctx.beginPath();
  let x = w/2 + radius * Math.cos(angle);
  let y = h/2 + radius * Math.sin(angle);
  ctx.moveTo(x, y);
  for (let i = 1; i <= steps; i++) {
    angle += Math.PI / NUM.SEVEN;
// ND-safe: single log spiral, uses the Golden Ratio
export function drawFibonacci(ctx, w, h, color, NUM) {
  const PHI = (1 + Math.sqrt(5)) / 2; // Golden Ratio
  const steps = NUM.TWENTYTWO;
  const scale = Math.min(w, h) / NUM.ONEFORTYFOUR;

  let angle = 0;
  let radius = scale;
  const cx = w / 2;
  const cy = h / 2;

  ctx.strokeStyle = color;
  ctx.lineWidth = 2;
  ctx.beginPath();
  for (let i = 0; i < steps; i++) {
    const x = cx + radius * Math.cos(angle);
    const y = cy + radius * Math.sin(angle);
    if (i === 0) ctx.moveTo(x, y); else ctx.lineTo(x, y);
    radius *= PHI;
    angle += Math.PI / NUM.SEVEN;
  }
  ctx.stroke();
  ctx.save();
  const PHI = (1 + Math.sqrt(5)) / 2; // Golden Ratio
  const steps = NUM.THIRTYTHREE;
  const scale = Math.min(w, h) / NUM.ONEFORTYFOUR * NUM.THIRTYTHREE;
  let angle = 0;
  let radius = scale;
  ctx.strokeStyle = color;
  ctx.lineWidth = 2;
  ctx.beginPath();
  ctx.moveTo(w/2, h/2);
  for (let i = 0; i < steps; i++) {
    const x = w/2 + radius * Math.cos(angle);
    const y = h/2 + radius * Math.sin(angle);
    x = w/2 + radius * Math.cos(angle);
    y = h/2 + radius * Math.sin(angle);
    ctx.lineTo(x, y);
    radius *= PHI;
    angle += Math.PI / NUM.SEVEN;
  }
  ctx.stroke();
  ctx.restore();
  }
  ctx.stroke();
}

// Layer 4: Double-helix lattice
// ND-safe: two static sine strands with gentle lattice rungs
function drawHelix(ctx, width, height, colorA, colorB, NUM) {
  const steps = NUM.NINETYNINE;
  const amp = height / NUM.ELEVEN;
  ctx.lineWidth = 2;

  // Strand A
  ctx.strokeStyle = colorA;
  ctx.beginPath();
  for (let i = 0; i <= steps; i++) {
    const x = (i / steps) * width;
    const y = height / 2 + Math.sin((i / steps) * NUM.THREE * Math.PI * 2) * amp;
    if (i === 0) ctx.moveTo(x, y); else ctx.lineTo(x, y);
// ND-safe: static lattice without oscillation
export function drawHelix(ctx, w, h, color1, color2, NUM) {
  ctx.save();
  const turns = NUM.NINETYNINE / NUM.NINE; // 11 turns
  const amplitude = h / 4;
  const turns = NUM.ELEVEN;
  const step = w / NUM.ONEFORTYFOUR;
  const amplitude = h / 4;

// ND-safe: static lattice, no oscillation
export function drawHelix(ctx, w, h, color1, color2, NUM) {
// ND-safe: static lattice, no oscillation
export function drawHelix(ctx, w, h, color1, color2, NUM) {
  const turns = NUM.ELEVEN; // 11 turns
  const amplitude = h / NUM.NINE;
  const step = w / NUM.NINETYNINE;
  ctx.lineWidth = 1.5;

  ctx.strokeStyle = color1;
  ctx.beginPath();
  for (let x = 0; x <= w; x += step) {
    const y = h/2 + amplitude * Math.sin((turns * 2 * Math.PI * x) / w);
    if (x === 0) ctx.moveTo(x, y); else ctx.lineTo(x, y);
  }
  ctx.stroke();

  ctx.strokeStyle = color2;
  ctx.beginPath();
  for (let x = 0; x <= w; x += step) {
    const y = h/2 + amplitude * Math.sin((turns * 2 * Math.PI * x) / w + Math.PI);
    if (x === 0) ctx.moveTo(x, y); else ctx.lineTo(x, y);
    }
  ctx.stroke();
export function drawHelix(ctx, w, h, colorA, colorB, NUM) {
  ctx.save();
  const amplitude = w / NUM.THIRTYTHREE;
  const steps = NUM.NINETYNINE;
  const strands = [
    { phase: 0, color: colorA },
    { phase: Math.PI, color: colorB }
  ];
  strands.forEach(({ phase, color }) => {
    ctx.strokeStyle = color;
  const amplitude = w / NUM.THIRTYTHREE;
  const steps = NUM.NINETYNINE;
  ctx.lineWidth = 1.5;

  [0, Math.PI].forEach((phase, idx) => {
    ctx.strokeStyle = idx === 0 ? color1 : color2;
    ctx.beginPath();
    for (let i = 0; i <= steps; i++) {
      const t = i / steps;
      const x = w / 2 + amplitude * Math.sin(NUM.ELEVEN * t * Math.PI + phase);
  const amplitude = w / NUM.THIRTYTHREE;
  const steps = NUM.NINETYNINE;
  const cx = w / 2;

  ctx.lineWidth = 1.5;
  [0, Math.PI].forEach(phase => {
    ctx.strokeStyle = color1;
function drawHelix(ctx, w, h, colorA, colorB, NUM) {
  const amplitude = w / NUM.THIRTYTHREE;
  const steps = NUM.NINETYNINE;
  const strands = [0, Math.PI];
  ctx.lineWidth = 1.5;

  strands.forEach(phase => {
    ctx.strokeStyle = phase === 0 ? colorA : colorB;
    ctx.beginPath();
    for (let i=0; i<=steps; i++) {
      const t = i / steps;
      const x = cx + amplitude * Math.sin(NUM.ELEVEN * t * Math.PI + phase);
      const y = t * h;
      if (i === 0) ctx.moveTo(x, y); else ctx.lineTo(x, y);
      const x = w/2 + amplitude * Math.sin(NUM.ELEVEN * Math.PI * t + phase);
      const y = t * h;
      if (i===0) ctx.moveTo(x, y); else ctx.lineTo(x, y);
    }
    ctx.stroke();
  });

  // crossbars
  ctx.strokeStyle = rungColor;
  for (let i = 0; i <= NUM.THIRTYTHREE; i++) {
    const t = i / NUM.THIRTYTHREE;
    const y = t * h;
    const x1 = w / 2 + amp * Math.sin(turns * 2 * Math.PI * t);
    const x2 = w / 2 + amp * Math.sin(turns * 2 * Math.PI * t + Math.PI);
  ctx.restore();
export function drawHelix(ctx, w, h, colorA, colorB, NUM) {
  const amplitude = w / NUM.THIRTYTHREE;
  const steps = NUM.NINETYNINE;
  [colorA, colorB].forEach((color, i) => {
    ctx.strokeStyle = color;
    ctx.lineWidth = 1;
    ctx.beginPath();
    for (let s = 0; s <= steps; s++) {
      const t = s / steps;
      const x = w/2 + amplitude * Math.sin(NUM.ELEVEN * t * Math.PI + i * Math.PI);
      const y = t * h;
      if (s === 0) ctx.moveTo(x, y); else ctx.lineTo(x, y);
    }
    ctx.stroke();
  });

  ctx.strokeStyle = color2;
  for (let i = 0; i <= NUM.THIRTYTHREE; i++) {
    const t = i / NUM.THIRTYTHREE;
    const y = t * h;
    const x1 = w / 2 + amplitude * Math.sin(NUM.ELEVEN * t * Math.PI);
    const x2 = w / 2 + amplitude * Math.sin(NUM.ELEVEN * t * Math.PI + Math.PI);
  ctx.strokeStyle = color2;
  for (let i = 0; i <= NUM.THIRTYTHREE; i++) {
    const t = i / NUM.THIRTYTHREE;
    const y = t * h;
    const x1 = cx + amplitude * Math.sin(NUM.ELEVEN * t * Math.PI);
    const x2 = cx + amplitude * Math.sin(NUM.ELEVEN * t * Math.PI + Math.PI);
  ctx.strokeStyle = colorB;
  for (let i=0; i<=NUM.THIRTYTHREE; i++) {
    const t = i / NUM.THIRTYTHREE;
    const y = t * h;
    const x1 = w/2 + amplitude * Math.sin(NUM.ELEVEN * Math.PI * t);
    const x2 = w/2 + amplitude * Math.sin(NUM.ELEVEN * Math.PI * t + Math.PI);
    ctx.beginPath();
    ctx.moveTo(x1, y);
    ctx.lineTo(x2, y);
    ctx.stroke();
  }
// ND-safe: two static strands with rungs; no oscillation.
export function drawHelix(ctx, w, h, color1, color2, NUM) {
  const turns = NUM.NINETYNINE / NUM.NINE; // 11 turns
  const amp = h / 4;
  const step = w / NUM.ONEFORTYFOUR;
  ctx.lineWidth = 1.5;

  ctx.strokeStyle = color1;
  ctx.beginPath();
  for (let x = 0; x <= w; x += step) {
    const y = h/2 + amp * Math.sin((turns * 2 * Math.PI * x) / w);
    if (x === 0) ctx.moveTo(x, y); else ctx.lineTo(x, y);
  }
  ctx.stroke();

  ctx.strokeStyle = color2;
  ctx.beginPath();
  for (let x = 0; x <= w; x += step) {
    const y = h/2 + amp * Math.sin((turns * 2 * Math.PI * x) / w + Math.PI);
    if (x === 0) ctx.moveTo(x, y); else ctx.lineTo(x, y);
  }
  ctx.stroke();
}
function drawHelix(ctx, w, h, color1, color2, NUM) {
// ND-safe: two static strands with rungs; no oscillation.
export function drawHelix(ctx, w, h, color1, color2, NUM) {
  const turns = NUM.NINETYNINE / NUM.NINE; // 11 turns
  const amp = h / 4;
  const step = w / NUM.ONEFORTYFOUR;
  ctx.lineWidth = 1.5;

// Layer 4: Double-helix lattice
// ND-safe: two static strands with cross rungs; no oscillation.
function drawHelix(ctx, w, h, colorA, colorB, NUM) {
  const turns = NUM.ELEVEN;
  const amplitude = w / NUM.THIRTYTHREE;
  const steps = NUM.NINETYNINE;
  ctx.lineWidth = 1;
  [colorA, colorB].forEach((col, idx) => {
    ctx.strokeStyle = col;
    ctx.beginPath();
    for (let i = 0; i <= steps; i++) {
      const t = i / steps;
      const x = w / 2 + amplitude * Math.sin(turns * t * Math.PI * 2 + idx * Math.PI);
      const y = t * h;
      if (i === 0) ctx.moveTo(x, y); else ctx.lineTo(x, y);
    }
    ctx.stroke();
  });
  ctx.strokeStyle = colorB;
  for (let i = 0; i <= NUM.THIRTYTHREE; i++) {
    const t = i / NUM.THIRTYTHREE;
    const y = t * h;
    const x1 = w / 2 + amplitude * Math.sin(turns * t * Math.PI * 2);
    const x2 = w / 2 + amplitude * Math.sin(turns * t * Math.PI * 2 + Math.PI);
    ctx.beginPath();
    ctx.moveTo(x1, y);
    ctx.lineTo(x2, y);
    ctx.stroke();
  ctx.strokeStyle = color1;
  ctx.beginPath();
  for (let x = 0; x <= w; x += step) {
    const y = h/2 + amp * Math.sin((turns * 2 * Math.PI * x) / w);
    if (x === 0) ctx.moveTo(x, y); else ctx.lineTo(x, y);
  }
  ctx.restore();
}

  // Strand B (phase-shifted)
  ctx.strokeStyle = colorB;
  ctx.beginPath();
  for (let i = 0; i <= steps; i++) {
    const x = (i / steps) * width;
    const y = height / 2 + Math.sin((i / steps) * NUM.THREE * Math.PI * 2 + Math.PI) * amp;
    if (i === 0) ctx.moveTo(x, y); else ctx.lineTo(x, y);
  for (let x = 0; x <= w; x += step) {
    const y = h/2 + amp * Math.sin((turns * 2 * Math.PI * x) / w + Math.PI);
    if (x === 0) ctx.moveTo(x, y); else ctx.lineTo(x, y);
  }
  ctx.stroke();

  // Lattice rungs
  ctx.strokeStyle = colorA;
  for (let i = 0; i <= steps; i += NUM.SEVEN) {
    const x = (i / steps) * width;
    const y1 = height / 2 + Math.sin((i / steps) * NUM.THREE * Math.PI * 2) * amp;
    const y2 = height / 2 + Math.sin((i / steps) * NUM.THREE * Math.PI * 2 + Math.PI) * amp;
    ctx.beginPath();
    ctx.moveTo(x, y1);
    ctx.lineTo(x, y2);
    ctx.stroke();
  }
export { drawVesica, drawTree, drawFibonacci, drawHelix };
  ctx.restore();
}
<|MERGE_RESOLUTION|>--- conflicted
+++ resolved
@@ -7,8 +7,6 @@
   Layers:
     1) Vesica field (intersecting circles)
     2) Tree-of-Life scaffold (10 sephirot + 22 paths)
-<<<<<<< HEAD
-=======
     3) Fibonacci curve (log spiral polyline)
     4) Double-helix lattice (two phase-shifted strands)
 */
@@ -26,7 +24,6 @@
   ctx.fillRect(0, 0, width, height);
 
     2) Tree-of-Life scaffold (10 sephirot + 22 paths; simplified layout)
->>>>>>> cda0cd3e
     3) Fibonacci curve (log spiral polyline; static)
     4) Double-helix lattice (two phase-shifted strands)
 
@@ -129,8 +126,6 @@
   ctx.fillRect(0, 0, width, height);
 
   // Layer order preserves contemplative depth
-<<<<<<< HEAD
-=======
     3) Fibonacci curve (log spiral polyline; static)
     4) Double-helix lattice (two phase-shifted strands)
 
@@ -161,7 +156,6 @@
     3) Fibonacci curve (log spiral polyline; static)
     4) Double-helix lattice (two phase-shifted strands)
 
->>>>>>> cda0cd3e
   ND-safe choices: no motion, calm palette, layered order preserves depth.
 */
 
@@ -180,8 +174,6 @@
 // ND-safe: static intersecting circles
 function drawVesica(ctx, w, h, color, NUM) {
 // ND-safe: static intersecting circles, soft lines
-<<<<<<< HEAD
-=======
 function drawVesica(ctx, width, height, color, NUM) {
   const r = Math.min(width, height) / NUM.THREE;
   const step = r / NUM.NINE;
@@ -190,7 +182,6 @@
   ctx.lineWidth = 2;
   for (let i = -NUM.THREE; i <= NUM.THREE; i++) {
     const cx = width / 2 + i * step * NUM.SEVEN;
->>>>>>> cda0cd3e
 // ND-safe: static intersecting circles, soft lines.
 export function drawVesica(ctx, w, h, color, NUM) {
   ctx.save();
@@ -239,9 +230,7 @@
 
 // Layer 2: Tree-of-Life scaffold
 // ND-safe: nodes and paths only, no flashing
-<<<<<<< HEAD
 // ND-safe: simple nodes and paths only.
-=======
 function drawTree(ctx, width, height, pathColor, nodeColor, NUM) {
   const r = width / NUM.NINETYNINE;
 export function drawTree(ctx, w, h, lineColor, nodeColor, NUM) {
@@ -251,7 +240,6 @@
   ctx.save();
   ctx.strokeStyle = lineColor;
   ctx.lineWidth = 1.5;
->>>>>>> cda0cd3e
 export function drawTree(ctx, w, h, lineColor, nodeColor, NUM) {
   const nodes = [
     [w / 2, h * 0.05],
@@ -408,7 +396,6 @@
   ctx.strokeStyle = lineColor;
   ctx.lineWidth = 1.5;
   paths.forEach(([a, b]) => {
-<<<<<<< HEAD
 function drawTree(ctx, w, h, lineColor, nodeColor, NUM) {
   ctx.strokeStyle = lineColor;
   ctx.lineWidth = 1.5;
@@ -430,7 +417,6 @@
   ];
 
   paths.forEach(([a,b])=>{
-=======
     const [x1, y1] = nodes[a];
     const [x2, y2] = nodes[b];
     ctx.beginPath();
@@ -439,7 +425,6 @@
     ctx.beginPath();
     ctx.moveTo(nodes[a][0] * w, nodes[a][1] * h);
     ctx.lineTo(nodes[b][0] * w, nodes[b][1] * h);
->>>>>>> cda0cd3e
     ctx.beginPath();
     ctx.moveTo(x1, y1);
     ctx.lineTo(x2, y2);
@@ -476,10 +461,7 @@
   ctx.fillStyle = nodeColor;
   nodes.forEach(([x,y]) => {
     ctx.beginPath();
-<<<<<<< HEAD
-=======
     ctx.arc(x * w, y * h, rNode, 0, Math.PI * 2);
->>>>>>> cda0cd3e
     ctx.arc(x, y, r, 0, Math.PI * 2);
     ctx.fill();
   });
