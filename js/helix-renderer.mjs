// Per Texturas Numerorum, Spira Loquitur.
// Per Texturas Numerorum, Spira Loquitur. //
/*
  helix-renderer.mjs
  ND-safe static renderer for layered sacred geometry.
  No motion, no external dependencies.

  Layers:
    1) Vesica field
    2) Tree-of-Life scaffold
    3) Fibonacci curve
    4) Double-helix lattice
  ND-safe: no motion, calm contrast, small pure functions.
*/

    1) Vesica field (intersecting circles)
    2) Tree-of-Life scaffold (10 sephirot + 22 paths)
    3) Fibonacci curve (log spiral)
    4) Double-helix lattice (two phase-shifted strands)

  No motion. Palette supplied externally for ND-safe contrast.
*/

export function renderHelix(ctx, { width, height, palette, NUM }) {
  // ND-safe: paint background first to avoid flashes
    3) Fibonacci curve (log spiral polyline)
    4) Double-helix lattice (two phase-shifted strands)
*/

export function renderHelix(ctx, { width, height, palette, NUM }) {
  // ND-safe: fill background first to avoid flashes
    3) Fibonacci curve (log spiral)
    4) Double-helix lattice (static strands)
  Rationale: no motion, soft contrast, numerology constants.
*/

export function renderHelix(ctx, opts) {
  const { width, height, palette, NUM } = opts;
  ctx.fillStyle = palette.bg;
  ctx.fillRect(0, 0, width, height);

    2) Tree-of-Life scaffold (10 sephirot + 22 paths; simplified layout)
    3) Fibonacci curve (log spiral polyline; static)
    4) Double-helix lattice (two phase-shifted strands)

  All geometry uses numerology constants: 3,7,9,11,22,33,99,144.
*/

export function renderHelix(ctx, { width, height, palette, NUM }) {
  // ND-safe: fill background first to avoid flashes

    3) Fibonacci curve (log spiral)
    4) Double-helix lattice (two phase-shifted strands)
  ND-safe choices: no motion, calm colors, clear separation.
  Notes:
    - No motion or animation.
    - Palette and numerology constants passed in.
    - Geometry uses constants 3,7,9,11,22,33,99,144.
*/

export function renderHelix(ctx, { width, height, palette, NUM }) {
  // ND-safe: fill background first to avoid flashes
    - All geometry parameterized by numerology constants.
    - Golden Ratio used in Fibonacci curve.
*/

export function renderHelix(ctx, { width, height, palette, NUM }) {
  // ND-safe: fill background first to avoid flashes
*/

export function renderHelix(ctx, { width, height, palette, NUM }) {
  // ND-safe: fill background first to avoid flashes
  ctx.fillStyle = palette.bg;
  ctx.fillRect(0, 0, width, height);

  // Layer order preserves contemplative depth
    1) Vesica field (intersecting circle grid)
    2) Tree-of-Life scaffold (10 sephirot + 22 paths)
    3) Fibonacci curve (log spiral polyline)
    4) Double-helix lattice (two strands with rungs)

  ND-safe choices:
    - No motion or animation; everything renders once.
    - Calming palette supplied externally; high-contrast lines.
    - Pure functions with numerology constants 3,7,9,11,22,33,99,144.
*/

    3) Fibonacci curve (log spiral)
    4) Double-helix lattice (two phase-shifted strands)
  ND-safe choices: no motion, calm colors, clear separation.
*/

export function renderHelix(ctx, { width, height, palette, NUM }) {
  // Fill background first to avoid flashes.
  ctx.fillStyle = palette.bg;
  ctx.fillRect(0, 0, width, height);

  // Layer order preserves contemplative depth.
    - Geometry uses numerology constants.
    - Golden Ratio used for Fibonacci curve.
*/

export function renderHelix(ctx, { width, height, palette, NUM }) {
  // ND-safe: fill background first to avoid flashes

  ND-safe notes:
    - No motion or animation
    - Calm palette passed via palette.json
    - Geometry uses numerology constants
    - Golden Ratio used for Fibonacci curve
*/

    2) Tree-of-Life scaffold (10 sephirot + 22 paths; simplified)
    3) Fibonacci curve (log spiral polyline)
    4) Double-helix lattice (two phase-shifted strands)
  No motion; calm palette and layer order support readability.
*/

  Why: preserves contemplative depth without motion or external libs.
*/

  ND-safe:
    - No motion or animation.
    - Soft palette passed from palette.json or default.
    - Drawing order preserves contemplative depth.
    2) Tree-of-Life scaffold (10 nodes, 22 paths)
    3) Fibonacci curve (log spiral)
    4) Double-helix lattice (static)
  Notes:
    - No motion or animation.
    - All geometry parameterized by numerology constants.
*/

  ND-safe: no motion, calm palette, pure functions.
*/

export function renderHelix(ctx, { width, height, palette, NUM }) {
  // Fill background first to avoid flashes
    4) Double-helix lattice (two phase-shifted strands)
*/

export function renderHelix(ctx, { width, height, palette, NUM }) {
  // ND-safe: fill background first to avoid flashes
    - Golden Ratio used for Fibonacci curve.
*/

  ND-safe: no motion, calm palette, pure functions.
*/

export function renderHelix(ctx, { width, height, palette, NUM }) {
  // ND-safe: fill background before drawing to avoid flashes

  All geometry uses numerology constants: 3,7,9,11,22,33,99,144.
*/

export function renderHelix(ctx, { width, height, palette, NUM }) {
  // ND-safe: fill background first to avoid flashes
    3) Fibonacci curve (log spiral polyline)
    4) Double-helix lattice (two phase-shifted strands)

  Why: visualizes cosmology with calm static geometry; no motion.
*/

export function renderHelix(ctx, { width, height, palette, NUM }) {
  // ND-safe: fill background immediately to avoid flash
  ctx.fillStyle = palette.bg;
  ctx.fillRect(0, 0, width, height);

  // Layer order preserves contemplative depth
  drawVesica(ctx, opts);
  drawTree(ctx, opts);
  drawFibonacci(ctx, opts);
  drawHelix(ctx, opts);
    3) Fibonacci curve (log spiral polyline; static)
    4) Double-helix lattice (two phase-shifted strands)

  ND-safe notes:
    - no motion or animation
    - calm palette for readability
    - geometry driven by numerology constants
*/

export function renderHelix(ctx, { width, height, palette, NUM }) {
  // fill background first to avoid flashes
  ctx.fillStyle = palette.bg;
  ctx.fillRect(0, 0, width, height);

  // layer order preserves contemplative depth

  ND-safe notes:
    - No motion or animation.
    - Calm palette, high readability.
    - Layer order preserves contemplative depth.
*/

export function renderHelix(ctx, { width, height, palette, NUM }) {
  // Fill background first to avoid flashes.
  ctx.fillStyle = palette.bg;
  ctx.fillRect(0, 0, width, height);

    3) Fibonacci curve (log spiral polyline; static)
    4) Double-helix lattice (two phase-shifted strands)

  ND-safe choices: no motion, calm palette, layered order preserves depth.
*/

export function renderHelix(ctx, { width, height, palette, NUM }) {
  // Fill background first to avoid flashes.
  ctx.fillStyle = palette.bg;
  ctx.fillRect(0, 0, width, height);

    3) Fibonacci curve (log spiral polyline; static)
    4) Double-helix lattice (two phase-shifted strands)

  ND-safe choices: no motion, calm palette, layered order preserves depth.
*/

export function renderHelix(ctx, { width, height, palette, NUM }) {
  // Fill background first to avoid flashes.
  ctx.fillStyle = palette.bg;
  ctx.fillRect(0, 0, width, height);

  drawVesica(ctx, width, height, palette.layers[0], NUM);
  drawTree(ctx, width, height, palette.layers[1], palette.layers[2], NUM);
  drawFibonacci(ctx, width, height, palette.layers[3], NUM);
  drawHelix(ctx, width, height, palette.layers[4], palette.layers[5], NUM);
}

// Layer 1: Vesica field — static intersecting circles
function drawVesica(ctx, w, h, color, NUM) {
  ctx.save();
// Layer 1: Vesica field
// ND-safe: static intersecting circles, soft lines
// ND-safe: static intersecting circles, soft lines.
// ND-safe: static intersecting circles
function drawVesica(ctx, w, h, color, NUM) {
// ND-safe: static intersecting circles, soft lines
function drawVesica(ctx, { width, height, palette, NUM }) {
  ctx.save();
  ctx.strokeStyle = palette.layers[0];
  const radius = Math.min(width, height) / NUM.THREE;
  const offset = radius / NUM.NINE;
function drawVesica(ctx, width, height, color, NUM) {
  const r = Math.min(width, height) / NUM.THREE;
  const step = r / NUM.NINE;
  const cy = height / 2;
  ctx.strokeStyle = color;
  ctx.lineWidth = 2;
  for (let i = -NUM.THREE; i <= NUM.THREE; i++) {
    const cx = width / 2 + i * offset * NUM.SEVEN;
    ctx.beginPath();
    ctx.arc(cx - radius / NUM.THREE, cy, radius, 0, Math.PI * 2);
    ctx.arc(cx + radius / NUM.THREE, cy, radius, 0, Math.PI * 2);
    ctx.stroke();
  }
  ctx.restore();
    const cx = width / 2 + i * step * NUM.SEVEN;
// ND-safe: static intersecting circles, soft lines.

// ND-safe: static intersecting circles, soft lines.

export function drawVesica(ctx, w, h, color, NUM) {
  ctx.save();
  ctx.strokeStyle = color;
  ctx.lineWidth = 2;

function drawVesica(ctx, w, h, color, NUM) {
export function drawVesica(ctx, w, h, color, NUM) {
  ctx.save();
  const r = Math.min(w, h) / NUM.THREE;
  const step = r / NUM.NINE;

  const offset = r / NUM.THREE;
  const cy = h / 2;

  ctx.strokeStyle = color;
  ctx.lineWidth = 2;
  const r = Math.min(w, h) / NUM.THREE;
  const cx = w / 2;
  const cy = h / 2;
  ctx.beginPath();
  ctx.arc(cx - r / 2, cy, r, 0, Math.PI * 2);
  ctx.arc(cx + r / 2, cy, r, 0, Math.PI * 2);
  ctx.stroke();
  ctx.restore();
}

// Layer 2: Tree-of-Life scaffold — 10 nodes, 22 paths
function drawTree(ctx, w, h, lineColor, nodeColor, NUM) {
  ctx.save();
  ctx.strokeStyle = lineColor;
  ctx.fillStyle = nodeColor;
  ctx.lineWidth = 1.5;
  for (let i = -NUM.THREE; i <= NUM.THREE; i++) {
    const cx = w / 2 + i * step * NUM.SEVEN;
  ctx.strokeStyle = color;
  ctx.lineWidth = 2;
  const r = Math.min(w, h) / NUM.THREE;
  const offset = r / NUM.NINE;
  const cy = h / 2;
  for (let i = -NUM.THREE; i <= NUM.THREE; i++) {
    const cx = w / 2 + i * offset * NUM.SEVEN;
    ctx.beginPath();
    ctx.arc(cx - r / NUM.THREE, cy, r, 0, Math.PI * 2);
    ctx.arc(cx + r / NUM.THREE, cy, r, 0, Math.PI * 2);
function drawVesica(ctx, w, h, color, NUM) {
  ctx.strokeStyle = color;
  ctx.lineWidth = 2;
  const r = Math.min(w, h) / NUM.THREE;
  const step = r / NUM.THREE;
  const cy = h / 2;
  for (let i = -NUM.THREE; i <= NUM.THREE; i++) {
    const cx = w / 2 + i * step;
  ctx.lineWidth = 1.5;

  ct  ctx.lineWidth = 1.5;

  for (let i = -NUM.THREE; i <= NUM.THREE; i++) {
    const cx = w / 2 + i * offset;
    ctx.beginPath();
    ctx.arc(cx - r / 2, cy, r, 0, Math.PI * 2);
    ctx.arc(cx + r / 2, cy, r, 0, Math.PI * 2);
    ctx.stroke();
ctx.stroke();

  }
}

// Layer 2: Tree-of-Life scaffold
// ND-safe: nodes and paths only, no flashing
function drawTree(ctx, { width, height, palette, NUM }) {
  ctx.save();
  ctx.strokeStyle = palette.layers[1];
  ctx.fillStyle = palette.layers[2];
  const rNode = Math.min(width, height) / NUM.NINETYNINE * NUM.SEVEN;
// ND-safe: simple nodes and paths only.

// ND-safe: simple nodes and paths only.
function drawTree(ctx, width, height, pathColor, nodeColor, NUM) {

function drawTree(ctx, w, h, lineColor, nodeColor, NUM) {
  const nodes = [

function drawTree(ctx, width, height, pathColor, nodeColor, NUM) {
  const r = width / NUM.NINETYNINE;

export function drawTree(ctx, w, h, lineColor, nodeColor, NUM) {
  const nodes = [
    [w / 2, h * 0.08],
function drawTree(ctx, w, h, lineColor, nodeColor, NUM) {
  ctx.save();
  ctx.strokeStyle = lineColor;
  ctx.lineWidth = 1.5;
export function drawTree(ctx, w, h, lineColor, nodeColor, NUM) {
  const nodes = [
    [w / 2, h * 0.05],
    [w / 4, h * 0.2], [w * 3 / 4, h * 0.2],
    [w / 4, h * 0.4], [w / 2, h * 0.55], [w * 3 / 4, h * 0.4],
    [w / 4, h * 0.7], [w * 3 / 4, h * 0.7],
    [w / 2, h * 0.85],
    [w / 2, h * 0.95]
  ];
  const paths = [
    [0,1],[0,2],[1,2],[1,3],[2,4],[3,4],[3,5],[4,5],
    [3,6],[4,7],[5,6],[5,7],[6,7],[6,8],[7,8],
    [6,9],[7,9],[8,9],[1,6],[1,7],[2,6],[2,7]
// ND-safe: static intersecting circles, soft strokes.
function drawVesica(ctx, w, h, color, NUM) {
  const r = Math.min(w, h) / NUM.THREE;
  const step = r / NUM.NINE;
  const cy = h / 2;
  ctx.strokeStyle = color;
  ctx.lineWidth = 1;
  for (let i = -NUM.THREE; i <= NUM.THREE; i++) {
    const cx = w / 2 + i * step * NUM.SEVEN;
    ctx.beginPath();
    ctx.arc(cx - r / NUM.THREE, cy, r, 0, Math.PI * 2);
    ctx.arc(cx + r / NUM.THREE, cy, r, 0, Math.PI * 2);
    ctx.stroke();
  }
}

// Layer 2: Tree-of-Life scaffold
// ND-safe: simple nodes and paths only.
function drawTree(ctx, w, h, pathColor, nodeColor, NUM) {
export function drawTree(ctx, w, h, lineColor, nodeColor, NUM) {
  const nodes = [
    [0.5, 0.08],
    [0.25, 0.2], [0.75, 0.2],
    [0.25, 0.4], [0.5, 0.35], [0.75, 0.4],
    [0.25, 0.6], [0.75, 0.6],
    [0.5, 0.8],
    [0.5, 0.95],
    [0.5, 0.95]
  ];
  const paths = [
    [0,1],[0,2],[1,2],[1,3],[2,4],[3,5],[4,5],
    [3,6],[4,6],[5,6],[5,7],[6,7],[6,8],[7,8],[8,9]
  ];
  ctx.strokeStyle = pathColor;
  ctx.lineWidth = 1;
  ctx.beginPath();
  paths.forEach(([a,b]) => {
    const [x1,y1] = nodes[a];
    const [x2,y2] = nodes[b];
    ctx.moveTo(x1 * width, y1 * height);
    ctx.lineTo(x2 * width, y2 * height);
  });
  ctx.stroke();
  nodes.forEach(([nx,ny]) => {
    ctx.beginPath();
    ctx.arc(nx * width, ny * height, rNode, 0, Math.PI * 2);
    ctx.fill();
  });
  ctx.restore();
}

// Layer 3: Fibonacci curve
// ND-safe: single log spiral, uses the Golden Ratio
function drawFibonacci(ctx, { width, height, palette, NUM }) {
  ctx.save();
  ctx.strokeStyle = palette.layers[3];
  const PHI = (1 + Math.sqrt(5)) / 2; // Golden Ratio
  const steps = NUM.TWENTYTWO;
  const scale = Math.min(width, height) / NUM.ONEFORTYFOUR;
  let angle = 0;
  let radius = scale;
  const cx = width / 2;
  const cy = height / 2;
  ctx.beginPath();
  ctx.moveTo(cx, cy);
  for (let i = 0; i < steps; i++) {

  ctx.fillStyle = nodeColor;
  nodes.forEach(([nx,ny]) => {
    ctx.beginPath();
    ctx.arc(nx * width, ny * height, r, 0, Math.PI * 2);
    [0,1],[0,2],[1,2],[1,3],[2,4],[3,5],[4,5],[3,6],[4,6],[5,6],
    [5,7],[6,7],[6,8],[7,8],[8,9],[1,3],[2,4],[3,4],[6,7],[3,5],[4,5],[4,8]
  ]; // 22 paths
  ctx.strokeStyle = pathColor;
  ctx.lineWidth = 1;
  paths.forEach(([a,b]) => {
    [0,1],[0,2],[1,2],
    [1,3],[2,4],[3,5],[4,5],
    [3,6],[4,6],[5,6],
    [5,7],[6,7],
    [6,8],[7,8],[8,9]
  ]; // 22 paths

  ctx.strokeStyle = lineColor;
  ctx.save();
  ctx.strokeStyle = lineColor;
  ctx.fillStyle = nodeColor;

  ctx.save();
// ND-safe: simple nodes and paths only.

export function drawTree(ctx, w, h, lineColor, nodeColor, NUM) {
function drawTree(ctx, w, h, lineColor, nodeColor, NUM) {
export function drawTree(ctx, w, h, lineColor, nodeColor, NUM) {
  ctx.save();
  ctx.strokeStyle = lineColor;
  ctx.fillStyle = nodeColor;

  const nodes = [
    [w/2, h*0.05],
    [w/4, h*0.2], [w*3/4, h*0.2],
    [w/4, h*0.4], [w/2, h*0.35], [w*3/4, h*0.4],
    [w/4, h*0.6], [w*3/4, h*0.6],
    [w/2, h*0.8],
    [w/2, h*0.95]
    [w / 2, h * 0.08],
export function drawTree(ctx, w, h, lineColor, nodeColor, NUM) {
  const nodes = [
    [w / 2, h * 0.05],
export function drawTree(ctx, w, h, lineColor, nodeColor, NUM) {
  const nodes = [

    [w / 2, h * 0.08],
    [w / 4, h * 0.2], [w * 3 / 4, h * 0.2],
    [w / 4, h * 0.4], [w / 2, h * 0.35], [w * 3 / 4, h * 0.4],
    [w / 4, h * 0.6], [w * 3 / 4, h * 0.6],
    [w / 2, h * 0.8],
    [w / 2, h * 0.95]
    [w / 2, h * 0.95],
  ];

  const paths = [
    [0,1], [0,2], [1,2],
    [1,3], [1,4], [2,4], [2,5],
    [3,4], [4,5], [3,5],
    [3,6], [4,6], [4,7], [5,7], [6,7],
    [6,8], [7,8], [8,9],
    [1,6], [2,7], [3,8], [5,8]
    [0,1],[0,2],
    [1,3],[1,4],[2,4],[2,5],
    [3,4],[4,5],
    [3,6],[4,6],[4,7],[5,7],
    [6,8],[7,8],[8,9],
    [1,2],[3,5],[1,6],[2,7],[3,7],[5,6],[4,8]
    [0,1],[0,2],[1,3],[1,4],[2,4],[2,5],
    [3,4],[4,5],[3,6],[4,6],[4,7],[5,7],
    [6,8],[7,8],[8,9]
  ]; // 22 paths
  paths.forEach(([a,b]) => {
    [6,8],[7,8],[8,9],
    [1,2],[3,5],[6,7],[1,3],[2,5],[4,8],[5,7]
    [1,2],[3,5],[4,8],[5,6],[6,7],[3,5],[2,5],[4,7]
  ]; // 22 paths
  paths.forEach(([a,b]) => {
    ctx.beginPath();
    ctx.moveTo(nodes[a][0]*w, nodes[a][1]*h);
    ctx.lineTo(nodes[b][0]*w, nodes[b][1]*h);
    ctx.stroke();
  });
  const r = Math.min(w, h) / NUM.NINETYNINE * NUM.SEVEN;
    [3,5],[1,2],[6,7],[1,3],[2,5],[3,5],[4,8],[5,7],
    [1,2],[3,5],[4,8],[5,6],[6,7],[3,5],[2,5],[4,7]
    [6,8],[7,8],[8,9],
    [1,2],[3,5],[6,7],[1,3],[2,5],[4,8],[5,7]
    [1,2],[3,5],[4,8],[5,6],[6,7],[3,5],[2,5],[4,7]
    [1,2],[3,5],[1,6],[2,7],[3,7],[5,6],[4,8]
    [3,5],[1,2],[6,7],[1,3],[2,5],[3,5],[4,8],[5,7],
  ]; // 22 paths

    [0,1],[0,2],[1,2],
    [1,3],[2,4],[3,5],[4,5],
    [3,6],[4,6],[5,6],
    [5,7],[6,7],
    [6,8],[7,8],[8,9]
  const nodes = [
    [w/2, h*0.05],
    [w/4, h*0.2], [w*3/4, h*0.2],
    [w/4, h*0.4], [w/2, h*0.35], [w*3/4, h*0.4],
    [w/4, h*0.6], [w*3/4, h*0.6],
    [w/2, h*0.8],
    [w/2, h*0.95],
  ];

  const paths = [
    [0,1],[0,2],[1,2],[1,3],[2,5],[3,4],[5,4],[3,6],[5,7],[6,8],[7,8],
    [8,9],[1,4],[2,4],[3,5],[6,7],[1,6],[2,7],[4,6],[4,7],[0,4],[4,8]
  ]; // 22 paths

    [6,8],[7,8],[8,9]
  ]; // 22 paths

    [0,1],[0,2],[1,2],[1,3],[2,4],[3,4],[3,5],[4,5],
    [3,6],[4,7],[5,6],[5,7],[6,7],[6,8],[7,8],
    [6,9],[7,9],[8,9],[5,8],[2,5],[1,5],[0,5]
    [3,5],[1,2],[6,7],[1,3],[2,5],[4,8],[5,7]
  ]; // 22 paths

    [1,2],[3,5],[6,7],[1,3],[2,5],[4,8],[5,7]
    [1,2],[3,5],[4,8],[5,6],[6,7],[3,5],[2,5],[4,7]
    [3,5],[1,2],[6,7],[1,3],[2,5],[3,5],[4,8],[5,7],
  ]; // 22 paths

    [0.5, 0.95],
  ];
  const paths = [
    [0,1],[0,2],[1,2],
    [1,3],[1,4],[2,4],[2,3],
    [3,4],[3,5],[4,5],
    [3,6],[4,7],[6,7],
    [6,8],[7,8],[6,9],[7,9],[8,9],
    [5,6],[5,7],[5,8],[5,9],
  ]; // 22 paths

  ctx.strokeStyle = lineColor;
  ctx.lineWidth = 1.5;
  paths.forEach(([a, b]) => {
function drawTree(ctx, w, h, lineColor, nodeColor, NUM) {
  ctx.strokeStyle = lineColor;
  ctx.lineWidth = 1.5;

  const nodes = [
    [w/2, h*0.05],
    [w*0.25, h*0.18], [w*0.75, h*0.18],
    [w*0.25, h*0.38], [w*0.75, h*0.38],
    [w/2, h*0.55],
    [w*0.25, h*0.72], [w*0.75, h*0.72],
    [w/2, h*0.88],
    [w/2, h*0.97]
  ];

  const paths = [
    [0,1],[0,2],[1,2],[1,3],[1,5],[2,4],[2,5],
    [3,4],[3,5],[4,5],[3,6],[4,7],[5,6],[5,7],
    [6,7],[6,8],[7,8],[8,9],[3,8],[4,8],[1,6],[2,7]
  ];

  paths.forEach(([a,b])=>{
    const [x1, y1] = nodes[a];
    const [x2, y2] = nodes[b];
    ctx.beginPath();
    ctx.moveTo(x1, y1);
    ctx.lineTo(x2, y2);
    ctx.beginPath();
    ctx.moveTo(nodes[a][0] * w, nodes[a][1] * h);
    ctx.lineTo(nodes[b][0] * w, nodes[b][1] * h);
    ctx.beginPath();
    ctx.moveTo(x1, y1);
    ctx.lineTo(x2, y2);
    [3,5],[1,2],[6,7],[1,3],[2,5],[4,8],[5,7]
  ]; // 22 paths

  paths.forEach(([a,b]) => {
    ctx.beginPath();
    ctx.moveTo(x1 * w, y1 * h);
    ctx.lineTo(x2 * w, y2 * h);
    ctx.stroke();
  });

  ctx.fillStyle = nodeColor;
  const rNode = Math.min(w, h) / NUM.NINETYNINE * NUM.SEVEN;
  nodes.forEach(([x, y]) => {
  const r = Math.min(w, h) / NUM.NINETYNINE * NUM.SEVEN;
  nodes.forEach(([x,y]) => {

  const rNode = Math.min(w, h) / NUM.NINETYNINE * NUM.SEVEN;
  nodes.forEach(([x, y]) => {
    ctx.beginPath();
    ctx.arc(x, y, r, 0, Math.PI * 2);
  const rNode = Math.min(w, h) / NUM.NINETYNINE * NUM.SEVEN;
  nodes.forEach(([nx, ny]) => {
    ctx.beginPath();
    ctx.arc(nx * w, ny * h, rNode, 0, Math.PI * 2);
  const rNode = Math.min(w, h) / NUM.NINETYNINE * NUM.SEVEN;
  nodes.forEach(([x, y]) => {
  ctx.fillStyle = nodeColor;
  const r = Math.min(w, h) / NUM.NINETYNINE * NUM.SEVEN;
  ctx.fillStyle = nodeColor;
  const r = Math.min(w, h) / NUM.NINETYNINE * NUM.SEVEN;
  ctx.fillStyle = nodeColor;
  nodes.forEach(([x,y]) => {
  nodes.forEach(([x, y]) => {
    ctx.beginPath();
    ctx.arc(x * w, y * h, r, 0, Math.PI * 2);
  nodes.forEach(([x, y]) => {
  const r = Math.min(w, h) / NUM.NINETYNINE * NUM.SEVEN;
  ctx.fillStyle = nodeColor;
  nodes.forEach(([x,y])=>{
    ctx.beginPath();
    ctx.arc(x, y, r, 0, Math.PI*2);
  const r = Math.min(w, h) / NUM.NINETYNINE * NUM.SEVEN;
  ctx.fillStyle = nodeColor;
  nodes.forEach(([x,y]) => {
    ctx.beginPath();
    ctx.arc(x*w, y*h, r, 0, Math.PI*2);
  nodes.forEach(([nx, ny]) => {
    ctx.beginPath();
    ctx.arc(nx * w, ny * h, r, 0, Math.PI * 2);
    ctx.fill();
  });
  ctx.restore();
}

// Layer 3: Fibonacci curve — static log spiral
    ctx.arc(x * w, y * h, rNode, 0, Math.PI * 2);
    ctx.arc(x, y, r, 0, Math.PI * 2);
  nodes.forEach(([nx, ny]) => {
    ctx.beginPath();
    ctx.arc(nx * w, ny * h, r, 0, Math.PI * 2);
    ctx.arc(x, y, r, 0, Math.PI * 2);
    ctx.fill();
  });

  ctx.restore();
}

// Layer 3: Fibonacci curve
// ND-safe: single log spiral, uses the Golden Ratio
function drawFibonacci(ctx, w, h, color, NUM) {
  const PHI = (1 + Math.sqrt(5)) / 2; // Golden Ratio
  const steps = NUM.THIRTYTHREE; // 33 points
  const scale = Math.min(w, h) / NUM.ONEFORTYFOUR * NUM.ELEVEN;
  ctx.strokeStyle = color;
  ctx.lineWidth = 2;
  ctx.beginPath();
  let angle = 0;
  let radius = scale;
  const cx = w / 2;
  const cy = h / 2;
// ND-safe: static logarithmic spiral, no motion
function drawFibonacci(ctx, width, height, color, NUM) {
  const phi = (1 + Math.sqrt(5)) / 2;
  const turns = NUM.THREE;
  const steps = NUM.THIRTYTHREE;
  const cx = width / NUM.THREE;
  const cy = height - height / NUM.THREE;
  ctx.strokeStyle = color;
  ctx.lineWidth = 2;
  ctx.beginPath();
  for (let i = 0; i <= steps; i++) {
    const t = (i / steps) * turns * Math.PI * 2;
    const r = (Math.min(width, height) / NUM.ONEFORTYFOUR) * Math.pow(phi, t / (Math.PI * 2));
    const x = cx + r * Math.cos(t);
    const y = cy - r * Math.sin(t);
    if (i === 0) ctx.moveTo(x, y); else ctx.lineTo(x, y);
// ND-safe: single logarithmic spiral
function drawFibonacci(ctx, w, h, color, NUM) {
  ctx.save();
  ctx.strokeStyle = color;
  ctx.lineWidth = 2;
  const PHI = (1 + Math.sqrt(5)) / 2; // Golden Ratio
  const steps = NUM.THIRTYTHREE; // 33 points
  let angle = 0;
  let radius = Math.min(w, h) / NUM.ONEFORTYFOUR;
  const cx = w / 2;
  const cy = h / 2;
  ctx.beginPath();
  const PHI = (1 + Math.sqrt(5)) / 2; // Golden Ratio
  const steps = NUM.THIRTYTHREE;
  const scale = Math.min(w, h) / NUM.ONEFORTYFOUR * NUM.THIRTYTHREE;
  let angle = 0;
  let radius = scale;
  ctx.beginPath();
  for (let i = 0; i <= steps; i++) {
    const x = w / 2 + radius * Math.cos(angle);
    const y = h / 2 + radius * Math.sin(angle);
    if (i === 0) ctx.moveTo(x, y); else ctx.lineTo(x, y);
// ND-safe: single log spiral; uses the Golden Ratio
// ND-safe: single log spiral; Golden Ratio guides growth
// ND-safe: single log spiral, uses the Golden Ratio
export function drawFibonacci(ctx, w, h, color, NUM) {
  const PHI = (1 + Math.sqrt(5)) / 2; // Golden Ratio
  const steps = NUM.TWENTYTWO;
  const scale = Math.min(w, h) / NUM.ONEFORTYFOUR;
  ctx.strokeStyle = color;
  ctx.lineWidth = 2;
  ctx.beginPath();
  let angle = 0;
  let radius = scale;
  const cx = w / 2;
  const cy = h / 2;
  const cx = w / 2;
  const cy = h / 2;
  let angle = 0;
  let radius = scale;

  let radius = scale;
  let angle = 0;
  ctx.strokeStyle = color;
  ctx.lineWidth = 2;
  ctx.beginPath();
// ND-safe: single log spiral, uses the Golden Ratio
export function drawFibonacci(ctx, w, h, color, NUM) {
  const PHI = (1 + Math.sqrt(5)) / 2; // Golden Ratio
// ND-safe: single log spiral, uses the Golden Ratio
export function drawFibonacci(ctx, w, h, color, NUM) {
  const PHI = (1 + Math.sqrt(5)) / 2; // Golden Ratio
  const steps = NUM.THIRTYTHREE;
  const scale = Math.min(w, h) / NUM.ONEFORTYFOUR;
  const cx = w / 2;
  const cy = h / 2;
  ctx.strokeStyle = color;
  ctx.lineWidth = 2;
  ctx.beginPath();
  let angle = 0;
  let radius = scale;
  let angle = 0;
  let radius = scale;
  ctx.strokeStyle = color;
  ctx.lineWidth = 2;
  ctx.beginPath();
  ctx.moveTo(cx, cy);

  for (let i = 0; i < steps; i++) {
function drawFibonacci(ctx, w, h, color, NUM) {
// ND-safe: single log spiral; Golden Ratio governs growth.
export function drawFibonacci(ctx, w, h, color, NUM) {
  const PHI = (1 + Math.sqrt(5)) / 2; // Golden Ratio
  const steps = NUM.NINETYNINE / NUM.THREE; // 33 points
  const scale = Math.min(w, h) / NUM.ONEFORTYFOUR * NUM.THIRTYTHREE;
  ctx.strokeStyle = color;
  ctx.lineWidth = 2;

  const PHI = (1 + Math.sqrt(5)) / 2; // Golden Ratio
  const steps = NUM.THIRTYTHREE;
  let angle = 0;
  let radius = Math.min(w, h) / NUM.ONEFORTYFOUR * NUM.NINE;
  const cx = w / 2;
  const cy = h / 2;

  ctx.beginPath();
  for (let i=0; i<steps; i++) {
    const x = cx + radius * Math.cos(angle);
    const y = cy + radius * Math.sin(angle);
    if (i===0) ctx.moveTo(x, y); else ctx.lineTo(x, y);
    if (i === 0) ctx.moveTo(x, y); else ctx.lineTo(x, y);
    radius *= PHI;
    angle += Math.PI / NUM.SEVEN;
  }
  ctx.stroke();
  ctx.restore();
}

// Layer 4: Double-helix lattice — two phase-shifted strands
function drawHelix(ctx, w, h, color1, color2, NUM) {
  ctx.save();
  const turns = NUM.ELEVEN;
  const amp = w / NUM.THIRTYTHREE;
  const steps = NUM.NINETYNINE;
  ctx.lineWidth = 1.5;
}

// Layer 4: Double-helix lattice
// ND-safe: static strands with crossbars
function drawHelix(ctx, w, h, strandColor, rungColor, NUM) {
  ctx.save();
  const turns = NUM.ELEVEN; // 11 turns
  const amp = w / NUM.THIRTYTHREE;
  const steps = NUM.NINETYNINE;

  // two strands
  [0, Math.PI].forEach(phase => {
    ctx.strokeStyle = strandColor;
    ctx.beginPath();
    for (let i = 0; i <= steps; i++) {
      const t = i / steps;
      const x = w / 2 + amp * Math.sin(turns * 2 * Math.PI * t + phase);
}

// Layer 4: Double-helix lattice
// ND-safe: static lattice, no oscillation
export function drawHelix(ctx, w, h, color1, color2, NUM) {
  const amplitude = w / NUM.THIRTYTHREE;
  const steps = NUM.NINETYNINE;
  ctx.lineWidth = 1.5;

  ctx.strokeStyle = color1;
  ctx.beginPath();
  for (let i = 0; i <= steps; i++) {
    const t = i / steps;
    const x = w / 2 + amplitude * Math.sin(NUM.ELEVEN * t * Math.PI);
    const y = t * h;
    if (i === 0) ctx.moveTo(x, y); else ctx.lineTo(x, y);
  }
  ctx.stroke();

  ctx.strokeStyle = color2;
  ctx.beginPath();
  for (let i = 0; i <= steps; i++) {
    const t = i / steps;
    const x = w / 2 + amplitude * Math.sin(NUM.ELEVEN * t * Math.PI + Math.PI);
    const y = t * h;
    if (i === 0) ctx.moveTo(x, y); else ctx.lineTo(x, y);
  }
  ctx.stroke();

  ctx.strokeStyle = color1;
  for (let i = 0; i <= NUM.THIRTYTHREE; i++) {
    const t = i / NUM.THIRTYTHREE;
    const y = t * h;
    const x1 = w / 2 + amplitude * Math.sin(NUM.ELEVEN * t * Math.PI);
    const x2 = w / 2 + amplitude * Math.sin(NUM.ELEVEN * t * Math.PI + Math.PI);
    ctx.beginPath();
    ctx.moveTo(x1, y);
    ctx.lineTo(x2, y);
    ctx.stroke();
  }
// ND-safe: single log spiral, uses the Golden Ratio
// ND-safe: single log spiral; Golden Ratio governs growth.
// ND-safe: single log spiral, uses the Golden Ratio
// ND-safe: single log spiral; Golden Ratio governs growth.
export function drawFibonacci(ctx, w, h, color, NUM) {
// ND-safe: single log spiral, uses the Golden Ratio
function drawFibonacci(ctx, w, h, color, NUM) {
  const PHI = (1 + Math.sqrt(5)) / 2; // Golden Ratio
  const steps = NUM.TWENTYTWO;
  const scale = Math.min(w, h) / NUM.ONEFORTYFOUR;
  const cx = w / 2;
  const cy = h / 2;
  ctx.save();
  ctx.strokeStyle = color;
  ctx.lineWidth = 2;
  ctx.beginPath();
  ctx.moveTo(cx, cy);
  let angle = 0;
  let radius = scale;
// ND-safe: static logarithmic spiral using the Golden Ratio.
function drawFibonacci(ctx, w, h, color, NUM) {
  const PHI = (1 + Math.sqrt(5)) / 2;
  const steps = NUM.THIRTYTHREE;
  const scale = Math.min(w, h) / NUM.ONEFORTYFOUR;

  let angle = 0;
  let radius = scale;
  const cx = w / 2;
  const cy = h / 2;
  ctx.strokeStyle = color;
  ctx.lineWidth = 1;
  ctx.beginPath();
  ctx.moveTo(cx, cy);

  ctx.strokeStyle = color;
  ctx.lineWidth = 2;
  ctx.beginPath();
  for (let i = 0; i < steps; i++) {
    const x = cx + radius * Math.cos(angle);
    const y = cy + radius * Math.sin(angle);
    if (i === 0) ctx.moveTo(x, y); else ctx.lineTo(x, y);
    radius *= PHI;
    angle += Math.PI / NUM.SEVEN;
// ND-safe: single log spiral; static
export function drawFibonacci(ctx, w, h, color, NUM) {
  const PHI = (1 + Math.sqrt(5)) / 2; // Golden Ratio
  const steps = NUM.THIRTYTHREE; // 33 points
  const scale = Math.min(w, h) / NUM.ONEFORTYFOUR * NUM.THREE;
  let angle = 0;
  let radius = scale;
  ctx.strokeStyle = color;
  ctx.lineWidth = 2;
  ctx.beginPath();
// ND-safe: single log spiral; static
export function drawFibonacci(ctx, w, h, color, NUM) {
  const PHI = (1 + Math.sqrt(5)) / 2; // Golden Ratio
  const steps = NUM.THIRTYTHREE; // 33 points
  const scale = Math.min(w, h) / NUM.ONEFORTYFOUR * NUM.THREE;
  let angle = 0;
  let radius = scale;
  ctx.strokeStyle = color;
  ctx.lineWidth = 2;
  ctx.beginPath();
  let x = w/2 + radius * Math.cos(angle);
  let y = h/2 + radius * Math.sin(angle);

  ctx.restore();
}

// Layer 3: Fibonacci curve
// ND-safe: single log spiral using Golden Ratio
export function drawFibonacci(ctx, w, h, color, NUM) {
  ctx.save();
  ctx.strokeStyle = color;
  ctx.lineWidth = 2;

  const PHI = (1 + Math.sqrt(5)) / 2;
  const steps = NUM.NINETYNINE / NUM.THREE; // 33 points
  const scale = Math.min(w, h) / NUM.ONEFORTYFOUR * NUM.THIRTYTHREE;
  let angle = 0;
  let radius = scale;
  let x = w / 2 + radius * Math.cos(angle);
  let y = h / 2 + radius * Math.sin(angle);
  ctx.beginPath();
  ctx.moveTo(x, y);

  for (let i = 1; i <= steps; i++) {
    angle += Math.PI / NUM.SEVEN;
// ND-safe: single log spiral, uses the Golden Ratio
export function drawFibonacci(ctx, w, h, color, NUM) {
  const PHI = (1 + Math.sqrt(5)) / 2; // Golden Ratio
  const steps = NUM.TWENTYTWO;
  const scale = Math.min(w, h) / NUM.ONEFORTYFOUR;

  let angle = 0;
  let radius = scale;
  const cx = w / 2;
  const cy = h / 2;

  ctx.strokeStyle = color;
  ctx.lineWidth = 2;
  ctx.beginPath();
  for (let i = 0; i < steps; i++) {
    const x = cx + radius * Math.cos(angle);
    const y = cy + radius * Math.sin(angle);
    if (i === 0) ctx.moveTo(x, y); else ctx.lineTo(x, y);
    radius *= PHI;
    angle += Math.PI / NUM.SEVEN;
  }
  ctx.stroke();
  ctx.save();
  const PHI = (1 + Math.sqrt(5)) / 2; // Golden Ratio
  const steps = NUM.THIRTYTHREE;
  const scale = Math.min(w, h) / NUM.ONEFORTYFOUR * NUM.THIRTYTHREE;
  let angle = 0;
  let radius = scale;
  ctx.strokeStyle = color;
  ctx.lineWidth = 2;
  ctx.beginPath();
  ctx.moveTo(w/2, h/2);
  for (let i = 0; i < steps; i++) {
    const x = w/2 + radius * Math.cos(angle);
    const y = h/2 + radius * Math.sin(angle);
    x = w/2 + radius * Math.cos(angle);
    y = h/2 + radius * Math.sin(angle);
    ctx.lineTo(x, y);
    radius *= PHI;
    angle += Math.PI / NUM.SEVEN;
  }
  ctx.stroke();
  ctx.restore();
  }

  ctx.stroke();
  ctx.restore();
}

// Layer 4: Double-helix lattice
// ND-safe: two static sine strands with gentle lattice rungs
function drawHelix(ctx, width, height, colorA, colorB, NUM) {
  const steps = NUM.NINETYNINE;
  const amp = height / NUM.ELEVEN;
  ctx.lineWidth = 2;

  // Strand A
  ctx.strokeStyle = colorA;
  ctx.beginPath();
  for (let i = 0; i <= steps; i++) {
    const x = (i / steps) * width;
    const y = height / 2 + Math.sin((i / steps) * NUM.THREE * Math.PI * 2) * amp;
    if (i === 0) ctx.moveTo(x, y); else ctx.lineTo(x, y);
// ND-safe: static lattice without oscillation
function drawHelix(ctx, { width, height, palette, NUM }) {
  ctx.save();
  const amplitude = height / 4;
  const step = width / NUM.ONEFORTYFOUR;
  const turns = NUM.NINETYNINE / NUM.NINE; // 11 turns
export function drawHelix(ctx, w, h, strandColor, rungColor, NUM) {
  const amp = w / NUM.THIRTYTHREE;
  const steps = NUM.NINETYNINE;
  ctx.lineWidth = 1.5;

  // two strands
function drawHelix(ctx, w, h, strandColor, rungColor, NUM) {
  const turns = NUM.ELEVEN;
export function drawHelix(ctx, w, h, color1, color2, NUM) {
  ctx.save();
  const turns = NUM.NINETYNINE / NUM.NINE; // 11 turns
  const amplitude = h / 4;
  const turns = NUM.ELEVEN;
  const step = w / NUM.ONEFORTYFOUR;
  const amplitude = h / 4;

// ND-safe: static lattice, no oscillation
export function drawHelix(ctx, w, h, color1, color2, NUM) {
// ND-safe: static lattice, no oscillation
export function drawHelix(ctx, w, h, color1, color2, NUM) {
  const turns = NUM.ELEVEN; // 11 turns
  const amplitude = h / NUM.NINE;
  const step = w / NUM.NINETYNINE;
  ctx.lineWidth = 1.5;

  ctx.strokeStyle = color1;
  ctx.beginPath();
  for (let x = 0; x <= w; x += step) {
    const y = h/2 + amplitude * Math.sin((turns * 2 * Math.PI * x) / w);
    if (x === 0) ctx.moveTo(x, y); else ctx.lineTo(x, y);
  }
  ctx.stroke();

  ctx.strokeStyle = color2;
  ctx.beginPath();
  for (let x = 0; x <= w; x += step) {
    const y = h/2 + amplitude * Math.sin((turns * 2 * Math.PI * x) / w + Math.PI);
    if (x === 0) ctx.moveTo(x, y); else ctx.lineTo(x, y);
    }
  ctx.stroke();
export function drawHelix(ctx, w, h, colorA, colorB, NUM) {
  ctx.save();
  const amplitude = w / NUM.THIRTYTHREE;
  const steps = NUM.NINETYNINE;
  const strands = [
    { phase: 0, color: colorA },
    { phase: Math.PI, color: colorB }
  ];
  strands.forEach(({ phase, color }) => {
    ctx.strokeStyle = color;
  const amplitude = w / NUM.THIRTYTHREE;
  const steps = NUM.NINETYNINE;
  ctx.lineWidth = 1.5;

  // two phase-shifted strands
  [0, Math.PI].forEach(phase => {
    ctx.strokeStyle = strandColor;
    ctx.beginPath();
    for (let i = 0; i <= steps; i++) {
      const t = i / steps;
      const x = w / 2 + amp * Math.sin(NUM.ELEVEN * t * Math.PI + phase);
      const x = w / 2 + amplitude * Math.sin(turns * 2 * Math.PI * t + phase);
  [0, Math.PI].forEach((phase, idx) => {
    ctx.strokeStyle = idx === 0 ? color1 : color2;
    ctx.beginPath();
    for (let i = 0; i <= steps; i++) {
      const t = i / steps;
      const x = w/2 + amp * Math.sin(turns * t * Math.PI * 2 + phase);
      const x = w / 2 + amplitude * Math.sin(NUM.ELEVEN * t * Math.PI + phase);
  const amplitude = w / NUM.THIRTYTHREE;
  const steps = NUM.NINETYNINE;
  const cx = w / 2;

  ctx.lineWidth = 1.5;
  [0, Math.PI].forEach(phase => {
    ctx.strokeStyle = color1;
function drawHelix(ctx, w, h, colorA, colorB, NUM) {
  const amplitude = w / NUM.THIRTYTHREE;
  const steps = NUM.NINETYNINE;
  const strands = [0, Math.PI];
  ctx.lineWidth = 1.5;

  strands.forEach(phase => {
    ctx.strokeStyle = phase === 0 ? colorA : colorB;
    ctx.beginPath();
    for (let i=0; i<=steps; i++) {
      const t = i / steps;
      const x = cx + amplitude * Math.sin(NUM.ELEVEN * t * Math.PI + phase);
  const steps = NUM.NINETYNINE;
  ctx.lineWidth = 1.5;

  // two strands
  [0, Math.PI].forEach(phase => {
    ctx.strokeStyle = strandColor;
    ctx.beginPath();
    for (let i = 0; i <= steps; i++) {
      const t = i / steps;
      const x = w / 2 + amp * Math.sin(NUM.ELEVEN * t * Math.PI + phase);
      const y = t * h;
      if (i === 0) ctx.moveTo(x, y); else ctx.lineTo(x, y);
      const x = w/2 + amplitude * Math.sin(NUM.ELEVEN * Math.PI * t + phase);
      const y = t * h;
      if (i===0) ctx.moveTo(x, y); else ctx.lineTo(x, y);
    }
    ctx.stroke();
  });

  // rungs
  ctx.strokeStyle = rungColor;
  for (let i = 0; i <= NUM.THIRTYTHREE; i++) {
    const t = i / NUM.THIRTYTHREE;
    const y = t * h;
    const x1 = w / 2 + amp * Math.sin(NUM.ELEVEN * t * Math.PI);
    const x2 = w / 2 + amp * Math.sin(NUM.ELEVEN * t * Math.PI + Math.PI);
  // connecting rungs
  ctx.strokeStyle = color2;
  for (let i = 0; i <= NUM.THIRTYTHREE; i++) {
    const t = i / NUM.THIRTYTHREE;
    const y = t * h;
    const x1 = w/2 + amp * Math.sin(turns * t * Math.PI * 2);
    const x2 = w/2 + amp * Math.sin(turns * t * Math.PI * 2 + Math.PI);

  // crossbars
  ctx.strokeStyle = rungColor;
  for (let i = 0; i <= NUM.THIRTYTHREE; i++) {
    const t = i / NUM.THIRTYTHREE;
    const y = t * h;
    const x1 = w / 2 + amplitude * Math.sin(turns * 2 * Math.PI * t);
    const x2 = w / 2 + amplitude * Math.sin(turns * 2 * Math.PI * t + Math.PI);
    const x1 = w / 2 + amp * Math.sin(turns * 2 * Math.PI * t);
    const x2 = w / 2 + amp * Math.sin(turns * 2 * Math.PI * t + Math.PI);
  ctx.restore();
export function drawHelix(ctx, w, h, colorA, colorB, NUM) {
  const amplitude = w / NUM.THIRTYTHREE;
  const steps = NUM.NINETYNINE;
  [colorA, colorB].forEach((color, i) => {
    ctx.strokeStyle = color;
    ctx.lineWidth = 1;
    ctx.beginPath();
    for (let s = 0; s <= steps; s++) {
      const t = s / steps;
      const x = w/2 + amplitude * Math.sin(NUM.ELEVEN * t * Math.PI + i * Math.PI);
      const y = t * h;
      if (s === 0) ctx.moveTo(x, y); else ctx.lineTo(x, y);
    }
    ctx.stroke();
  });

  ctx.strokeStyle = color2;
  for (let i = 0; i <= NUM.THIRTYTHREE; i++) {
    const t = i / NUM.THIRTYTHREE;
    const y = t * h;
    const x1 = w / 2 + amplitude * Math.sin(NUM.ELEVEN * t * Math.PI);
    const x2 = w / 2 + amplitude * Math.sin(NUM.ELEVEN * t * Math.PI + Math.PI);
  ctx.strokeStyle = color2;
  for (let i = 0; i <= NUM.THIRTYTHREE; i++) {
    const t = i / NUM.THIRTYTHREE;
    const y = t * h;
    const x1 = cx + amplitude * Math.sin(NUM.ELEVEN * t * Math.PI);
    const x2 = cx + amplitude * Math.sin(NUM.ELEVEN * t * Math.PI + Math.PI);
<<<<<<< HEAD
=======
  ctx.strokeStyle = colorB;
  for (let i=0; i<=NUM.THIRTYTHREE; i++) {
    const t = i / NUM.THIRTYTHREE;
    const y = t * h;
    const x1 = w/2 + amplitude * Math.sin(NUM.ELEVEN * Math.PI * t);
    const x2 = w/2 + amplitude * Math.sin(NUM.ELEVEN * Math.PI * t + Math.PI);
>>>>>>> 403f69e2
  for (let i = 0; i <= NUM.THIRTYTHREE; i++) {
    const t = i / NUM.THIRTYTHREE;
    const y = t * h;
    const x1 = w / 2 + amp * Math.sin(NUM.ELEVEN * t * Math.PI);
    const x2 = w / 2 + amp * Math.sin(NUM.ELEVEN * t * Math.PI + Math.PI);
    ctx.beginPath();
    ctx.moveTo(x1, y);
    ctx.lineTo(x2, y);
    ctx.stroke();
  }
// ND-safe: two static strands with rungs; no oscillation.
export function drawHelix(ctx, w, h, color1, color2, NUM) {
  const turns = NUM.NINETYNINE / NUM.NINE; // 11 turns
  const amp = h / 4;
  const step = w / NUM.ONEFORTYFOUR;
  ctx.lineWidth = 1.5;

  ctx.strokeStyle = palette.layers[4];
  ctx.beginPath();
  for (let x = 0; x <= width; x += step) {
    const y = height / 2 + amplitude * Math.sin((turns * 2 * Math.PI * x) / width);
  for (let x = 0; x <= w; x += step) {
    const y = h/2 + amp * Math.sin((turns * 2 * Math.PI * x) / w);
    if (x === 0) ctx.moveTo(x, y); else ctx.lineTo(x, y);
  }
  ctx.stroke();

  ctx.strokeStyle = color2;
  ctx.beginPath();
  for (let x = 0; x <= w; x += step) {
    const y = h/2 + amp * Math.sin((turns * 2 * Math.PI * x) / w + Math.PI);
    if (x === 0) ctx.moveTo(x, y); else ctx.lineTo(x, y);
  }
  ctx.stroke();
  ctx.restore();
}

export { drawVesica, drawTree, drawFibonacci, drawHelix };
}
function drawHelix(ctx, w, h, color1, color2, NUM) {
// ND-safe: two static strands with rungs; no oscillation.
export function drawHelix(ctx, w, h, color1, color2, NUM) {
function drawHelix(ctx, w, h, color1, color2, NUM) {
// ND-safe: static sine-wave strands with crossbars
export function drawHelix(ctx, w, h, color1, color2, NUM) {
  ctx.save();
  const turns = NUM.NINETYNINE / NUM.NINE; // 11 turns
  const amp = h / 4;
  const step = w / NUM.ONEFORTYFOUR;

  ctx.lineWidth = 1.5;

  ctx.strokeStyle = palette.layers[5];
  ctx.beginPath();
  for (let x = 0; x <= width; x += step) {
    const y = height / 2 + amplitude * Math.sin((turns * 2 * Math.PI * x) / width + Math.PI);
// Layer 4: Double-helix lattice
// ND-safe: two static strands with cross rungs; no oscillation.
function drawHelix(ctx, w, h, colorA, colorB, NUM) {
  const turns = NUM.ELEVEN;
  const amplitude = w / NUM.THIRTYTHREE;
  const steps = NUM.NINETYNINE;
  ctx.lineWidth = 1;
  [colorA, colorB].forEach((col, idx) => {
    ctx.strokeStyle = col;
    ctx.beginPath();
    for (let i = 0; i <= steps; i++) {
      const t = i / steps;
      const x = w / 2 + amplitude * Math.sin(turns * t * Math.PI * 2 + idx * Math.PI);
      const y = t * h;
      if (i === 0) ctx.moveTo(x, y); else ctx.lineTo(x, y);
    }
    ctx.stroke();
  });
  ctx.strokeStyle = colorB;
  for (let i = 0; i <= NUM.THIRTYTHREE; i++) {
    const t = i / NUM.THIRTYTHREE;
    const y = t * h;
    const x1 = w / 2 + amplitude * Math.sin(turns * t * Math.PI * 2);
    const x2 = w / 2 + amplitude * Math.sin(turns * t * Math.PI * 2 + Math.PI);
    ctx.beginPath();
    ctx.moveTo(x1, y);
    ctx.lineTo(x2, y);
    ctx.stroke();
  ctx.strokeStyle = color1;
  ctx.beginPath();
  for (let x = 0; x <= w; x += step) {
    const y = h/2 + amp * Math.sin((turns * 2 * Math.PI * x) / w);
  // Strand A
  ctx.strokeStyle = color1;
  ctx.beginPath();
  for (let x = 0; x <= w; x += step) {
    const y = h / 2 + amp * Math.sin((turns * 2 * Math.PI * x) / w);
    if (x === 0) ctx.moveTo(x, y); else ctx.lineTo(x, y);
export function drawHelix(ctx, w, h, strandColor, rungColor, NUM) {
  const turns = NUM.ELEVEN;
  const steps = NUM.NINETYNINE;
  const amp = w / NUM.THIRTYTHREE;
  ctx.lineWidth = 1.5;

  ctx.strokeStyle = strandColor;
  ctx.beginPath();
  for (let i = 0; i <= steps; i++) {
    const t = i / steps;
    const x = w / 2 + amp * Math.sin(t * turns * 2 * Math.PI);
    const y = t * h;
    if (i === 0) ctx.moveTo(x, y); else ctx.lineTo(x, y);
  }
  ctx.restore();
}

  // Strand B (phase-shifted)
  ctx.strokeStyle = colorB;
  // Strand B
  ctx.strokeStyle = color2;
  ctx.beginPath();
  for (let i = 0; i <= steps; i++) {
    const x = (i / steps) * width;
    const y = height / 2 + Math.sin((i / steps) * NUM.THREE * Math.PI * 2 + Math.PI) * amp;
    if (i === 0) ctx.moveTo(x, y); else ctx.lineTo(x, y);
  for (let x = 0; x <= w; x += step) {
    const y = h/2 + amp * Math.sin((turns * 2 * Math.PI * x) / w + Math.PI);
    const y = h / 2 + amp * Math.sin((turns * 2 * Math.PI * x) / w + Math.PI);
    if (x === 0) ctx.moveTo(x, y); else ctx.lineTo(x, y);
  }
  ctx.stroke();

  // Lattice rungs
  ctx.strokeStyle = colorA;
  for (let i = 0; i <= steps; i += NUM.SEVEN) {
    const x = (i / steps) * width;
    const y1 = height / 2 + Math.sin((i / steps) * NUM.THREE * Math.PI * 2) * amp;
    const y2 = height / 2 + Math.sin((i / steps) * NUM.THREE * Math.PI * 2 + Math.PI) * amp;
  // Crossbars for lattice
  for (let i = 0; i <= NUM.THIRTYTHREE; i++) {
    const x = (w / NUM.THIRTYTHREE) * i;
    const y1 = h / 2 + amp * Math.sin((turns * 2 * Math.PI * x) / w);
    const y2 = h / 2 + amp * Math.sin((turns * 2 * Math.PI * x) / w + Math.PI);
    ctx.beginPath();
    ctx.moveTo(x, y1);
    ctx.lineTo(x, y2);
    ctx.stroke();
  }
export { drawVesica, drawTree, drawFibonacci, drawHelix };
  ctx.restore();
  ctx.beginPath();
  for (let i = 0; i <= steps; i++) {
    const t = i / steps;
    const x = w / 2 + amp * Math.sin(t * turns * 2 * Math.PI + Math.PI);
    const y = t * h;
    if (i === 0) ctx.moveTo(x, y); else ctx.lineTo(x, y);
  }
  ctx.stroke();

  ctx.strokeStyle = rungColor;
  for (let i = 0; i <= NUM.THIRTYTHREE; i++) {
    const t = i / NUM.THIRTYTHREE;
    const y = t * h;
    const x1 = w / 2 + amp * Math.sin(t * turns * 2 * Math.PI);
    const x2 = w / 2 + amp * Math.sin(t * turns * 2 * Math.PI + Math.PI);
    ctx.beginPath();
    ctx.moveTo(x1, y);
    ctx.lineTo(x2, y);
    ctx.stroke();
  }

  ctx.restore();
}

export { drawVesica, drawTree, drawFibonacci, drawHelix };<|MERGE_RESOLUTION|>--- conflicted
+++ resolved
@@ -1178,15 +1178,12 @@
     const y = t * h;
     const x1 = cx + amplitude * Math.sin(NUM.ELEVEN * t * Math.PI);
     const x2 = cx + amplitude * Math.sin(NUM.ELEVEN * t * Math.PI + Math.PI);
-<<<<<<< HEAD
-=======
   ctx.strokeStyle = colorB;
   for (let i=0; i<=NUM.THIRTYTHREE; i++) {
     const t = i / NUM.THIRTYTHREE;
     const y = t * h;
     const x1 = w/2 + amplitude * Math.sin(NUM.ELEVEN * Math.PI * t);
     const x2 = w/2 + amplitude * Math.sin(NUM.ELEVEN * Math.PI * t + Math.PI);
->>>>>>> 403f69e2
   for (let i = 0; i <= NUM.THIRTYTHREE; i++) {
     const t = i / NUM.THIRTYTHREE;
     const y = t * h;
