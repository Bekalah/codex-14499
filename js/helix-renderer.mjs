/*
  helix-renderer.mjs
  ND-safe static renderer for layered sacred geometry.

  Layers:
    1) Vesica field (intersecting circles)
    2) Tree-of-Life scaffold (10 sephirot + 22 paths)
<<<<<<< HEAD
    3) Fibonacci curve (log spiral polyline)
    4) Static double-helix lattice (two phase-shifted strands with rungs)

  Why: no motion, calm contrast, small pure functions.
*/

export function renderHelix(ctx, opts) {
  const { width, height, palette, NUM } = opts;
  // Fill background first to avoid flashes.
  ctx.fillStyle = palette.bg;
  ctx.fillRect(0, 0, width, height);

  drawVesica(ctx, opts);
  drawTree(ctx, opts);
  drawFibonacci(ctx, opts);
  drawHelix(ctx, opts);
}

// Layer 1: Vesica field grid
function drawVesica(ctx, { width, height, palette, NUM }) {
  ctx.strokeStyle = palette.layers[0];
  ctx.lineWidth = 2;
  const r = Math.min(width, height) / NUM.THREE;
  const cx = width / 2;
  const cy = height / 2;
  const offsetX = r / 2;
  const offsetY = r / NUM.SEVEN;
  for (let y = -1; y <= 1; y++) {
    for (let x = -1; x <= 1; x += 2) {
      ctx.beginPath();
      ctx.arc(cx + x * offsetX, cy + y * offsetY, r, 0, Math.PI * 2);
=======
    3) Fibonacci curve (log spiral polyline; static)
    4) Double-helix lattice (two phase-shifted strands with crossbars)
*/

function drawVesica(ctx, w, h, color, NUM) {
  // ND-safe: simple repeated Vesica Piscis shapes, no motion
  ctx.save();
  ctx.strokeStyle = color;
  ctx.lineWidth = 1;
  const r = Math.min(w, h) / NUM.THREE;
  const offsets = [-1, 0, 1];
  offsets.forEach(ix => {
    offsets.forEach(iy => {
      const cx = w / 2 + ix * r;
      const cy = h / 2 + iy * r;
      ctx.beginPath();
      ctx.arc(cx - r / 2, cy, r, 0, Math.PI * 2);
      ctx.arc(cx + r / 2, cy, r, 0, Math.PI * 2);
      ctx.stroke();
    });
  });

  ND-safe: no motion, calm contrast, small pure functions.
*/

function drawVesica(ctx, w, h, color, NUM) {
  // ND-safe: simple vesica grid, low contrast lines
  ctx.save();
  ctx.strokeStyle = color;
  const r = Math.min(w, h) / NUM.NINE;
  const step = r;
  const startX = w / 2 - step;
  const startY = h / 2 - step;
  for (let i = 0; i < NUM.THREE; i++) {
    for (let j = 0; j < NUM.THREE; j++) {
      const cx = startX + i * step;
      const cy = startY + j * step;
      ctx.beginPath();
      ctx.arc(cx, cy, r, 0, Math.PI * 2);
      ctx.stroke();
      ctx.beginPath();
      ctx.arc(cx + step, cy, r, 0, Math.PI * 2);
>>>>>>> b2c81ad9
      ctx.stroke();
    }
  }
}

<<<<<<< HEAD
// Layer 2: Tree-of-Life scaffold (nodes and paths)
function drawTree(ctx, { width, height, palette, NUM }) {
  ctx.strokeStyle = palette.layers[1];
  ctx.fillStyle = palette.layers[1];
  const hGap = width / NUM.ELEVEN;
  const vGap = (height / NUM.ONEFORTYFOUR) * NUM.THIRTYTHREE;
  const nodes = [
    { x: width / 2, y: vGap * 1 },
    { x: width / 2 - hGap, y: vGap * 3 },
    { x: width / 2 + hGap, y: vGap * 3 },
    { x: width / 2 - hGap, y: vGap * 5 },
    { x: width / 2 + hGap, y: vGap * 5 },
    { x: width / 2, y: vGap * 7 },
    { x: width / 2 - hGap, y: vGap * 9 },
    { x: width / 2 + hGap, y: vGap * 9 },
    { x: width / 2 - hGap, y: vGap * 11 },
    { x: width / 2 + hGap, y: vGap * 11 }
  ];
  const paths = [
    [0, 1], [0, 2], [1, 3], [2, 4], [3, 5],
    [4, 5], [5, 6], [5, 7], [6, 8], [7, 9]
  ];
  ctx.lineWidth = 1;
  for (const [a, b] of paths) {
    ctx.beginPath();
    ctx.moveTo(nodes[a].x, nodes[a].y);
    ctx.lineTo(nodes[b].x, nodes[b].y);
    ctx.stroke();
  }
  const r = (hGap / NUM.TWENTYTWO) * NUM.SEVEN;
  for (const n of nodes) {
    ctx.beginPath();
    ctx.arc(n.x, n.y, r, 0, Math.PI * 2);
    ctx.fill();
  }
}

// Layer 3: Fibonacci curve as polyline
function drawFibonacci(ctx, { width, height, palette, NUM }) {
  ctx.strokeStyle = palette.layers[2];
  ctx.lineWidth = 2;
  const centerX = width / NUM.THREE;
  const centerY = height / NUM.THREE;
  // Golden Ratio guides the spiral growth.
  const phi = (1 + Math.sqrt(5)) / 2;
  let r = (width / NUM.NINETYNINE) * NUM.NINE;
  ctx.beginPath();
  for (let i = 0; i < NUM.NINETYNINE; i++) {
    const angle = (i / NUM.ELEVEN) * Math.PI * 2;
    const x = centerX + r * Math.cos(angle);
    const y = centerY + r * Math.sin(angle);
    if (i === 0) ctx.moveTo(x, y); else ctx.lineTo(x, y);
    r *= phi / (phi - 1);
    if (r > width * 2) break;
  }
  ctx.stroke();
}

// Layer 4: Static double-helix lattice
function drawHelix(ctx, { width, height, palette, NUM }) {
  const steps = NUM.NINETYNINE;
  const amp = width / NUM.NINE;
  const freq = NUM.THREE;
  const center = width / 2;
  ctx.lineWidth = 1;

  // Left strand
  ctx.strokeStyle = palette.layers[3];
  ctx.beginPath();
  for (let i = 0; i <= steps; i++) {
    const t = i / steps;
    const y = t * height;
    const x = center - amp * Math.sin(freq * 2 * Math.PI * t);
    if (i === 0) ctx.moveTo(x, y); else ctx.lineTo(x, y);
  }
  ctx.stroke();

  // Right strand
  ctx.strokeStyle = palette.layers[4];
  ctx.beginPath();
  for (let i = 0; i <= steps; i++) {
    const t = i / steps;
    const y = t * height;
    const x = center + amp * Math.sin(freq * 2 * Math.PI * t);
    if (i === 0) ctx.moveTo(x, y); else ctx.lineTo(x, y);
  }
  ctx.stroke();

  // Rungs
  ctx.strokeStyle = palette.layers[5];
  for (let i = 0; i <= NUM.TWENTYTWO; i++) {
    const t = i / NUM.TWENTYTWO;
    const y = t * height;
    const x1 = center - amp * Math.sin(freq * 2 * Math.PI * t);
    const x2 = center + amp * Math.sin(freq * 2 * Math.PI * t);
=======
function drawTree(ctx, w, h, lineColor, nodeColor, NUM) {
  // ND-safe: nodes and straight paths only
  ctx.save();
  const nodes = [
    [w / 2, h * 0.08],
  // ND-safe: static nodes and paths only
  ctx.save();
  ctx.strokeStyle = lineColor;
  ctx.fillStyle = nodeColor;
  const nodes = [
    [w / 2, h * 0.05],
    [w / 4, h * 0.2], [w * 3 / 4, h * 0.2],
    [w / 4, h * 0.4], [w / 2, h * 0.35], [w * 3 / 4, h * 0.4],
    [w / 4, h * 0.6], [w * 3 / 4, h * 0.6],
    [w / 2, h * 0.8],
    [w / 2, h * 0.95]
  ];
  const paths = [
    [0,1],[0,2],[1,2],
    [1,3],[1,4],[2,4],[2,5],
    [3,4],[4,5],
    [3,6],[4,6],[4,7],[5,7],
    [6,7],
    [6,8],[7,8],
    [8,9],
    [3,5],[1,5],[2,3],[0,4],[6,9]
  ]; // 22 paths

  ctx.strokeStyle = lineColor;
  ctx.lineWidth = 1;
  paths.forEach(([a,b]) => {
    const [x1,y1] = nodes[a];
    const [x2,y2] = nodes[b];
    ctx.beginPath();
    ctx.moveTo(x1, y1);
    ctx.lineTo(x2, y2);
    ctx.stroke();
  });

  ctx.fillStyle = nodeColor;
  const r = w / NUM.NINETYNINE;
    [1,3],[2,5],[3,4],[4,5],
    [3,6],[4,6],[5,6],
    [5,7],[6,7],
    [6,8],[7,8],[8,9],
    [1,4],[2,4],[4,7],
    [5,8],[2,3],[4,8],[3,5]
  ]; // 22 paths
  ctx.lineWidth = 1;
  paths.forEach(([a,b]) => {
    ctx.beginPath();
    ctx.moveTo(nodes[a][0], nodes[a][1]);
    ctx.lineTo(nodes[b][0], nodes[b][1]);
    ctx.stroke();
  });
  const r = Math.min(w, h) / NUM.ONEFORTYFOUR * NUM.THREE;
  nodes.forEach(([x,y]) => {
    ctx.beginPath();
    ctx.arc(x, y, r, 0, Math.PI * 2);
    ctx.fill();
  });
  ctx.restore();
}

function drawFibonacci(ctx, w, h, palette, NUM) {
  // ND-safe: static logarithmic spiral
function drawFibonacci(ctx, w, h, color, NUM) {
  // ND-safe: static logarithmic spiral, Golden Ratio governs growth
  ctx.save();
  ctx.strokeStyle = color;
  ctx.lineWidth = 2;
  const PHI = (1 + Math.sqrt(5)) / 2; // Golden Ratio
  const steps = NUM.TWENTYTWO;
  const scale = Math.min(w, h) / NUM.ONEFORTYFOUR * NUM.THIRTYTHREE;
  let angle = 0;
  let radius = scale;
  const cx = w / 2;
  const cy = h / 2;
  ctx.beginPath();
  ctx.moveTo(cx, cy);
  for (let i = 0; i < steps; i++) {
    const x = cx + radius * Math.cos(angle);
    const y = cy + radius * Math.sin(angle);
    ctx.lineTo(x, y);
    radius *= PHI;
    angle += Math.PI / NUM.SEVEN;
  }
  ctx.stroke();
  ctx.restore();
}

function drawHelix(ctx, w, h, strandColor, rungColor, NUM) {
  // ND-safe: two static strands with crossbars
  ctx.save();
  ctx.lineWidth = 1;
  const amp = w / NUM.THIRTYTHREE;
  const steps = NUM.NINETYNINE;
  const cx = w / 2;

  // ND-safe: static double-helix lattice, no oscillation
  ctx.save();
  const amp = w / NUM.THIRTYTHREE;
  const steps = NUM.NINETYNINE;
  const cx = w / 2;
  ctx.lineWidth = 1.5;
  [0, Math.PI].forEach(phase => {
    ctx.strokeStyle = strandColor;
    ctx.beginPath();
    for (let i = 0; i <= steps; i++) {
      const t = i / steps;
      const x = cx + amp * Math.sin(NUM.ELEVEN * t * Math.PI + phase);
      const y = t * h;
      if (i === 0) ctx.moveTo(x, y); else ctx.lineTo(x, y);
    }
    ctx.stroke();
  });

  ctx.strokeStyle = rungColor;
  for (let i = 0; i <= NUM.THIRTYTHREE; i++) {
    const t = i / NUM.THIRTYTHREE;
    const y = t * h;
    const x1 = cx + amp * Math.sin(NUM.ELEVEN * t * Math.PI);
    const x2 = cx + amp * Math.sin(NUM.ELEVEN * t * Math.PI + Math.PI);
    ctx.beginPath();
    ctx.moveTo(x1, y);
    ctx.lineTo(x2, y);
    ctx.stroke();
    ctx.stroke();
  });
  ctx.strokeStyle = rungColor;
  for (let i = 0; i <= NUM.THIRTYTHREE; i++) {
    const t = i / NUM.THIRTYTHREE;
    const y = t * h;
    const x1 = cx + amp * Math.sin(NUM.ELEVEN * t * Math.PI);
    const x2 = cx + amp * Math.sin(NUM.ELEVEN * t * Math.PI + Math.PI);
>>>>>>> b2c81ad9
    ctx.beginPath();
    ctx.moveTo(x1, y);
    ctx.lineTo(x2, y);
    ctx.stroke();
  }
  ctx.restore();
}
<<<<<<< HEAD
=======

export function renderHelix(ctx, { width, height, palette, NUM }) {
  ctx.fillStyle = palette.bg;
  ctx.fillRect(0, 0, width, height);

  drawVesica(ctx, width, height, palette.layers[0], NUM);
  drawTree(ctx, width, height, palette.layers[1], palette.layers[2], NUM);
  drawFibonacci(ctx, width, height, palette, NUM);
  // ND-safe: layers rendered in fixed order, no motion
  ctx.clearRect(0, 0, width, height);
  drawVesica(ctx, width, height, palette.layers[0], NUM);
  drawTree(ctx, width, height, palette.layers[1], palette.layers[2], NUM);
  drawFibonacci(ctx, width, height, palette.layers[3], NUM);
  drawHelix(ctx, width, height, palette.layers[4], palette.layers[5], NUM);
}

export { drawVesica, drawTree, drawFibonacci, drawHelix };
>>>>>>> b2c81ad9
<|MERGE_RESOLUTION|>--- conflicted
+++ resolved
@@ -5,7 +5,6 @@
   Layers:
     1) Vesica field (intersecting circles)
     2) Tree-of-Life scaffold (10 sephirot + 22 paths)
-<<<<<<< HEAD
     3) Fibonacci curve (log spiral polyline)
     4) Static double-helix lattice (two phase-shifted strands with rungs)
 
@@ -37,7 +36,6 @@
     for (let x = -1; x <= 1; x += 2) {
       ctx.beginPath();
       ctx.arc(cx + x * offsetX, cy + y * offsetY, r, 0, Math.PI * 2);
-=======
     3) Fibonacci curve (log spiral polyline; static)
     4) Double-helix lattice (two phase-shifted strands with crossbars)
 */
@@ -80,13 +78,11 @@
       ctx.stroke();
       ctx.beginPath();
       ctx.arc(cx + step, cy, r, 0, Math.PI * 2);
->>>>>>> b2c81ad9
       ctx.stroke();
     }
   }
 }
 
-<<<<<<< HEAD
 // Layer 2: Tree-of-Life scaffold (nodes and paths)
 function drawTree(ctx, { width, height, palette, NUM }) {
   ctx.strokeStyle = palette.layers[1];
@@ -182,7 +178,6 @@
     const y = t * height;
     const x1 = center - amp * Math.sin(freq * 2 * Math.PI * t);
     const x2 = center + amp * Math.sin(freq * 2 * Math.PI * t);
-=======
 function drawTree(ctx, w, h, lineColor, nodeColor, NUM) {
   // ND-safe: nodes and straight paths only
   ctx.save();
@@ -318,7 +313,6 @@
     const y = t * h;
     const x1 = cx + amp * Math.sin(NUM.ELEVEN * t * Math.PI);
     const x2 = cx + amp * Math.sin(NUM.ELEVEN * t * Math.PI + Math.PI);
->>>>>>> b2c81ad9
     ctx.beginPath();
     ctx.moveTo(x1, y);
     ctx.lineTo(x2, y);
@@ -326,8 +320,6 @@
   }
   ctx.restore();
 }
-<<<<<<< HEAD
-=======
 
 export function renderHelix(ctx, { width, height, palette, NUM }) {
   ctx.fillStyle = palette.bg;
@@ -344,5 +336,4 @@
   drawHelix(ctx, width, height, palette.layers[4], palette.layers[5], NUM);
 }
 
-export { drawVesica, drawTree, drawFibonacci, drawHelix };
->>>>>>> b2c81ad9
+export { drawVesica, drawTree, drawFibonacci, drawHelix };