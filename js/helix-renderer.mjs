<<<<<<< HEAD
=======
// Per Texturas Numerorum, Spira Loquitur.
// Per Texturas Numerorum, Spira Loquitur. //
>>>>>>> 66bb8ca3
/*
  helix-renderer.mjs
  ND-safe static renderer for layered sacred geometry.
  No motion, no external dependencies.

  Layers:
    1) Vesica field
    2) Tree-of-Life scaffold
    3) Fibonacci curve
    4) Double-helix lattice
  ND-safe: no motion, calm contrast, small pure functions.
*/

    1) Vesica field (intersecting circles)
    2) Tree-of-Life scaffold (10 sephirot + 22 paths)
    3) Fibonacci curve (log spiral)
    4) Double-helix lattice (two phase-shifted strands)

  No motion. Palette supplied externally for ND-safe contrast.
*/

export function renderHelix(ctx, { width, height, palette, NUM }) {
  // ND-safe: paint background first to avoid flashes
    3) Fibonacci curve (log spiral polyline)
    4) Double-helix lattice (two phase-shifted strands)
*/

export function renderHelix(ctx, { width, height, palette, NUM }) {
  // ND-safe: fill background first to avoid flashes
    3) Fibonacci curve (log spiral)
    4) Double-helix lattice (static strands)
  Rationale: no motion, soft contrast, numerology constants.
*/

export function renderHelix(ctx, opts) {
  const { width, height, palette, NUM } = opts;
  ctx.fillStyle = palette.bg;
  ctx.fillRect(0, 0, width, height);

    2) Tree-of-Life scaffold (10 sephirot + 22 paths; simplified layout)
    3) Fibonacci curve (log spiral polyline; static)
    4) Double-helix lattice (two phase-shifted strands)

  All geometry uses numerology constants: 3,7,9,11,22,33,99,144.
*/

export function renderHelix(ctx, { width, height, palette, NUM }) {
  // ND-safe: fill background first to avoid flashes

    3) Fibonacci curve (log spiral)
    4) Double-helix lattice (two phase-shifted strands)
  ND-safe choices: no motion, calm colors, clear separation.
  Notes:
    - No motion or animation.
    - Palette and numerology constants passed in.
    - Geometry uses constants 3,7,9,11,22,33,99,144.
*/

export function renderHelix(ctx, { width, height, palette, NUM }) {
  // ND-safe: fill background first to avoid flashes
    - All geometry parameterized by numerology constants.
    - Golden Ratio used in Fibonacci curve.
*/

export function renderHelix(ctx, { width, height, palette, NUM }) {
  // ND-safe: fill background first to avoid flashes
*/

export function renderHelix(ctx, { width, height, palette, NUM }) {
  // ND-safe: fill background first to avoid flashes
  ctx.fillStyle = palette.bg;
  ctx.fillRect(0, 0, width, height);

  // Layer order preserves contemplative depth
    1) Vesica field (intersecting circle grid)
    2) Tree-of-Life scaffold (10 sephirot + 22 paths)
    3) Fibonacci curve (log spiral polyline)
    4) Double-helix lattice (two strands with rungs)

  ND-safe choices:
    - No motion or animation; everything renders once.
    - Calming palette supplied externally; high-contrast lines.
    - Pure functions with numerology constants 3,7,9,11,22,33,99,144.
*/

    3) Fibonacci curve (log spiral)
    4) Double-helix lattice (two phase-shifted strands)
  ND-safe choices: no motion, calm colors, clear separation.
*/

export function renderHelix(ctx, { width, height, palette, NUM }) {
  // Fill background first to avoid flashes.
  ctx.fillStyle = palette.bg;
  ctx.fillRect(0, 0, width, height);

  // Layer order preserves contemplative depth.
    - Geometry uses numerology constants.
    - Golden Ratio used for Fibonacci curve.
*/

export function renderHelix(ctx, { width, height, palette, NUM }) {
  // ND-safe: fill background first to avoid flashes

  ND-safe notes:
    - No motion or animation
    - Calm palette passed via palette.json
    - Geometry uses numerology constants
    - Golden Ratio used for Fibonacci curve
*/

    2) Tree-of-Life scaffold (10 sephirot + 22 paths; simplified)
    3) Fibonacci curve (log spiral polyline)
    4) Double-helix lattice (two phase-shifted strands)
  No motion; calm palette and layer order support readability.
*/

  Why: preserves contemplative depth without motion or external libs.
*/

  ND-safe:
    - No motion or animation.
    - Soft palette passed from palette.json or default.
    - Drawing order preserves contemplative depth.
    2) Tree-of-Life scaffold (10 nodes, 22 paths)
    3) Fibonacci curve (log spiral)
    4) Double-helix lattice (static)
  Notes:
    - No motion or animation.
    - All geometry parameterized by numerology constants.
*/

  ND-safe: no motion, calm palette, pure functions.
*/

export function renderHelix(ctx, { width, height, palette, NUM }) {
  // Fill background first to avoid flashes
    4) Double-helix lattice (two phase-shifted strands)
*/

export function renderHelix(ctx, { width, height, palette, NUM }) {
  // ND-safe: fill background first to avoid flashes
    - Golden Ratio used for Fibonacci curve.
*/

  ND-safe: no motion, calm palette, pure functions.
*/

export function renderHelix(ctx, { width, height, palette, NUM }) {
  // ND-safe: fill background before drawing to avoid flashes

  All geometry uses numerology constants: 3,7,9,11,22,33,99,144.
*/

export function renderHelix(ctx, { width, height, palette, NUM }) {
  // ND-safe: fill background first to avoid flashes
    3) Fibonacci curve (log spiral polyline)
    4) Double-helix lattice (two phase-shifted strands)

  Why: visualizes cosmology with calm static geometry; no motion.
*/

export function renderHelix(ctx, { width, height, palette, NUM }) {
  // ND-safe: fill background immediately to avoid flash
  ctx.fillStyle = palette.bg;
  ctx.fillRect(0, 0, width, height);

  // Layer order preserves contemplative depth
    3) Fibonacci curve (log spiral polyline; static)
    4) Double-helix lattice (two phase-shifted strands)

  ND-safe notes:
    - no motion or animation
    - calm palette for readability
    - geometry driven by numerology constants
*/

export function renderHelix(ctx, { width, height, palette, NUM }) {
  // fill background first to avoid flashes
  ctx.fillStyle = palette.bg;
  ctx.fillRect(0, 0, width, height);

  // layer order preserves contemplative depth

  ND-safe notes:
    - No motion or animation.
    - Calm palette, high readability.
    - Layer order preserves contemplative depth.
*/

export function renderHelix(ctx, { width, height, palette, NUM }) {
  // Fill background first to avoid flashes.
  ctx.fillStyle = palette.bg;
  ctx.fillRect(0, 0, width, height);

    3) Fibonacci curve (log spiral polyline; static)
    4) Double-helix lattice (two phase-shifted strands)

  ND-safe choices: no motion, calm palette, layered order preserves depth.
*/

export function renderHelix(ctx, { width, height, palette, NUM }) {
  // Fill background first to avoid flashes.
  ctx.fillStyle = palette.bg;
  ctx.fillRect(0, 0, width, height);

    3) Fibonacci curve (log spiral polyline; static)
    4) Double-helix lattice (two phase-shifted strands)

  ND-safe:
    - No motion or animation.
    - Soft palette passed from palette.json or default.
    - Drawing order preserves contemplative depth.
*/

export function renderHelix(ctx, { width, height, palette, NUM }) {
  // Fill background first to avoid flashes
  ctx.fillStyle = palette.bg;
  ctx.fillRect(0, 0, width, height);

  // Layer order preserves contemplative depth
  ND-safe choices: no motion, calm palette, layered order preserves depth.
*/

export function renderHelix(ctx, { width, height, palette, NUM }) {
  // Fill background first to avoid flashes.
  ctx.fillStyle = palette.bg;
  ctx.fillRect(0, 0, width, height);

  drawVesica(ctx, width, height, palette.layers[0], NUM);
  drawTree(ctx, width, height, palette.layers[1], palette.layers[2], NUM);
  drawFibonacci(ctx, width, height, palette.layers[3], NUM);
  drawHelix(ctx, width, height, palette.layers[4], palette.layers[5], NUM);
}

// Layer 1: Vesica field — static intersecting circles
function drawVesica(ctx, w, h, color, NUM) {
  ctx.save();
// Layer 1: Vesica field
<<<<<<< HEAD
// ND-safe: static intersecting circles, soft lines
=======
// ND-safe: static intersecting circles
function drawVesica(ctx, w, h, color, NUM) {
// ND-safe: static intersecting circles, soft lines
function drawVesica(ctx, width, height, color, NUM) {
  const r = Math.min(width, height) / NUM.THREE;
  const step = r / NUM.NINE;
  const cy = height / 2;
  ctx.strokeStyle = color;
  ctx.lineWidth = 2;
  for (let i = -NUM.THREE; i <= NUM.THREE; i++) {
    const cx = width / 2 + i * step * NUM.SEVEN;
// ND-safe: static intersecting circles, soft lines.

>>>>>>> 66bb8ca3
// ND-safe: static intersecting circles, soft lines.

export function drawVesica(ctx, w, h, color, NUM) {
  ctx.save();
  ctx.strokeStyle = color;
  ctx.lineWidth = 2;

function drawVesica(ctx, w, h, color, NUM) {
export function drawVesica(ctx, w, h, color, NUM) {
  ctx.save();
  const r = Math.min(w, h) / NUM.THREE;
<<<<<<< HEAD
=======
  const step = r / NUM.NINE;

>>>>>>> 66bb8ca3
  const offset = r / NUM.THREE;
  const cy = h / 2;

  ctx.strokeStyle = color;
  ctx.lineWidth = 2;
<<<<<<< HEAD
=======
  const r = Math.min(w, h) / NUM.THREE;
  const cx = w / 2;
  const cy = h / 2;
  ctx.beginPath();
  ctx.arc(cx - r / 2, cy, r, 0, Math.PI * 2);
  ctx.arc(cx + r / 2, cy, r, 0, Math.PI * 2);
  ctx.stroke();
  ctx.restore();
}

// Layer 2: Tree-of-Life scaffold — 10 nodes, 22 paths
function drawTree(ctx, w, h, lineColor, nodeColor, NUM) {
  ctx.save();
  ctx.strokeStyle = lineColor;
  ctx.fillStyle = nodeColor;
  ctx.lineWidth = 1.5;
  for (let i = -NUM.THREE; i <= NUM.THREE; i++) {
    const cx = w / 2 + i * step * NUM.SEVEN;
  ctx.strokeStyle = color;
  ctx.lineWidth = 2;
  const r = Math.min(w, h) / NUM.THREE;
  const offset = r / NUM.NINE;
  const cy = h / 2;
>>>>>>> 66bb8ca3
  for (let i = -NUM.THREE; i <= NUM.THREE; i++) {
    const cx = w / 2 + i * offset * NUM.SEVEN;
    ctx.beginPath();
    ctx.arc(cx - r / NUM.THREE, cy, r, 0, Math.PI * 2);
    ctx.arc(cx + r / NUM.THREE, cy, r, 0, Math.PI * 2);
<<<<<<< HEAD
=======
function drawVesica(ctx, w, h, color, NUM) {
  ctx.strokeStyle = color;
  ctx.lineWidth = 2;
  const r = Math.min(w, h) / NUM.THREE;
  const step = r / NUM.THREE;
  const cy = h / 2;
  for (let i = -NUM.THREE; i <= NUM.THREE; i++) {
    const cx = w / 2 + i * step;
  ctx.lineWidth = 1.5;

  ct  ctx.lineWidth = 1.5;

  for (let i = -NUM.THREE; i <= NUM.THREE; i++) {
    const cx = w / 2 + i * offset;
    ctx.beginPath();
    ctx.arc(cx - r / 2, cy, r, 0, Math.PI * 2);
    ctx.arc(cx + r / 2, cy, r, 0, Math.PI * 2);
    ctx.stroke();
ctx.stroke();

  }
}

// Layer 2: Tree-of-Life scaffold
// ND-safe: nodes and paths only, no flashing

// ND-safe: simple nodes and paths only.
function drawTree(ctx, width, height, pathColor, nodeColor, NUM) {

function drawTree(ctx, w, h, lineColor, nodeColor, NUM) {
  const nodes = [

function drawTree(ctx, width, height, pathColor, nodeColor, NUM) {
  const r = width / NUM.NINETYNINE;

export function drawTree(ctx, w, h, lineColor, nodeColor, NUM) {
  const nodes = [
    [w / 2, h * 0.08],
function drawTree(ctx, w, h, lineColor, nodeColor, NUM) {
  ctx.save();
  ctx.strokeStyle = lineColor;
  ctx.lineWidth = 1.5;
export function drawTree(ctx, w, h, lineColor, nodeColor, NUM) {
  const nodes = [
    [w / 2, h * 0.05],
    [w / 4, h * 0.2], [w * 3 / 4, h * 0.2],
    [w / 4, h * 0.4], [w / 2, h * 0.55], [w * 3 / 4, h * 0.4],
    [w / 4, h * 0.7], [w * 3 / 4, h * 0.7],
    [w / 2, h * 0.85],
    [w / 2, h * 0.95]
  ];
  const paths = [
    [0,1],[0,2],[1,2],[1,3],[2,4],[3,4],[3,5],[4,5],
    [3,6],[4,7],[5,6],[5,7],[6,7],[6,8],[7,8],
    [6,9],[7,9],[8,9],[1,6],[1,7],[2,6],[2,7]
// ND-safe: static intersecting circles, soft strokes.
function drawVesica(ctx, w, h, color, NUM) {
  const r = Math.min(w, h) / NUM.THREE;
  const step = r / NUM.NINE;
  const cy = h / 2;
  ctx.strokeStyle = color;
  ctx.lineWidth = 1;
  for (let i = -NUM.THREE; i <= NUM.THREE; i++) {
    const cx = w / 2 + i * step * NUM.SEVEN;
    ctx.beginPath();
    ctx.arc(cx - r / NUM.THREE, cy, r, 0, Math.PI * 2);
    ctx.arc(cx + r / NUM.THREE, cy, r, 0, Math.PI * 2);
>>>>>>> 66bb8ca3
    ctx.stroke();
  }
}

// Layer 2: Tree-of-Life scaffold
// ND-safe: nodes and paths only, no flashing
// ND-safe: simple nodes and paths only.
function drawTree(ctx, w, h, pathColor, nodeColor, NUM) {
export function drawTree(ctx, w, h, lineColor, nodeColor, NUM) {
  const nodes = [
    [0.5, 0.08],
    [0.25, 0.2], [0.75, 0.2],
    [0.25, 0.4], [0.5, 0.35], [0.75, 0.4],
    [0.25, 0.6], [0.75, 0.6],
    [0.5, 0.8],
    [0.5, 0.95],
    [0.5, 0.95]
  ];
  const paths = [
    [0,1],[0,2],[1,2],[1,3],[2,4],[3,5],[4,5],[3,6],[4,6],[5,6],[5,7],[6,7],[6,8],[7,8],[8,9]
  ];
  ctx.strokeStyle = pathColor;
  ctx.lineWidth = 1;
  ctx.beginPath();
  paths.forEach(([a,b]) => {
    const [x1,y1] = nodes[a];
    const [x2,y2] = nodes[b];
    ctx.moveTo(x1 * width, y1 * height);
    ctx.lineTo(x2 * width, y2 * height);
  });
  ctx.stroke();

  ctx.fillStyle = nodeColor;
  nodes.forEach(([nx,ny]) => {
    ctx.beginPath();
    ctx.arc(nx * width, ny * height, r, 0, Math.PI * 2);
    [0,1],[0,2],[1,2],[1,3],[2,4],[3,5],[4,5],[3,6],[4,6],[5,6],
    [5,7],[6,7],[6,8],[7,8],[8,9],[1,3],[2,4],[3,4],[6,7],[3,5],[4,5],[4,8]
  ]; // 22 paths
  ctx.strokeStyle = pathColor;
  ctx.lineWidth = 1;
  paths.forEach(([a,b]) => {
    [0,1],[0,2],[1,2],
    [1,3],[2,4],[3,5],[4,5],
    [3,6],[4,6],[5,6],
    [5,7],[6,7],
    [6,8],[7,8],[8,9]
  ]; // 22 paths

  ctx.strokeStyle = lineColor;
  ctx.save();
  ctx.strokeStyle = lineColor;
  ctx.fillStyle = nodeColor;

  ctx.save();
// ND-safe: simple nodes and paths only.

export function drawTree(ctx, w, h, lineColor, nodeColor, NUM) {
function drawTree(ctx, w, h, lineColor, nodeColor, NUM) {
export function drawTree(ctx, w, h, lineColor, nodeColor, NUM) {
  ctx.save();
  ctx.strokeStyle = lineColor;
  ctx.fillStyle = nodeColor;

  const nodes = [
<<<<<<< HEAD
    [w / 2, h * 0.05],
=======
    [w/2, h*0.05],
    [w/4, h*0.2], [w*3/4, h*0.2],
    [w/4, h*0.4], [w/2, h*0.35], [w*3/4, h*0.4],
    [w/4, h*0.6], [w*3/4, h*0.6],
    [w/2, h*0.8],
    [w/2, h*0.95]
    [w / 2, h * 0.08],
export function drawTree(ctx, w, h, lineColor, nodeColor, NUM) {
  const nodes = [
    [w / 2, h * 0.05],
export function drawTree(ctx, w, h, lineColor, nodeColor, NUM) {
  const nodes = [

    [w / 2, h * 0.08],
>>>>>>> 66bb8ca3
    [w / 4, h * 0.2], [w * 3 / 4, h * 0.2],
    [w / 4, h * 0.4], [w / 2, h * 0.35], [w * 3 / 4, h * 0.4],
    [w / 4, h * 0.6], [w * 3 / 4, h * 0.6],
    [w / 2, h * 0.8],
<<<<<<< HEAD
=======
    [w / 2, h * 0.95]
>>>>>>> 66bb8ca3
    [w / 2, h * 0.95],
  ];

  const paths = [
    [0,1], [0,2], [1,2],
    [1,3], [1,4], [2,4], [2,5],
    [3,4], [4,5], [3,5],
    [3,6], [4,6], [4,7], [5,7], [6,7],
    [6,8], [7,8], [8,9],
    [1,6], [2,7], [3,8], [5,8]
    [0,1],[0,2],
    [1,3],[1,4],[2,4],[2,5],
    [3,4],[4,5],
    [3,6],[4,6],[4,7],[5,7],
    [6,8],[7,8],[8,9],
    [1,2],[3,5],[1,6],[2,7],[3,7],[5,6],[4,8]
    [0,1],[0,2],[1,3],[1,4],[2,4],[2,5],
    [3,4],[4,5],[3,6],[4,6],[4,7],[5,7],
    [6,8],[7,8],[8,9]
  ]; // 22 paths
  paths.forEach(([a,b]) => {
    [6,8],[7,8],[8,9],
    [1,2],[3,5],[6,7],[1,3],[2,5],[4,8],[5,7]
    [1,2],[3,5],[4,8],[5,6],[6,7],[3,5],[2,5],[4,7]
  ]; // 22 paths
  paths.forEach(([a,b]) => {
    ctx.beginPath();
    ctx.moveTo(nodes[a][0]*w, nodes[a][1]*h);
    ctx.lineTo(nodes[b][0]*w, nodes[b][1]*h);
    ctx.stroke();
  });
  const r = Math.min(w, h) / NUM.NINETYNINE * NUM.SEVEN;
    [3,5],[1,2],[6,7],[1,3],[2,5],[3,5],[4,8],[5,7],
    [1,2],[3,5],[4,8],[5,6],[6,7],[3,5],[2,5],[4,7]
    [6,8],[7,8],[8,9],
<<<<<<< HEAD
=======
    [1,2],[3,5],[1,6],[2,7],[3,7],[5,6],[4,8]
    [3,5],[1,2],[6,7],[1,3],[2,5],[3,5],[4,8],[5,7],
  ]; // 22 paths

    [0,1],[0,2],[1,2],
    [1,3],[2,4],[3,5],[4,5],
    [3,6],[4,6],[5,6],
    [5,7],[6,7],
    [6,8],[7,8],[8,9]
  const nodes = [
    [w/2, h*0.05],
    [w/4, h*0.2], [w*3/4, h*0.2],
    [w/4, h*0.4], [w/2, h*0.35], [w*3/4, h*0.4],
    [w/4, h*0.6], [w*3/4, h*0.6],
    [w/2, h*0.8],
    [w/2, h*0.95],
  ];

  const paths = [
    [0,1],[0,2],[1,2],[1,3],[2,5],[3,4],[5,4],[3,6],[5,7],[6,8],[7,8],
    [8,9],[1,4],[2,4],[3,5],[6,7],[1,6],[2,7],[4,6],[4,7],[0,4],[4,8]
  ]; // 22 paths

    [6,8],[7,8],[8,9]
  ]; // 22 paths

    [0,1],[0,2],[1,2],[1,3],[2,4],[3,4],[3,5],[4,5],
    [3,6],[4,7],[5,6],[5,7],[6,7],[6,8],[7,8],
    [6,9],[7,9],[8,9],[5,8],[2,5],[1,5],[0,5]
    [3,5],[1,2],[6,7],[1,3],[2,5],[4,8],[5,7]
  ]; // 22 paths

>>>>>>> 66bb8ca3
    [1,2],[3,5],[6,7],[1,3],[2,5],[4,8],[5,7]
    [1,2],[3,5],[4,8],[5,6],[6,7],[3,5],[2,5],[4,7]
    [3,5],[1,2],[6,7],[1,3],[2,5],[3,5],[4,8],[5,7],
  ]; // 22 paths

<<<<<<< HEAD
  ctx.strokeStyle = lineColor;
  ctx.lineWidth = 1.5;
  paths.forEach(([a, b]) => {
=======
    [0.5, 0.95],
  ];
  const paths = [
    [0,1],[0,2],[1,2],
    [1,3],[1,4],[2,4],[2,3],
    [3,4],[3,5],[4,5],
    [3,6],[4,7],[6,7],
    [6,8],[7,8],[6,9],[7,9],[8,9],
    [5,6],[5,7],[5,8],[5,9],
  ]; // 22 paths

  ctx.strokeStyle = lineColor;
  ctx.lineWidth = 1.5;
  paths.forEach(([a, b]) => {
function drawTree(ctx, w, h, lineColor, nodeColor, NUM) {
  ctx.strokeStyle = lineColor;
  ctx.lineWidth = 1.5;

  const nodes = [
    [w/2, h*0.05],
    [w*0.25, h*0.18], [w*0.75, h*0.18],
    [w*0.25, h*0.38], [w*0.75, h*0.38],
    [w/2, h*0.55],
    [w*0.25, h*0.72], [w*0.75, h*0.72],
    [w/2, h*0.88],
    [w/2, h*0.97]
  ];

  const paths = [
    [0,1],[0,2],[1,2],[1,3],[1,5],[2,4],[2,5],
    [3,4],[3,5],[4,5],[3,6],[4,7],[5,6],[5,7],
    [6,7],[6,8],[7,8],[8,9],[3,8],[4,8],[1,6],[2,7]
  ];

  paths.forEach(([a,b])=>{
    const [x1, y1] = nodes[a];
    const [x2, y2] = nodes[b];
    ctx.beginPath();
    ctx.moveTo(x1, y1);
    ctx.lineTo(x2, y2);
    ctx.beginPath();
    ctx.moveTo(nodes[a][0] * w, nodes[a][1] * h);
    ctx.lineTo(nodes[b][0] * w, nodes[b][1] * h);
    ctx.beginPath();
    ctx.moveTo(x1, y1);
    ctx.lineTo(x2, y2);
    [3,5],[1,2],[6,7],[1,3],[2,5],[4,8],[5,7]
  ]; // 22 paths

  paths.forEach(([a,b]) => {
>>>>>>> 66bb8ca3
    ctx.beginPath();
    ctx.moveTo(x1 * w, y1 * h);
    ctx.lineTo(x2 * w, y2 * h);
    ctx.stroke();
  });

<<<<<<< HEAD
  ctx.fillStyle = nodeColor;
  const rNode = Math.min(w, h) / NUM.NINETYNINE * NUM.SEVEN;
  nodes.forEach(([x, y]) => {
  const r = Math.min(w, h) / NUM.NINETYNINE * NUM.SEVEN;
=======
>>>>>>> 66bb8ca3
  ctx.fillStyle = nodeColor;
  const r = Math.min(w, h) / NUM.NINETYNINE * NUM.SEVEN;
  nodes.forEach(([x,y]) => {

  const rNode = Math.min(w, h) / NUM.NINETYNINE * NUM.SEVEN;
  nodes.forEach(([x, y]) => {
    ctx.beginPath();
    ctx.arc(x, y, r, 0, Math.PI * 2);
  const rNode = Math.min(w, h) / NUM.NINETYNINE * NUM.SEVEN;
  nodes.forEach(([nx, ny]) => {
    ctx.beginPath();
    ctx.arc(nx * w, ny * h, rNode, 0, Math.PI * 2);
  const rNode = Math.min(w, h) / NUM.NINETYNINE * NUM.SEVEN;
  nodes.forEach(([x, y]) => {
  ctx.fillStyle = nodeColor;
  const r = Math.min(w, h) / NUM.NINETYNINE * NUM.SEVEN;
  ctx.fillStyle = nodeColor;
  const r = Math.min(w, h) / NUM.NINETYNINE * NUM.SEVEN;
  ctx.fillStyle = nodeColor;
  nodes.forEach(([x,y]) => {
  nodes.forEach(([x, y]) => {
    ctx.beginPath();
    ctx.arc(x * w, y * h, r, 0, Math.PI * 2);
  nodes.forEach(([x, y]) => {
  const r = Math.min(w, h) / NUM.NINETYNINE * NUM.SEVEN;
  ctx.fillStyle = nodeColor;
  nodes.forEach(([x,y])=>{
    ctx.beginPath();
    ctx.arc(x, y, r, 0, Math.PI*2);
  const r = Math.min(w, h) / NUM.NINETYNINE * NUM.SEVEN;
  ctx.fillStyle = nodeColor;
  nodes.forEach(([x,y]) => {
    ctx.beginPath();
    ctx.arc(x*w, y*h, r, 0, Math.PI*2);
  nodes.forEach(([nx, ny]) => {
    ctx.beginPath();
    ctx.arc(nx * w, ny * h, r, 0, Math.PI * 2);
    ctx.fill();
  });
  ctx.restore();
}

// Layer 3: Fibonacci curve — static log spiral
    ctx.arc(x * w, y * h, rNode, 0, Math.PI * 2);
    ctx.arc(x, y, r, 0, Math.PI * 2);
  nodes.forEach(([nx, ny]) => {
    ctx.beginPath();
    ctx.arc(nx * w, ny * h, r, 0, Math.PI * 2);
    ctx.arc(x, y, r, 0, Math.PI * 2);
    ctx.fill();
  });

  ctx.restore();
}

// Layer 3: Fibonacci curve
// ND-safe: single log spiral, uses the Golden Ratio
<<<<<<< HEAD
=======
function drawFibonacci(ctx, w, h, color, NUM) {
  const PHI = (1 + Math.sqrt(5)) / 2; // Golden Ratio
  const steps = NUM.THIRTYTHREE; // 33 points
  const scale = Math.min(w, h) / NUM.ONEFORTYFOUR * NUM.ELEVEN;
  ctx.strokeStyle = color;
  ctx.lineWidth = 2;
  ctx.beginPath();
  let angle = 0;
  let radius = scale;
  const cx = w / 2;
  const cy = h / 2;
// ND-safe: static logarithmic spiral, no motion
function drawFibonacci(ctx, width, height, color, NUM) {
  const phi = (1 + Math.sqrt(5)) / 2;
  const turns = NUM.THREE;
  const steps = NUM.THIRTYTHREE;
  const cx = width / NUM.THREE;
  const cy = height - height / NUM.THREE;
  ctx.strokeStyle = color;
  ctx.lineWidth = 2;
  ctx.beginPath();
  for (let i = 0; i <= steps; i++) {
    const t = (i / steps) * turns * Math.PI * 2;
    const r = (Math.min(width, height) / NUM.ONEFORTYFOUR) * Math.pow(phi, t / (Math.PI * 2));
    const x = cx + r * Math.cos(t);
    const y = cy - r * Math.sin(t);
    if (i === 0) ctx.moveTo(x, y); else ctx.lineTo(x, y);
// ND-safe: single logarithmic spiral
function drawFibonacci(ctx, w, h, color, NUM) {
  ctx.save();
  ctx.strokeStyle = color;
  ctx.lineWidth = 2;
  const PHI = (1 + Math.sqrt(5)) / 2; // Golden Ratio
  const steps = NUM.THIRTYTHREE; // 33 points
  let angle = 0;
  let radius = Math.min(w, h) / NUM.ONEFORTYFOUR;
  const cx = w / 2;
  const cy = h / 2;
  ctx.beginPath();
  const PHI = (1 + Math.sqrt(5)) / 2; // Golden Ratio
  const steps = NUM.THIRTYTHREE;
  const scale = Math.min(w, h) / NUM.ONEFORTYFOUR * NUM.THIRTYTHREE;
  let angle = 0;
  let radius = scale;
  ctx.beginPath();
  for (let i = 0; i <= steps; i++) {
    const x = w / 2 + radius * Math.cos(angle);
    const y = h / 2 + radius * Math.sin(angle);
    if (i === 0) ctx.moveTo(x, y); else ctx.lineTo(x, y);
// ND-safe: single log spiral; uses the Golden Ratio
// ND-safe: single log spiral; Golden Ratio guides growth
// ND-safe: single log spiral, uses the Golden Ratio
export function drawFibonacci(ctx, w, h, color, NUM) {
  const PHI = (1 + Math.sqrt(5)) / 2; // Golden Ratio
  const steps = NUM.TWENTYTWO;
  const scale = Math.min(w, h) / NUM.ONEFORTYFOUR;
  ctx.strokeStyle = color;
  ctx.lineWidth = 2;
  ctx.beginPath();
  let angle = 0;
  let radius = scale;
  const cx = w / 2;
  const cy = h / 2;
  const cx = w / 2;
  const cy = h / 2;
  let angle = 0;
  let radius = scale;

  let radius = scale;
  let angle = 0;
  ctx.strokeStyle = color;
  ctx.lineWidth = 2;
  ctx.beginPath();
// ND-safe: single log spiral, uses the Golden Ratio
export function drawFibonacci(ctx, w, h, color, NUM) {
  const PHI = (1 + Math.sqrt(5)) / 2; // Golden Ratio
// ND-safe: single log spiral, uses the Golden Ratio
>>>>>>> 66bb8ca3
export function drawFibonacci(ctx, w, h, color, NUM) {
  const PHI = (1 + Math.sqrt(5)) / 2; // Golden Ratio
  const steps = NUM.THIRTYTHREE;
  const scale = Math.min(w, h) / NUM.ONEFORTYFOUR;
  const cx = w / 2;
  const cy = h / 2;
<<<<<<< HEAD
=======
  ctx.strokeStyle = color;
  ctx.lineWidth = 2;
  ctx.beginPath();
  let angle = 0;
  let radius = scale;
  let angle = 0;
  let radius = scale;
  ctx.strokeStyle = color;
  ctx.lineWidth = 2;
  ctx.beginPath();
  ctx.moveTo(cx, cy);

  for (let i = 0; i < steps; i++) {
function drawFibonacci(ctx, w, h, color, NUM) {
>>>>>>> 66bb8ca3
// ND-safe: single log spiral; Golden Ratio governs growth.
export function drawFibonacci(ctx, w, h, color, NUM) {
  const PHI = (1 + Math.sqrt(5)) / 2; // Golden Ratio
  const steps = NUM.NINETYNINE / NUM.THREE; // 33 points
  const scale = Math.min(w, h) / NUM.ONEFORTYFOUR * NUM.THIRTYTHREE;
  ctx.strokeStyle = color;
  ctx.lineWidth = 2;

  const PHI = (1 + Math.sqrt(5)) / 2; // Golden Ratio
  const steps = NUM.THIRTYTHREE;
  let angle = 0;
  let radius = Math.min(w, h) / NUM.ONEFORTYFOUR * NUM.NINE;
  const cx = w / 2;
  const cy = h / 2;

  ctx.beginPath();
  for (let i=0; i<steps; i++) {
    const x = cx + radius * Math.cos(angle);
    const y = cy + radius * Math.sin(angle);
    if (i===0) ctx.moveTo(x, y); else ctx.lineTo(x, y);
    if (i === 0) ctx.moveTo(x, y); else ctx.lineTo(x, y);
    radius *= PHI;
    angle += Math.PI / NUM.SEVEN;
  }
  ctx.stroke();
  ctx.restore();
}

// Layer 4: Double-helix lattice — two phase-shifted strands
function drawHelix(ctx, w, h, color1, color2, NUM) {
  ctx.save();
  const turns = NUM.ELEVEN;
  const amp = w / NUM.THIRTYTHREE;
  const steps = NUM.NINETYNINE;
  ctx.lineWidth = 1.5;
}

// Layer 4: Double-helix lattice
// ND-safe: static strands with crossbars
function drawHelix(ctx, w, h, strandColor, rungColor, NUM) {
  ctx.save();
  const turns = NUM.ELEVEN; // 11 turns
  const amp = w / NUM.THIRTYTHREE;
  const steps = NUM.NINETYNINE;

  // two strands
  [0, Math.PI].forEach(phase => {
    ctx.strokeStyle = strandColor;
    ctx.beginPath();
    for (let i = 0; i <= steps; i++) {
      const t = i / steps;
      const x = w / 2 + amp * Math.sin(turns * 2 * Math.PI * t + phase);
}

// Layer 4: Double-helix lattice
// ND-safe: static lattice, no oscillation
export function drawHelix(ctx, w, h, color1, color2, NUM) {
  const amplitude = w / NUM.THIRTYTHREE;
  const steps = NUM.NINETYNINE;
  ctx.lineWidth = 1.5;

  ctx.strokeStyle = color1;
  ctx.beginPath();
  for (let i = 0; i <= steps; i++) {
    const t = i / steps;
    const x = w / 2 + amplitude * Math.sin(NUM.ELEVEN * t * Math.PI);
    const y = t * h;
    if (i === 0) ctx.moveTo(x, y); else ctx.lineTo(x, y);
  }
  ctx.stroke();

  ctx.strokeStyle = color2;
  ctx.beginPath();
  for (let i = 0; i <= steps; i++) {
    const t = i / steps;
    const x = w / 2 + amplitude * Math.sin(NUM.ELEVEN * t * Math.PI + Math.PI);
    const y = t * h;
    if (i === 0) ctx.moveTo(x, y); else ctx.lineTo(x, y);
  }
  ctx.stroke();

  ctx.strokeStyle = color1;
  for (let i = 0; i <= NUM.THIRTYTHREE; i++) {
    const t = i / NUM.THIRTYTHREE;
    const y = t * h;
    const x1 = w / 2 + amplitude * Math.sin(NUM.ELEVEN * t * Math.PI);
    const x2 = w / 2 + amplitude * Math.sin(NUM.ELEVEN * t * Math.PI + Math.PI);
    ctx.beginPath();
    ctx.moveTo(x1, y);
    ctx.lineTo(x2, y);
    ctx.stroke();
  }
// ND-safe: single log spiral, uses the Golden Ratio
// ND-safe: single log spiral; Golden Ratio governs growth.
// ND-safe: single log spiral, uses the Golden Ratio
// ND-safe: single log spiral; Golden Ratio governs growth.
export function drawFibonacci(ctx, w, h, color, NUM) {
// ND-safe: single log spiral, uses the Golden Ratio
function drawFibonacci(ctx, w, h, color, NUM) {
  const PHI = (1 + Math.sqrt(5)) / 2; // Golden Ratio
  const steps = NUM.TWENTYTWO;
  const scale = Math.min(w, h) / NUM.ONEFORTYFOUR;
  const cx = w / 2;
  const cy = h / 2;
  ctx.save();
  ctx.strokeStyle = color;
  ctx.lineWidth = 2;
  ctx.beginPath();
  ctx.moveTo(cx, cy);
  let angle = 0;
  let radius = scale;
// ND-safe: static logarithmic spiral using the Golden Ratio.
function drawFibonacci(ctx, w, h, color, NUM) {
  const PHI = (1 + Math.sqrt(5)) / 2;
  const steps = NUM.THIRTYTHREE;
  const scale = Math.min(w, h) / NUM.ONEFORTYFOUR;

  let angle = 0;
  let radius = scale;
  const cx = w / 2;
  const cy = h / 2;
  ctx.strokeStyle = color;
  ctx.lineWidth = 1;
  ctx.beginPath();
  ctx.moveTo(cx, cy);

  ctx.strokeStyle = color;
  ctx.lineWidth = 2;
  ctx.beginPath();
  for (let i = 0; i < steps; i++) {
    const x = cx + radius * Math.cos(angle);
    const y = cy + radius * Math.sin(angle);
    if (i === 0) ctx.moveTo(x, y); else ctx.lineTo(x, y);
    radius *= PHI;
// ND-safe: single log spiral; static
export function drawFibonacci(ctx, w, h, color, NUM) {
  const PHI = (1 + Math.sqrt(5)) / 2; // Golden Ratio
  const steps = NUM.THIRTYTHREE; // 33 points
  const scale = Math.min(w, h) / NUM.ONEFORTYFOUR * NUM.THREE;
  let angle = 0;
  let radius = scale;
  ctx.strokeStyle = color;
  ctx.lineWidth = 2;
  ctx.beginPath();
// ND-safe: single log spiral; static
export function drawFibonacci(ctx, w, h, color, NUM) {
  const PHI = (1 + Math.sqrt(5)) / 2; // Golden Ratio
  const steps = NUM.THIRTYTHREE; // 33 points
  const scale = Math.min(w, h) / NUM.ONEFORTYFOUR * NUM.THREE;
  let angle = 0;
  let radius = scale;
  ctx.strokeStyle = color;
  ctx.lineWidth = 2;
  ctx.beginPath();
  let x = w/2 + radius * Math.cos(angle);
  let y = h/2 + radius * Math.sin(angle);

  ctx.restore();
}

// Layer 3: Fibonacci curve
// ND-safe: single log spiral using Golden Ratio
export function drawFibonacci(ctx, w, h, color, NUM) {
  ctx.save();
  ctx.strokeStyle = color;
  ctx.lineWidth = 2;

  const PHI = (1 + Math.sqrt(5)) / 2;
  const steps = NUM.NINETYNINE / NUM.THREE; // 33 points
  const scale = Math.min(w, h) / NUM.ONEFORTYFOUR * NUM.THIRTYTHREE;
  let angle = 0;
  let radius = scale;
  ctx.moveTo(cx, cy);
  for (let i = 0; i < steps; i++) {
    const x = cx + radius * Math.cos(angle);
    const y = cy + radius * Math.sin(angle);
    ctx.lineTo(x, y);
    radius *= PHI;
    angle += Math.PI / NUM.SEVEN;
  let x = w / 2 + radius * Math.cos(angle);
  let y = h / 2 + radius * Math.sin(angle);
  ctx.beginPath();
  ctx.moveTo(x, y);

  for (let i = 1; i <= steps; i++) {
    angle += Math.PI / NUM.SEVEN;
// ND-safe: single log spiral, uses the Golden Ratio
export function drawFibonacci(ctx, w, h, color, NUM) {
  const PHI = (1 + Math.sqrt(5)) / 2; // Golden Ratio
  const steps = NUM.TWENTYTWO;
  const scale = Math.min(w, h) / NUM.ONEFORTYFOUR;

  let angle = 0;
  let radius = scale;
  const cx = w / 2;
  const cy = h / 2;

  ctx.strokeStyle = color;
  ctx.lineWidth = 2;
  ctx.beginPath();
  for (let i = 0; i < steps; i++) {
    const x = cx + radius * Math.cos(angle);
    const y = cy + radius * Math.sin(angle);
    if (i === 0) ctx.moveTo(x, y); else ctx.lineTo(x, y);
    radius *= PHI;
    angle += Math.PI / NUM.SEVEN;
  }
  ctx.stroke();
  ctx.save();
  const PHI = (1 + Math.sqrt(5)) / 2; // Golden Ratio
  const steps = NUM.THIRTYTHREE;
  const scale = Math.min(w, h) / NUM.ONEFORTYFOUR * NUM.THIRTYTHREE;
  let angle = 0;
  let radius = scale;
  ctx.strokeStyle = color;
  ctx.lineWidth = 2;
  ctx.beginPath();
  ctx.moveTo(w/2, h/2);
  for (let i = 0; i < steps; i++) {
    const x = w/2 + radius * Math.cos(angle);
    const y = h/2 + radius * Math.sin(angle);
    x = w/2 + radius * Math.cos(angle);
    y = h/2 + radius * Math.sin(angle);
    ctx.lineTo(x, y);
    radius *= PHI;
    angle += Math.PI / NUM.SEVEN;
  }
  ctx.stroke();
  ctx.restore();
  }

  ctx.stroke();
  ctx.restore();
}

// Layer 4: Double-helix lattice
<<<<<<< HEAD
// ND-safe: static lattice without oscillation
export function drawHelix(ctx, w, h, color1, color2, NUM) {
=======
// ND-safe: two static sine strands with gentle lattice rungs
function drawHelix(ctx, width, height, colorA, colorB, NUM) {
  const steps = NUM.NINETYNINE;
  const amp = height / NUM.ELEVEN;
  ctx.lineWidth = 2;

  // Strand A
  ctx.strokeStyle = colorA;
  ctx.beginPath();
  for (let i = 0; i <= steps; i++) {
    const x = (i / steps) * width;
    const y = height / 2 + Math.sin((i / steps) * NUM.THREE * Math.PI * 2) * amp;
    if (i === 0) ctx.moveTo(x, y); else ctx.lineTo(x, y);
// ND-safe: static lattice without oscillation
export function drawHelix(ctx, w, h, strandColor, rungColor, NUM) {
  const amp = w / NUM.THIRTYTHREE;
  const steps = NUM.NINETYNINE;
  ctx.lineWidth = 1.5;

  // two strands
function drawHelix(ctx, w, h, strandColor, rungColor, NUM) {
  const turns = NUM.ELEVEN;
export function drawHelix(ctx, w, h, color1, color2, NUM) {
  ctx.save();
  const turns = NUM.NINETYNINE / NUM.NINE; // 11 turns
  const amplitude = h / 4;
  const turns = NUM.ELEVEN;
  const step = w / NUM.ONEFORTYFOUR;
  const amplitude = h / 4;

// ND-safe: static lattice, no oscillation
export function drawHelix(ctx, w, h, color1, color2, NUM) {
// ND-safe: static lattice, no oscillation
export function drawHelix(ctx, w, h, color1, color2, NUM) {
  const turns = NUM.ELEVEN; // 11 turns
  const amplitude = h / NUM.NINE;
  const step = w / NUM.NINETYNINE;
  ctx.lineWidth = 1.5;

  ctx.strokeStyle = color1;
  ctx.beginPath();
  for (let x = 0; x <= w; x += step) {
    const y = h/2 + amplitude * Math.sin((turns * 2 * Math.PI * x) / w);
    if (x === 0) ctx.moveTo(x, y); else ctx.lineTo(x, y);
  }
  ctx.stroke();

  ctx.strokeStyle = color2;
  ctx.beginPath();
  for (let x = 0; x <= w; x += step) {
    const y = h/2 + amplitude * Math.sin((turns * 2 * Math.PI * x) / w + Math.PI);
    if (x === 0) ctx.moveTo(x, y); else ctx.lineTo(x, y);
    }
  ctx.stroke();
export function drawHelix(ctx, w, h, colorA, colorB, NUM) {
  ctx.save();
  const amplitude = w / NUM.THIRTYTHREE;
  const steps = NUM.NINETYNINE;
  const strands = [
    { phase: 0, color: colorA },
    { phase: Math.PI, color: colorB }
  ];
  strands.forEach(({ phase, color }) => {
    ctx.strokeStyle = color;
  const amplitude = w / NUM.THIRTYTHREE;
  const steps = NUM.NINETYNINE;
  ctx.lineWidth = 1.5;

  // two phase-shifted strands
  [0, Math.PI].forEach(phase => {
    ctx.strokeStyle = strandColor;
    ctx.beginPath();
    for (let i = 0; i <= steps; i++) {
      const t = i / steps;
      const x = w / 2 + amp * Math.sin(NUM.ELEVEN * t * Math.PI + phase);
      const x = w / 2 + amplitude * Math.sin(turns * 2 * Math.PI * t + phase);
  [0, Math.PI].forEach((phase, idx) => {
    ctx.strokeStyle = idx === 0 ? color1 : color2;
    ctx.beginPath();
    for (let i = 0; i <= steps; i++) {
      const t = i / steps;
      const x = w/2 + amp * Math.sin(turns * t * Math.PI * 2 + phase);
      const x = w / 2 + amplitude * Math.sin(NUM.ELEVEN * t * Math.PI + phase);
>>>>>>> 66bb8ca3
  const amplitude = w / NUM.THIRTYTHREE;
  const steps = NUM.NINETYNINE;
  const cx = w / 2;

  ctx.lineWidth = 1.5;
  [0, Math.PI].forEach(phase => {
    ctx.strokeStyle = color1;
<<<<<<< HEAD
    ctx.beginPath();
    for (let i = 0; i <= steps; i++) {
      const t = i / steps;
      const x = cx + amplitude * Math.sin(NUM.ELEVEN * t * Math.PI + phase);
      const y = t * h;
      if (i === 0) ctx.moveTo(x, y); else ctx.lineTo(x, y);
=======
function drawHelix(ctx, w, h, colorA, colorB, NUM) {
  const amplitude = w / NUM.THIRTYTHREE;
  const steps = NUM.NINETYNINE;
  const strands = [0, Math.PI];
  ctx.lineWidth = 1.5;

  strands.forEach(phase => {
    ctx.strokeStyle = phase === 0 ? colorA : colorB;
    ctx.beginPath();
    for (let i=0; i<=steps; i++) {
      const t = i / steps;
      const x = cx + amplitude * Math.sin(NUM.ELEVEN * t * Math.PI + phase);
  const steps = NUM.NINETYNINE;
  ctx.lineWidth = 1.5;

  // two strands
  [0, Math.PI].forEach(phase => {
    ctx.strokeStyle = strandColor;
    ctx.beginPath();
    for (let i = 0; i <= steps; i++) {
      const t = i / steps;
      const x = w / 2 + amp * Math.sin(NUM.ELEVEN * t * Math.PI + phase);
      const y = t * h;
      if (i === 0) ctx.moveTo(x, y); else ctx.lineTo(x, y);
      const x = w/2 + amplitude * Math.sin(NUM.ELEVEN * Math.PI * t + phase);
      const y = t * h;
      if (i===0) ctx.moveTo(x, y); else ctx.lineTo(x, y);
    }
    ctx.stroke();
  });

  // rungs
  ctx.strokeStyle = rungColor;
  for (let i = 0; i <= NUM.THIRTYTHREE; i++) {
    const t = i / NUM.THIRTYTHREE;
    const y = t * h;
    const x1 = w / 2 + amp * Math.sin(NUM.ELEVEN * t * Math.PI);
    const x2 = w / 2 + amp * Math.sin(NUM.ELEVEN * t * Math.PI + Math.PI);
  // connecting rungs
  ctx.strokeStyle = color2;
  for (let i = 0; i <= NUM.THIRTYTHREE; i++) {
    const t = i / NUM.THIRTYTHREE;
    const y = t * h;
    const x1 = w/2 + amp * Math.sin(turns * t * Math.PI * 2);
    const x2 = w/2 + amp * Math.sin(turns * t * Math.PI * 2 + Math.PI);

  // crossbars
  ctx.strokeStyle = rungColor;
  for (let i = 0; i <= NUM.THIRTYTHREE; i++) {
    const t = i / NUM.THIRTYTHREE;
    const y = t * h;
    const x1 = w / 2 + amplitude * Math.sin(turns * 2 * Math.PI * t);
    const x2 = w / 2 + amplitude * Math.sin(turns * 2 * Math.PI * t + Math.PI);
    const x1 = w / 2 + amp * Math.sin(turns * 2 * Math.PI * t);
    const x2 = w / 2 + amp * Math.sin(turns * 2 * Math.PI * t + Math.PI);
  ctx.restore();
export function drawHelix(ctx, w, h, colorA, colorB, NUM) {
  const amplitude = w / NUM.THIRTYTHREE;
  const steps = NUM.NINETYNINE;
  [colorA, colorB].forEach((color, i) => {
    ctx.strokeStyle = color;
    ctx.lineWidth = 1;
    ctx.beginPath();
    for (let s = 0; s <= steps; s++) {
      const t = s / steps;
      const x = w/2 + amplitude * Math.sin(NUM.ELEVEN * t * Math.PI + i * Math.PI);
      const y = t * h;
      if (s === 0) ctx.moveTo(x, y); else ctx.lineTo(x, y);
>>>>>>> 66bb8ca3
    }
    ctx.stroke();
  });

  ctx.strokeStyle = color2;
  for (let i = 0; i <= NUM.THIRTYTHREE; i++) {
    const t = i / NUM.THIRTYTHREE;
    const y = t * h;
<<<<<<< HEAD
    const x1 = cx + amplitude * Math.sin(NUM.ELEVEN * t * Math.PI);
    const x2 = cx + amplitude * Math.sin(NUM.ELEVEN * t * Math.PI + Math.PI);
=======
    const x1 = w / 2 + amplitude * Math.sin(NUM.ELEVEN * t * Math.PI);
    const x2 = w / 2 + amplitude * Math.sin(NUM.ELEVEN * t * Math.PI + Math.PI);
  ctx.strokeStyle = color2;
  for (let i = 0; i <= NUM.THIRTYTHREE; i++) {
    const t = i / NUM.THIRTYTHREE;
    const y = t * h;
    const x1 = cx + amplitude * Math.sin(NUM.ELEVEN * t * Math.PI);
    const x2 = cx + amplitude * Math.sin(NUM.ELEVEN * t * Math.PI + Math.PI);
  ctx.strokeStyle = colorB;
  for (let i=0; i<=NUM.THIRTYTHREE; i++) {
    const t = i / NUM.THIRTYTHREE;
    const y = t * h;
    const x1 = w/2 + amplitude * Math.sin(NUM.ELEVEN * Math.PI * t);
    const x2 = w/2 + amplitude * Math.sin(NUM.ELEVEN * Math.PI * t + Math.PI);
  for (let i = 0; i <= NUM.THIRTYTHREE; i++) {
    const t = i / NUM.THIRTYTHREE;
    const y = t * h;
    const x1 = w / 2 + amp * Math.sin(NUM.ELEVEN * t * Math.PI);
    const x2 = w / 2 + amp * Math.sin(NUM.ELEVEN * t * Math.PI + Math.PI);
>>>>>>> 66bb8ca3
    ctx.beginPath();
    ctx.moveTo(x1, y);
    ctx.lineTo(x2, y);
    ctx.stroke();
  }
// ND-safe: two static strands with rungs; no oscillation.
export function drawHelix(ctx, w, h, color1, color2, NUM) {
  const turns = NUM.NINETYNINE / NUM.NINE; // 11 turns
  const amp = h / 4;
  const step = w / NUM.ONEFORTYFOUR;
  ctx.lineWidth = 1.5;

  ctx.strokeStyle = color1;
  ctx.beginPath();
  for (let x = 0; x <= w; x += step) {
    const y = h/2 + amp * Math.sin((turns * 2 * Math.PI * x) / w);
    if (x === 0) ctx.moveTo(x, y); else ctx.lineTo(x, y);
  }
  ctx.stroke();

  ctx.strokeStyle = color2;
  ctx.beginPath();
  for (let x = 0; x <= w; x += step) {
    const y = h/2 + amp * Math.sin((turns * 2 * Math.PI * x) / w + Math.PI);
    if (x === 0) ctx.moveTo(x, y); else ctx.lineTo(x, y);
  }
  ctx.stroke();
  ctx.restore();
}

export { drawVesica, drawTree, drawFibonacci, drawHelix };
}
function drawHelix(ctx, w, h, color1, color2, NUM) {
// ND-safe: two static strands with rungs; no oscillation.
export function drawHelix(ctx, w, h, color1, color2, NUM) {
function drawHelix(ctx, w, h, color1, color2, NUM) {
// ND-safe: static sine-wave strands with crossbars
export function drawHelix(ctx, w, h, color1, color2, NUM) {
  ctx.save();
  const turns = NUM.NINETYNINE / NUM.NINE; // 11 turns
  const amp = h / 4;
  const step = w / NUM.ONEFORTYFOUR;

  ctx.lineWidth = 1.5;

// Layer 4: Double-helix lattice
// ND-safe: two static strands with cross rungs; no oscillation.
function drawHelix(ctx, w, h, colorA, colorB, NUM) {
  const turns = NUM.ELEVEN;
  const amplitude = w / NUM.THIRTYTHREE;
  const steps = NUM.NINETYNINE;
  ctx.lineWidth = 1;
  [colorA, colorB].forEach((col, idx) => {
    ctx.strokeStyle = col;
    ctx.beginPath();
    for (let i = 0; i <= steps; i++) {
      const t = i / steps;
      const x = w / 2 + amplitude * Math.sin(turns * t * Math.PI * 2 + idx * Math.PI);
      const y = t * h;
      if (i === 0) ctx.moveTo(x, y); else ctx.lineTo(x, y);
    }
    ctx.stroke();
  });
  ctx.strokeStyle = colorB;
  for (let i = 0; i <= NUM.THIRTYTHREE; i++) {
    const t = i / NUM.THIRTYTHREE;
    const y = t * h;
    const x1 = w / 2 + amplitude * Math.sin(turns * t * Math.PI * 2);
    const x2 = w / 2 + amplitude * Math.sin(turns * t * Math.PI * 2 + Math.PI);
    ctx.beginPath();
    ctx.moveTo(x1, y);
    ctx.lineTo(x2, y);
    ctx.stroke();
  ctx.strokeStyle = color1;
  ctx.beginPath();
  for (let x = 0; x <= w; x += step) {
    const y = h/2 + amp * Math.sin((turns * 2 * Math.PI * x) / w);
  // Strand A
  ctx.strokeStyle = color1;
  ctx.beginPath();
  for (let x = 0; x <= w; x += step) {
    const y = h / 2 + amp * Math.sin((turns * 2 * Math.PI * x) / w);
    if (x === 0) ctx.moveTo(x, y); else ctx.lineTo(x, y);
export function drawHelix(ctx, w, h, strandColor, rungColor, NUM) {
  const turns = NUM.ELEVEN;
  const steps = NUM.NINETYNINE;
  const amp = w / NUM.THIRTYTHREE;
  ctx.lineWidth = 1.5;

  ctx.strokeStyle = strandColor;
  ctx.beginPath();
  for (let i = 0; i <= steps; i++) {
    const t = i / steps;
    const x = w / 2 + amp * Math.sin(t * turns * 2 * Math.PI);
    const y = t * h;
    if (i === 0) ctx.moveTo(x, y); else ctx.lineTo(x, y);
  }
  ctx.restore();
}

  // Strand B (phase-shifted)
  ctx.strokeStyle = colorB;
  // Strand B
  ctx.strokeStyle = color2;
  ctx.beginPath();
  for (let i = 0; i <= steps; i++) {
    const x = (i / steps) * width;
    const y = height / 2 + Math.sin((i / steps) * NUM.THREE * Math.PI * 2 + Math.PI) * amp;
    if (i === 0) ctx.moveTo(x, y); else ctx.lineTo(x, y);
  for (let x = 0; x <= w; x += step) {
    const y = h/2 + amp * Math.sin((turns * 2 * Math.PI * x) / w + Math.PI);
    const y = h / 2 + amp * Math.sin((turns * 2 * Math.PI * x) / w + Math.PI);
    if (x === 0) ctx.moveTo(x, y); else ctx.lineTo(x, y);
  }
  ctx.stroke();

  // Lattice rungs
  ctx.strokeStyle = colorA;
  for (let i = 0; i <= steps; i += NUM.SEVEN) {
    const x = (i / steps) * width;
    const y1 = height / 2 + Math.sin((i / steps) * NUM.THREE * Math.PI * 2) * amp;
    const y2 = height / 2 + Math.sin((i / steps) * NUM.THREE * Math.PI * 2 + Math.PI) * amp;
  // Crossbars for lattice
  for (let i = 0; i <= NUM.THIRTYTHREE; i++) {
    const x = (w / NUM.THIRTYTHREE) * i;
    const y1 = h / 2 + amp * Math.sin((turns * 2 * Math.PI * x) / w);
    const y2 = h / 2 + amp * Math.sin((turns * 2 * Math.PI * x) / w + Math.PI);
    ctx.beginPath();
    ctx.moveTo(x, y1);
    ctx.lineTo(x, y2);
    ctx.stroke();
  }
export { drawVesica, drawTree, drawFibonacci, drawHelix };
  ctx.restore();
  ctx.beginPath();
  for (let i = 0; i <= steps; i++) {
    const t = i / steps;
    const x = w / 2 + amp * Math.sin(t * turns * 2 * Math.PI + Math.PI);
    const y = t * h;
    if (i === 0) ctx.moveTo(x, y); else ctx.lineTo(x, y);
  }
  ctx.stroke();

  ctx.strokeStyle = rungColor;
  for (let i = 0; i <= NUM.THIRTYTHREE; i++) {
    const t = i / NUM.THIRTYTHREE;
    const y = t * h;
    const x1 = w / 2 + amp * Math.sin(t * turns * 2 * Math.PI);
    const x2 = w / 2 + amp * Math.sin(t * turns * 2 * Math.PI + Math.PI);
    ctx.beginPath();
    ctx.moveTo(x1, y);
    ctx.lineTo(x2, y);
    ctx.stroke();
  }

  ctx.restore();
}

export { drawVesica, drawTree, drawFibonacci, drawHelix };<|MERGE_RESOLUTION|>--- conflicted
+++ resolved
@@ -1,8 +1,5 @@
-<<<<<<< HEAD
-=======
 // Per Texturas Numerorum, Spira Loquitur.
 // Per Texturas Numerorum, Spira Loquitur. //
->>>>>>> 66bb8ca3
 /*
   helix-renderer.mjs
   ND-safe static renderer for layered sacred geometry.
@@ -211,18 +208,6 @@
     3) Fibonacci curve (log spiral polyline; static)
     4) Double-helix lattice (two phase-shifted strands)
 
-  ND-safe:
-    - No motion or animation.
-    - Soft palette passed from palette.json or default.
-    - Drawing order preserves contemplative depth.
-*/
-
-export function renderHelix(ctx, { width, height, palette, NUM }) {
-  // Fill background first to avoid flashes
-  ctx.fillStyle = palette.bg;
-  ctx.fillRect(0, 0, width, height);
-
-  // Layer order preserves contemplative depth
   ND-safe choices: no motion, calm palette, layered order preserves depth.
 */
 
@@ -241,9 +226,8 @@
 function drawVesica(ctx, w, h, color, NUM) {
   ctx.save();
 // Layer 1: Vesica field
-<<<<<<< HEAD
 // ND-safe: static intersecting circles, soft lines
-=======
+// ND-safe: static intersecting circles, soft lines.
 // ND-safe: static intersecting circles
 function drawVesica(ctx, w, h, color, NUM) {
 // ND-safe: static intersecting circles, soft lines
@@ -257,7 +241,6 @@
     const cx = width / 2 + i * step * NUM.SEVEN;
 // ND-safe: static intersecting circles, soft lines.
 
->>>>>>> 66bb8ca3
 // ND-safe: static intersecting circles, soft lines.
 
 export function drawVesica(ctx, w, h, color, NUM) {
@@ -269,18 +252,13 @@
 export function drawVesica(ctx, w, h, color, NUM) {
   ctx.save();
   const r = Math.min(w, h) / NUM.THREE;
-<<<<<<< HEAD
-=======
   const step = r / NUM.NINE;
 
->>>>>>> 66bb8ca3
   const offset = r / NUM.THREE;
   const cy = h / 2;
 
   ctx.strokeStyle = color;
   ctx.lineWidth = 2;
-<<<<<<< HEAD
-=======
   const r = Math.min(w, h) / NUM.THREE;
   const cx = w / 2;
   const cy = h / 2;
@@ -304,14 +282,11 @@
   const r = Math.min(w, h) / NUM.THREE;
   const offset = r / NUM.NINE;
   const cy = h / 2;
->>>>>>> 66bb8ca3
   for (let i = -NUM.THREE; i <= NUM.THREE; i++) {
     const cx = w / 2 + i * offset * NUM.SEVEN;
     ctx.beginPath();
     ctx.arc(cx - r / NUM.THREE, cy, r, 0, Math.PI * 2);
     ctx.arc(cx + r / NUM.THREE, cy, r, 0, Math.PI * 2);
-<<<<<<< HEAD
-=======
 function drawVesica(ctx, w, h, color, NUM) {
   ctx.strokeStyle = color;
   ctx.lineWidth = 2;
@@ -337,6 +312,7 @@
 
 // Layer 2: Tree-of-Life scaffold
 // ND-safe: nodes and paths only, no flashing
+// ND-safe: simple nodes and paths only.
 
 // ND-safe: simple nodes and paths only.
 function drawTree(ctx, width, height, pathColor, nodeColor, NUM) {
@@ -379,13 +355,11 @@
     ctx.beginPath();
     ctx.arc(cx - r / NUM.THREE, cy, r, 0, Math.PI * 2);
     ctx.arc(cx + r / NUM.THREE, cy, r, 0, Math.PI * 2);
->>>>>>> 66bb8ca3
     ctx.stroke();
   }
 }
 
 // Layer 2: Tree-of-Life scaffold
-// ND-safe: nodes and paths only, no flashing
 // ND-safe: simple nodes and paths only.
 function drawTree(ctx, w, h, pathColor, nodeColor, NUM) {
 export function drawTree(ctx, w, h, lineColor, nodeColor, NUM) {
@@ -445,9 +419,6 @@
   ctx.fillStyle = nodeColor;
 
   const nodes = [
-<<<<<<< HEAD
-    [w / 2, h * 0.05],
-=======
     [w/2, h*0.05],
     [w/4, h*0.2], [w*3/4, h*0.2],
     [w/4, h*0.4], [w/2, h*0.35], [w*3/4, h*0.4],
@@ -462,15 +433,11 @@
   const nodes = [
 
     [w / 2, h * 0.08],
->>>>>>> 66bb8ca3
     [w / 4, h * 0.2], [w * 3 / 4, h * 0.2],
     [w / 4, h * 0.4], [w / 2, h * 0.35], [w * 3 / 4, h * 0.4],
     [w / 4, h * 0.6], [w * 3 / 4, h * 0.6],
     [w / 2, h * 0.8],
-<<<<<<< HEAD
-=======
     [w / 2, h * 0.95]
->>>>>>> 66bb8ca3
     [w / 2, h * 0.95],
   ];
 
@@ -506,8 +473,8 @@
     [3,5],[1,2],[6,7],[1,3],[2,5],[3,5],[4,8],[5,7],
     [1,2],[3,5],[4,8],[5,6],[6,7],[3,5],[2,5],[4,7]
     [6,8],[7,8],[8,9],
-<<<<<<< HEAD
-=======
+    [1,2],[3,5],[6,7],[1,3],[2,5],[4,8],[5,7]
+    [1,2],[3,5],[4,8],[5,6],[6,7],[3,5],[2,5],[4,7]
     [1,2],[3,5],[1,6],[2,7],[3,7],[5,6],[4,8]
     [3,5],[1,2],[6,7],[1,3],[2,5],[3,5],[4,8],[5,7],
   ]; // 22 paths
@@ -540,17 +507,11 @@
     [3,5],[1,2],[6,7],[1,3],[2,5],[4,8],[5,7]
   ]; // 22 paths
 
->>>>>>> 66bb8ca3
     [1,2],[3,5],[6,7],[1,3],[2,5],[4,8],[5,7]
     [1,2],[3,5],[4,8],[5,6],[6,7],[3,5],[2,5],[4,7]
     [3,5],[1,2],[6,7],[1,3],[2,5],[3,5],[4,8],[5,7],
   ]; // 22 paths
 
-<<<<<<< HEAD
-  ctx.strokeStyle = lineColor;
-  ctx.lineWidth = 1.5;
-  paths.forEach(([a, b]) => {
-=======
     [0.5, 0.95],
   ];
   const paths = [
@@ -601,21 +562,15 @@
   ]; // 22 paths
 
   paths.forEach(([a,b]) => {
->>>>>>> 66bb8ca3
     ctx.beginPath();
     ctx.moveTo(x1 * w, y1 * h);
     ctx.lineTo(x2 * w, y2 * h);
     ctx.stroke();
   });
 
-<<<<<<< HEAD
   ctx.fillStyle = nodeColor;
   const rNode = Math.min(w, h) / NUM.NINETYNINE * NUM.SEVEN;
   nodes.forEach(([x, y]) => {
-  const r = Math.min(w, h) / NUM.NINETYNINE * NUM.SEVEN;
-=======
->>>>>>> 66bb8ca3
-  ctx.fillStyle = nodeColor;
   const r = Math.min(w, h) / NUM.NINETYNINE * NUM.SEVEN;
   nodes.forEach(([x,y]) => {
 
@@ -672,8 +627,6 @@
 
 // Layer 3: Fibonacci curve
 // ND-safe: single log spiral, uses the Golden Ratio
-<<<<<<< HEAD
-=======
 function drawFibonacci(ctx, w, h, color, NUM) {
   const PHI = (1 + Math.sqrt(5)) / 2; // Golden Ratio
   const steps = NUM.THIRTYTHREE; // 33 points
@@ -751,15 +704,12 @@
 export function drawFibonacci(ctx, w, h, color, NUM) {
   const PHI = (1 + Math.sqrt(5)) / 2; // Golden Ratio
 // ND-safe: single log spiral, uses the Golden Ratio
->>>>>>> 66bb8ca3
 export function drawFibonacci(ctx, w, h, color, NUM) {
   const PHI = (1 + Math.sqrt(5)) / 2; // Golden Ratio
   const steps = NUM.THIRTYTHREE;
   const scale = Math.min(w, h) / NUM.ONEFORTYFOUR;
   const cx = w / 2;
   const cy = h / 2;
-<<<<<<< HEAD
-=======
   ctx.strokeStyle = color;
   ctx.lineWidth = 2;
   ctx.beginPath();
@@ -774,7 +724,6 @@
 
   for (let i = 0; i < steps; i++) {
 function drawFibonacci(ctx, w, h, color, NUM) {
->>>>>>> 66bb8ca3
 // ND-safe: single log spiral; Golden Ratio governs growth.
 export function drawFibonacci(ctx, w, h, color, NUM) {
   const PHI = (1 + Math.sqrt(5)) / 2; // Golden Ratio
@@ -909,6 +858,7 @@
     const y = cy + radius * Math.sin(angle);
     if (i === 0) ctx.moveTo(x, y); else ctx.lineTo(x, y);
     radius *= PHI;
+    angle += Math.PI / NUM.SEVEN;
 // ND-safe: single log spiral; static
 export function drawFibonacci(ctx, w, h, color, NUM) {
   const PHI = (1 + Math.sqrt(5)) / 2; // Golden Ratio
@@ -947,13 +897,6 @@
   const scale = Math.min(w, h) / NUM.ONEFORTYFOUR * NUM.THIRTYTHREE;
   let angle = 0;
   let radius = scale;
-  ctx.moveTo(cx, cy);
-  for (let i = 0; i < steps; i++) {
-    const x = cx + radius * Math.cos(angle);
-    const y = cy + radius * Math.sin(angle);
-    ctx.lineTo(x, y);
-    radius *= PHI;
-    angle += Math.PI / NUM.SEVEN;
   let x = w / 2 + radius * Math.cos(angle);
   let y = h / 2 + radius * Math.sin(angle);
   ctx.beginPath();
@@ -1011,10 +954,6 @@
 }
 
 // Layer 4: Double-helix lattice
-<<<<<<< HEAD
-// ND-safe: static lattice without oscillation
-export function drawHelix(ctx, w, h, color1, color2, NUM) {
-=======
 // ND-safe: two static sine strands with gentle lattice rungs
 function drawHelix(ctx, width, height, colorA, colorB, NUM) {
   const steps = NUM.NINETYNINE;
@@ -1098,7 +1037,6 @@
       const t = i / steps;
       const x = w/2 + amp * Math.sin(turns * t * Math.PI * 2 + phase);
       const x = w / 2 + amplitude * Math.sin(NUM.ELEVEN * t * Math.PI + phase);
->>>>>>> 66bb8ca3
   const amplitude = w / NUM.THIRTYTHREE;
   const steps = NUM.NINETYNINE;
   const cx = w / 2;
@@ -1106,14 +1044,6 @@
   ctx.lineWidth = 1.5;
   [0, Math.PI].forEach(phase => {
     ctx.strokeStyle = color1;
-<<<<<<< HEAD
-    ctx.beginPath();
-    for (let i = 0; i <= steps; i++) {
-      const t = i / steps;
-      const x = cx + amplitude * Math.sin(NUM.ELEVEN * t * Math.PI + phase);
-      const y = t * h;
-      if (i === 0) ctx.moveTo(x, y); else ctx.lineTo(x, y);
-=======
 function drawHelix(ctx, w, h, colorA, colorB, NUM) {
   const amplitude = w / NUM.THIRTYTHREE;
   const steps = NUM.NINETYNINE;
@@ -1182,7 +1112,6 @@
       const x = w/2 + amplitude * Math.sin(NUM.ELEVEN * t * Math.PI + i * Math.PI);
       const y = t * h;
       if (s === 0) ctx.moveTo(x, y); else ctx.lineTo(x, y);
->>>>>>> 66bb8ca3
     }
     ctx.stroke();
   });
@@ -1191,10 +1120,6 @@
   for (let i = 0; i <= NUM.THIRTYTHREE; i++) {
     const t = i / NUM.THIRTYTHREE;
     const y = t * h;
-<<<<<<< HEAD
-    const x1 = cx + amplitude * Math.sin(NUM.ELEVEN * t * Math.PI);
-    const x2 = cx + amplitude * Math.sin(NUM.ELEVEN * t * Math.PI + Math.PI);
-=======
     const x1 = w / 2 + amplitude * Math.sin(NUM.ELEVEN * t * Math.PI);
     const x2 = w / 2 + amplitude * Math.sin(NUM.ELEVEN * t * Math.PI + Math.PI);
   ctx.strokeStyle = color2;
@@ -1214,7 +1139,6 @@
     const y = t * h;
     const x1 = w / 2 + amp * Math.sin(NUM.ELEVEN * t * Math.PI);
     const x2 = w / 2 + amp * Math.sin(NUM.ELEVEN * t * Math.PI + Math.PI);
->>>>>>> 66bb8ca3
     ctx.beginPath();
     ctx.moveTo(x1, y);
     ctx.lineTo(x2, y);
