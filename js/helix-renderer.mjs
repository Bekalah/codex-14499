--- conflicted
+++ resolved
@@ -8,7 +8,6 @@
     3) Fibonacci curve (log spiral polyline; static)
     4) Double-helix lattice (two phase-shifted strands)
 
-<<<<<<< HEAD
   ND-safe:
     - No motion or animation.
     - Soft palette passed from palette.json or default.
@@ -21,7 +20,6 @@
   ctx.fillRect(0, 0, width, height);
 
   // Layer order preserves contemplative depth
-=======
   ND-safe choices: no motion, calm palette, layered order preserves depth.
 */
 
@@ -30,7 +28,6 @@
   ctx.fillStyle = palette.bg;
   ctx.fillRect(0, 0, width, height);
 
->>>>>>> b24cc065
   drawVesica(ctx, width, height, palette.layers[0], NUM);
   drawTree(ctx, width, height, palette.layers[1], palette.layers[2], NUM);
   drawFibonacci(ctx, width, height, palette.layers[3], NUM);
@@ -38,11 +35,8 @@
 }
 
 // Layer 1: Vesica field
-<<<<<<< HEAD
 // ND-safe: static intersecting circles, soft lines
-=======
 // ND-safe: static intersecting circles, soft lines.
->>>>>>> b24cc065
 export function drawVesica(ctx, w, h, color, NUM) {
   const r = Math.min(w, h) / NUM.THREE;
   const offset = r / NUM.THREE;
@@ -59,11 +53,8 @@
 }
 
 // Layer 2: Tree-of-Life scaffold
-<<<<<<< HEAD
 // ND-safe: nodes and paths only, no flashing
-=======
 // ND-safe: simple nodes and paths only.
->>>>>>> b24cc065
 export function drawTree(ctx, w, h, lineColor, nodeColor, NUM) {
   const nodes = [
     [w / 2, h * 0.05],
@@ -77,11 +68,8 @@
     [0,1],[0,2],[1,3],[1,4],[2,4],[2,5],
     [3,4],[4,5],[3,6],[4,6],[4,7],[5,7],
     [6,8],[7,8],[8,9],
-<<<<<<< HEAD
     [1,2],[3,5],[6,7],[1,3],[2,5],[4,8],[5,7]
-=======
     [1,2],[3,5],[4,8],[5,6],[6,7],[3,5],[2,5],[4,7]
->>>>>>> b24cc065
   ]; // 22 paths
 
   ctx.strokeStyle = lineColor;
@@ -92,16 +80,13 @@
     ctx.lineTo(nodes[b][0], nodes[b][1]);
     ctx.stroke();
   });
-<<<<<<< HEAD
 
   ctx.fillStyle = nodeColor;
   const rNode = Math.min(w, h) / NUM.NINETYNINE * NUM.SEVEN;
   nodes.forEach(([x, y]) => {
-=======
   const r = Math.min(w, h) / NUM.NINETYNINE * NUM.SEVEN;
   ctx.fillStyle = nodeColor;
   nodes.forEach(([x,y]) => {
->>>>>>> b24cc065
     ctx.beginPath();
     ctx.arc(x, y, r, 0, Math.PI * 2);
     ctx.fill();
@@ -109,7 +94,6 @@
 }
 
 // Layer 3: Fibonacci curve
-<<<<<<< HEAD
 // ND-safe: single log spiral, uses the Golden Ratio
 export function drawFibonacci(ctx, w, h, color, NUM) {
   const PHI = (1 + Math.sqrt(5)) / 2; // Golden Ratio
@@ -117,19 +101,16 @@
   const scale = Math.min(w, h) / NUM.ONEFORTYFOUR;
   const cx = w / 2;
   const cy = h / 2;
-=======
 // ND-safe: single log spiral; Golden Ratio governs growth.
 export function drawFibonacci(ctx, w, h, color, NUM) {
   const PHI = (1 + Math.sqrt(5)) / 2; // Golden Ratio
   const steps = NUM.NINETYNINE / NUM.THREE; // 33 points
   const scale = Math.min(w, h) / NUM.ONEFORTYFOUR * NUM.THIRTYTHREE;
->>>>>>> b24cc065
   ctx.strokeStyle = color;
   ctx.lineWidth = 2;
   ctx.beginPath();
   let angle = 0;
   let radius = scale;
-<<<<<<< HEAD
   ctx.moveTo(cx, cy);
   for (let i = 0; i < steps; i++) {
     const x = cx + radius * Math.cos(angle);
@@ -137,7 +118,6 @@
     ctx.lineTo(x, y);
     radius *= PHI;
     angle += Math.PI / NUM.SEVEN;
-=======
   let x = w / 2 + radius * Math.cos(angle);
   let y = h / 2 + radius * Math.sin(angle);
   ctx.moveTo(x, y);
@@ -147,13 +127,11 @@
     x = w / 2 + radius * Math.cos(angle);
     y = h / 2 + radius * Math.sin(angle);
     ctx.lineTo(x, y);
->>>>>>> b24cc065
   }
   ctx.stroke();
 }
 
 // Layer 4: Double-helix lattice
-<<<<<<< HEAD
 // ND-safe: static lattice without oscillation
 export function drawHelix(ctx, w, h, color1, color2, NUM) {
   const amplitude = w / NUM.THIRTYTHREE;
@@ -184,7 +162,6 @@
     ctx.lineTo(x2, y);
     ctx.stroke();
   }
-=======
 // ND-safe: two static strands with rungs; no oscillation.
 export function drawHelix(ctx, w, h, color1, color2, NUM) {
   const turns = NUM.NINETYNINE / NUM.NINE; // 11 turns
@@ -207,5 +184,4 @@
     if (x === 0) ctx.moveTo(x, y); else ctx.lineTo(x, y);
   }
   ctx.stroke();
->>>>>>> b24cc065
 }
