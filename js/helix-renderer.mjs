<<<<<<< HEAD
=======
// Per Texturas Numerorum, Spira Loquitur.
>>>>>>> c90d13ea
/*
  helix-renderer.mjs
  ND-safe static renderer for layered sacred geometry.

  Layers:
    1) Vesica field (intersecting circles)
<<<<<<< HEAD
    2) Tree-of-Life scaffold (10 sephirot + 22 paths)
    3) Fibonacci curve (log spiral)
    4) Double-helix lattice (static strands)
  Rationale: no motion, soft contrast, numerology constants.
*/

export function renderHelix(ctx, opts) {
  const { width, height, palette, NUM } = opts;
  ctx.fillStyle = palette.bg;
  ctx.fillRect(0, 0, width, height);

=======
    2) Tree-of-Life scaffold (10 sephirot + 22 paths; simplified layout)
    3) Fibonacci curve (log spiral polyline; static)
    4) Double-helix lattice (two phase-shifted strands)
  Notes:
    - No motion or animation.
    - Geometry uses numerology constants.
    - Golden Ratio used for Fibonacci curve.
*/

export function renderHelix(ctx, { width, height, palette, NUM }) {
  // ND-safe: fill background first to avoid flashes
  ctx.fillStyle = palette.bg;
  ctx.fillRect(0, 0, width, height);

  // Layer order preserves contemplative depth
>>>>>>> c90d13ea
  drawVesica(ctx, width, height, palette.layers[0], NUM);
  drawTree(ctx, width, height, palette.layers[1], palette.layers[2], NUM);
  drawFibonacci(ctx, width, height, palette.layers[3], NUM);
  drawHelix(ctx, width, height, palette.layers[4], palette.layers[5], NUM);
}

// Layer 1: Vesica field
// ND-safe: static intersecting circles, soft lines
export function drawVesica(ctx, w, h, color, NUM) {
  ctx.save();
  ctx.strokeStyle = color;
  const r = Math.min(w, h) / NUM.THREE;
  const cx1 = w / 2 - r / 2;
  const cx2 = w / 2 + r / 2;
  const cy = h / 2;
  ctx.lineWidth = 2;
  ctx.beginPath();
  ctx.arc(cx1, cy, r, 0, Math.PI * 2);
  ctx.arc(cx2, cy, r, 0, Math.PI * 2);
  ctx.stroke();
  ctx.restore();
}

// Layer 2: Tree-of-Life scaffold
// ND-safe: nodes and paths only, no flashing
export function drawTree(ctx, w, h, lineColor, nodeColor, NUM) {
  ctx.save();
  ctx.strokeStyle = lineColor;
  ctx.fillStyle = nodeColor;

  const nodes = [
<<<<<<< HEAD
    [w/2, h*0.08],
    [w/4, h*0.2], [w*3/4, h*0.2],
    [w/4, h*0.4], [w/2, h*0.35], [w*3/4, h*0.4],
    [w/4, h*0.6], [w*3/4, h*0.6],
    [w/2, h*0.8],
    [w/2, h*0.95]
=======
    [w / 2, h * 0.08],
    [w / 4, h * 0.2], [w * 3 / 4, h * 0.2],
    [w / 4, h * 0.4], [w / 2, h * 0.35], [w * 3 / 4, h * 0.4],
    [w / 4, h * 0.6], [w * 3 / 4, h * 0.6],
    [w / 2, h * 0.8],
    [w / 2, h * 0.95]
>>>>>>> c90d13ea
  ];

  const paths = [
    [0,1],[0,2],[1,3],[1,4],[2,4],[2,5],
    [3,4],[4,5],[3,6],[4,6],[4,7],[5,7],
    [6,8],[7,8],[8,9]
  ]; // 22 paths

<<<<<<< HEAD
  ctx.strokeStyle = lineColor;
=======
>>>>>>> c90d13ea
  ctx.lineWidth = 1.5;
  paths.forEach(([a, b]) => {
    ctx.beginPath();
    ctx.moveTo(nodes[a][0], nodes[a][1]);
    ctx.lineTo(nodes[b][0], nodes[b][1]);
    ctx.stroke();
  });

  const rNode = Math.min(w, h) / NUM.NINETYNINE * NUM.SEVEN;
<<<<<<< HEAD
  ctx.fillStyle = nodeColor;
  nodes.forEach(([x,y]) => {
=======
  nodes.forEach(([x, y]) => {
>>>>>>> c90d13ea
    ctx.beginPath();
    ctx.arc(x, y, rNode, 0, Math.PI * 2);
    ctx.fill();
  });

  ctx.restore();
}

// Layer 3: Fibonacci curve
<<<<<<< HEAD
// ND-safe: single log spiral; Golden Ratio guides growth
export function drawFibonacci(ctx, w, h, color, NUM) {
  const PHI = (1 + Math.sqrt(5)) / 2; // Golden Ratio
  const steps = NUM.TWENTYTWO;
  const scale = Math.min(w, h) / NUM.ONEFORTYFOUR;
  const cx = w / 2;
  const cy = h / 2;
  let angle = 0;
  let radius = scale;

  ctx.strokeStyle = color;
  ctx.lineWidth = 2;
  ctx.beginPath();
  ctx.moveTo(cx, cy);

  for (let i = 0; i < steps; i++) {
    const x = cx + radius * Math.cos(angle);
    const y = cy + radius * Math.sin(angle);
    ctx.lineTo(x, y);
    radius *= PHI;
    angle += Math.PI / NUM.SEVEN;
  }
  ctx.stroke();
}

// Layer 4: Double-helix lattice
// ND-safe: static lattice, no oscillation
export function drawHelix(ctx, w, h, color1, color2, NUM) {
  const amplitude = w / NUM.THIRTYTHREE;
  const steps = NUM.NINETYNINE;
  ctx.lineWidth = 1.5;

  ctx.strokeStyle = color1;
  ctx.beginPath();
  for (let i = 0; i <= steps; i++) {
    const t = i / steps;
    const x = w / 2 + amplitude * Math.sin(NUM.ELEVEN * t * Math.PI);
    const y = t * h;
    if (i === 0) ctx.moveTo(x, y); else ctx.lineTo(x, y);
  }
  ctx.stroke();

  ctx.strokeStyle = color2;
  ctx.beginPath();
  for (let i = 0; i <= steps; i++) {
    const t = i / steps;
    const x = w / 2 + amplitude * Math.sin(NUM.ELEVEN * t * Math.PI + Math.PI);
    const y = t * h;
    if (i === 0) ctx.moveTo(x, y); else ctx.lineTo(x, y);
  }
  ctx.stroke();

  ctx.strokeStyle = color1;
  for (let i = 0; i <= NUM.THIRTYTHREE; i++) {
    const t = i / NUM.THIRTYTHREE;
    const y = t * h;
    const x1 = w / 2 + amplitude * Math.sin(NUM.ELEVEN * t * Math.PI);
    const x2 = w / 2 + amplitude * Math.sin(NUM.ELEVEN * t * Math.PI + Math.PI);
    ctx.beginPath();
    ctx.moveTo(x1, y);
    ctx.lineTo(x2, y);
    ctx.stroke();
  }
=======
// ND-safe: single log spiral, uses the Golden Ratio
export function drawFibonacci(ctx, w, h, color, NUM) {
  ctx.save();
  const PHI = (1 + Math.sqrt(5)) / 2; // Golden Ratio
  const steps = NUM.NINETYNINE / NUM.THREE; // 33 points
  const scale = Math.min(w, h) / NUM.ONEFORTYFOUR * NUM.THIRTYTHREE;
  ctx.strokeStyle = color;
  ctx.lineWidth = 2;
  ctx.beginPath();
  let angle = 0;
  let radius = scale;
  let x = w / 2 + radius * Math.cos(angle);
  let y = h / 2 + radius * Math.sin(angle);
  ctx.moveTo(x, y);
  for (let i = 1; i <= steps; i++) {
    angle += Math.PI / NUM.SEVEN;
    radius *= PHI;
    x = w / 2 + radius * Math.cos(angle);
    y = h / 2 + radius * Math.sin(angle);
    ctx.lineTo(x, y);
  }
  ctx.stroke();
  ctx.restore();
}

// Layer 4: Double-helix lattice
// ND-safe: static lattice without oscillation
export function drawHelix(ctx, w, h, colorA, colorB, NUM) {
  ctx.save();
  const amplitude = w / NUM.THIRTYTHREE;
  const steps = NUM.NINETYNINE;
  const strands = [
    { phase: 0, color: colorA },
    { phase: Math.PI, color: colorB }
  ];
  strands.forEach(({ phase, color }) => {
    ctx.strokeStyle = color;
    ctx.beginPath();
    for (let i = 0; i <= steps; i++) {
      const t = i / steps;
      const x = w / 2 + amplitude * Math.sin(NUM.ELEVEN * t * Math.PI + phase);
      const y = t * h;
      if (i === 0) ctx.moveTo(x, y); else ctx.lineTo(x, y);
    }
    ctx.stroke();
  });
  ctx.restore();
>>>>>>> c90d13ea
}<|MERGE_RESOLUTION|>--- conflicted
+++ resolved
@@ -1,14 +1,10 @@
-<<<<<<< HEAD
-=======
 // Per Texturas Numerorum, Spira Loquitur.
->>>>>>> c90d13ea
 /*
   helix-renderer.mjs
   ND-safe static renderer for layered sacred geometry.
 
   Layers:
     1) Vesica field (intersecting circles)
-<<<<<<< HEAD
     2) Tree-of-Life scaffold (10 sephirot + 22 paths)
     3) Fibonacci curve (log spiral)
     4) Double-helix lattice (static strands)
@@ -20,7 +16,6 @@
   ctx.fillStyle = palette.bg;
   ctx.fillRect(0, 0, width, height);
 
-=======
     2) Tree-of-Life scaffold (10 sephirot + 22 paths; simplified layout)
     3) Fibonacci curve (log spiral polyline; static)
     4) Double-helix lattice (two phase-shifted strands)
@@ -36,7 +31,6 @@
   ctx.fillRect(0, 0, width, height);
 
   // Layer order preserves contemplative depth
->>>>>>> c90d13ea
   drawVesica(ctx, width, height, palette.layers[0], NUM);
   drawTree(ctx, width, height, palette.layers[1], palette.layers[2], NUM);
   drawFibonacci(ctx, width, height, palette.layers[3], NUM);
@@ -68,21 +62,18 @@
   ctx.fillStyle = nodeColor;
 
   const nodes = [
-<<<<<<< HEAD
     [w/2, h*0.08],
     [w/4, h*0.2], [w*3/4, h*0.2],
     [w/4, h*0.4], [w/2, h*0.35], [w*3/4, h*0.4],
     [w/4, h*0.6], [w*3/4, h*0.6],
     [w/2, h*0.8],
     [w/2, h*0.95]
-=======
     [w / 2, h * 0.08],
     [w / 4, h * 0.2], [w * 3 / 4, h * 0.2],
     [w / 4, h * 0.4], [w / 2, h * 0.35], [w * 3 / 4, h * 0.4],
     [w / 4, h * 0.6], [w * 3 / 4, h * 0.6],
     [w / 2, h * 0.8],
     [w / 2, h * 0.95]
->>>>>>> c90d13ea
   ];
 
   const paths = [
@@ -91,10 +82,7 @@
     [6,8],[7,8],[8,9]
   ]; // 22 paths
 
-<<<<<<< HEAD
   ctx.strokeStyle = lineColor;
-=======
->>>>>>> c90d13ea
   ctx.lineWidth = 1.5;
   paths.forEach(([a, b]) => {
     ctx.beginPath();
@@ -104,12 +92,9 @@
   });
 
   const rNode = Math.min(w, h) / NUM.NINETYNINE * NUM.SEVEN;
-<<<<<<< HEAD
   ctx.fillStyle = nodeColor;
   nodes.forEach(([x,y]) => {
-=======
   nodes.forEach(([x, y]) => {
->>>>>>> c90d13ea
     ctx.beginPath();
     ctx.arc(x, y, rNode, 0, Math.PI * 2);
     ctx.fill();
@@ -119,7 +104,6 @@
 }
 
 // Layer 3: Fibonacci curve
-<<<<<<< HEAD
 // ND-safe: single log spiral; Golden Ratio guides growth
 export function drawFibonacci(ctx, w, h, color, NUM) {
   const PHI = (1 + Math.sqrt(5)) / 2; // Golden Ratio
@@ -183,7 +167,6 @@
     ctx.lineTo(x2, y);
     ctx.stroke();
   }
-=======
 // ND-safe: single log spiral, uses the Golden Ratio
 export function drawFibonacci(ctx, w, h, color, NUM) {
   ctx.save();
@@ -231,5 +214,4 @@
     ctx.stroke();
   });
   ctx.restore();
->>>>>>> c90d13ea
 }