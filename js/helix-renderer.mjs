--- conflicted
+++ resolved
@@ -35,12 +35,10 @@
   // ND-safe: fill background first to avoid flashes
     - All geometry parameterized by numerology constants.
     - Golden Ratio used in Fibonacci curve.
-<<<<<<< HEAD
 */
 
 export function renderHelix(ctx, { width, height, palette, NUM }) {
   // ND-safe: fill background first to avoid flashes
-=======
 */
 
 export function renderHelix(ctx, { width, height, palette, NUM }) {
@@ -108,13 +106,10 @@
 
 export function renderHelix(ctx, { width, height, palette, NUM }) {
   // Fill background first to avoid flashes
->>>>>>> af8bef27
   ctx.fillStyle = palette.bg;
   ctx.fillRect(0, 0, width, height);
 
   // Layer order preserves contemplative depth
-<<<<<<< HEAD
-=======
     3) Fibonacci curve (log spiral polyline; static)
     4) Double-helix lattice (two phase-shifted strands)
 
@@ -142,7 +137,6 @@
   ctx.fillStyle = palette.bg;
   ctx.fillRect(0, 0, width, height);
 
->>>>>>> af8bef27
   drawVesica(ctx, width, height, palette.layers[0], NUM);
   drawTree(ctx, width, height, palette.layers[1], palette.layers[2], NUM);
   drawFibonacci(ctx, width, height, palette.layers[3], NUM);
@@ -153,7 +147,6 @@
 // ND-safe: static intersecting circles
 function drawVesica(ctx, w, h, color, NUM) {
 // ND-safe: static intersecting circles, soft lines
-<<<<<<< HEAD
 function drawVesica(ctx, width, height, color, NUM) {
   const r = Math.min(width, height) / NUM.THREE;
   const step = r / NUM.NINE;
@@ -162,7 +155,6 @@
   ctx.lineWidth = 2;
   for (let i = -NUM.THREE; i <= NUM.THREE; i++) {
     const cx = width / 2 + i * step * NUM.SEVEN;
-=======
 export function drawVesica(ctx, w, h, color, NUM) {
   ctx.save();
   ctx.strokeStyle = color;
@@ -190,7 +182,6 @@
   const cy = h / 2;
   for (let i = -NUM.THREE; i <= NUM.THREE; i++) {
     const cx = w / 2 + i * offset * NUM.SEVEN;
->>>>>>> af8bef27
     ctx.beginPath();
     ctx.arc(cx - r / NUM.THREE, cy, r, 0, Math.PI * 2);
     ctx.arc(cx + r / NUM.THREE, cy, r, 0, Math.PI * 2);
@@ -200,10 +191,8 @@
 
 // Layer 2: Tree-of-Life scaffold
 // ND-safe: nodes and paths only, no flashing
-<<<<<<< HEAD
 function drawTree(ctx, width, height, pathColor, nodeColor, NUM) {
   const r = width / NUM.NINETYNINE;
-=======
 function drawTree(ctx, w, h, lineColor, nodeColor, NUM) {
   ctx.save();
   ctx.strokeStyle = lineColor;
@@ -240,7 +229,6 @@
 // Layer 2: Tree-of-Life scaffold
 // ND-safe: simple nodes and paths only.
 function drawTree(ctx, w, h, pathColor, nodeColor, NUM) {
->>>>>>> af8bef27
   const nodes = [
     [0.5, 0.05],
     [0.25, 0.2], [0.75, 0.2],
@@ -251,7 +239,6 @@
     [0.5, 0.95]
   ];
   const paths = [
-<<<<<<< HEAD
     [0,1],[0,2],[1,2],[1,3],[2,4],[3,5],[4,5],[3,6],[4,6],[5,6],[5,7],[6,7],[6,8],[7,8],[8,9]
   ];
   ctx.strokeStyle = pathColor;
@@ -269,7 +256,6 @@
   nodes.forEach(([nx,ny]) => {
     ctx.beginPath();
     ctx.arc(nx * width, ny * height, r, 0, Math.PI * 2);
-=======
     [0,1],[0,2],[1,2],[1,3],[2,4],[3,5],[4,5],[3,6],[4,6],[5,6],
     [5,7],[6,7],[6,8],[7,8],[8,9],[1,3],[2,4],[3,4],[6,7],[3,5],[4,5],[4,8]
   ]; // 22 paths
@@ -380,7 +366,6 @@
   nodes.forEach(([x, y]) => {
     ctx.beginPath();
     ctx.arc(x * w, y * h, rNode, 0, Math.PI * 2);
->>>>>>> af8bef27
     ctx.fill();
   });
 
@@ -388,7 +373,6 @@
 }
 
 // Layer 3: Fibonacci curve
-<<<<<<< HEAD
 // ND-safe: static logarithmic spiral, no motion
 function drawFibonacci(ctx, width, height, color, NUM) {
   const phi = (1 + Math.sqrt(5)) / 2;
@@ -405,7 +389,6 @@
     const x = cx + r * Math.cos(t);
     const y = cy - r * Math.sin(t);
     if (i === 0) ctx.moveTo(x, y); else ctx.lineTo(x, y);
-=======
 // ND-safe: single logarithmic spiral
 function drawFibonacci(ctx, w, h, color, NUM) {
   ctx.save();
@@ -625,13 +608,11 @@
   }
   ctx.stroke();
   ctx.restore();
->>>>>>> af8bef27
   }
   ctx.stroke();
 }
 
 // Layer 4: Double-helix lattice
-<<<<<<< HEAD
 // ND-safe: two static sine strands with gentle lattice rungs
 function drawHelix(ctx, width, height, colorA, colorB, NUM) {
   const steps = NUM.NINETYNINE;
@@ -645,7 +626,6 @@
     const x = (i / steps) * width;
     const y = height / 2 + Math.sin((i / steps) * NUM.THREE * Math.PI * 2) * amp;
     if (i === 0) ctx.moveTo(x, y); else ctx.lineTo(x, y);
-=======
 // ND-safe: static lattice without oscillation
 export function drawHelix(ctx, w, h, color1, color2, NUM) {
   ctx.save();
@@ -792,12 +772,10 @@
     ctx.moveTo(x1, y);
     ctx.lineTo(x2, y);
     ctx.stroke();
->>>>>>> af8bef27
   }
   ctx.restore();
 }
 
-<<<<<<< HEAD
   // Strand B (phase-shifted)
   ctx.strokeStyle = colorB;
   ctx.beginPath();
@@ -819,9 +797,6 @@
     ctx.lineTo(x, y2);
     ctx.stroke();
   }
-}
-=======
 export { drawVesica, drawTree, drawFibonacci, drawHelix };
   ctx.restore();
 }
->>>>>>> af8bef27
