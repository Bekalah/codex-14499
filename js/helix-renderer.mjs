--- conflicted
+++ resolved
@@ -113,7 +113,6 @@
   // Nine columns and seven rows echo sacred numbers while producing a vesica-style overlap grid.
   const columns = NUM.NINE;
   const rows = NUM.SEVEN;
-<<<<<<< HEAD
   const radius = Math.min(width / (columns + 2), height / (rows + 2)) * 0.9;
   const spacingX = radius * (NUM.SEVEN / NUM.NINE); // 7/9 keeps lenses interlocked.
   const spacingY = radius * (NUM.THREE / NUM.SEVEN); // 3/7 keeps vertical cadence gentle.
@@ -124,7 +123,6 @@
     for (let col = 0; col < columns; col += 1) {
       const cx = startX + col * spacingX;
       const cy = startY + row * spacingY;
-=======
   // Radius is reduced to 75 percent of the spacing to keep intersections soft rather than overwhelming.
   const radius = Math.min(width / (columns + 2), height / (rows + 2)) * 0.75;
   const offsetX = (width - (columns - 1) * radius) / 2;
@@ -135,7 +133,6 @@
       const cx = offsetX + col * radius;
       const cy = offsetY + row * radius;
       // Each circle is stroked only once to avoid flicker while still suggesting the vesica weave.
->>>>>>> b3570824
       ctx.beginPath();
       ctx.arc(cx, cy, radius, 0, Math.PI * 2);
       ctx.stroke();
@@ -171,14 +168,11 @@
 function mapTreePositions(width, height, NUM) {
   const verticalSpan = height * 0.72;
   const top = height * 0.12;
-<<<<<<< HEAD
   const levels = NUM.SEVEN; // Seven vertical steps echo Tree-of-Life pillars.
   const levelStep = verticalSpan / (levels - 1);
-=======
   // 144/22 calibrates the level spacing so twenty-two paths stay balanced across the height.
   const levelStep = verticalSpan / (NUM.ONEFORTYFOUR / NUM.TWENTYTWO);
   // Width is divided by 3*7 to respect triads and sevens when spacing the columns.
->>>>>>> b3570824
   const horizontalUnit = width / (NUM.THREE * NUM.SEVEN);
   const centerX = width / 2;
 
@@ -289,12 +283,9 @@
   const usableHeight = height - verticalMargin * 2;
   // Amplitude is governed by eleven to keep the helix within gentle bounds.
   const amplitude = width / NUM.ELEVEN;
-<<<<<<< HEAD
   const frequency = NUM.THREE + NUM.SEVEN / NUM.TWENTYTWO; // 3 + 7/22 keeps the twist gentle.
-=======
   // Frequency leans on 3 and 7, scaled by 22, to honor the requested numerology set.
   const frequency = NUM.THREE + NUM.SEVEN / NUM.TWENTYTWO;
->>>>>>> b3570824
   const samples = NUM.ONEFORTYFOUR;
 
   ctx.lineWidth = 1.5;
